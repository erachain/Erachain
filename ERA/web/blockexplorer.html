--- conflicted
+++ resolved
@@ -13,7 +13,6 @@
     <script src="/index/libs/js/explorerPersons.js"></script>
     <script src="/index/libs/js/explorerPolls.js"></script>
     <script src="/index/libs/js/explorerStatements.js"></script>
-    <script src="/index/libs/js/explorerPolls.js"></script>
     <script src="/index/libs/js/explorerStatuses.js"></script>
     <script src="/index/libs/js/explorerTemplates.js"></script>
     <script src="/index/libs/js/explorerTransactions.js"></script>
@@ -323,13 +322,10 @@
                                 $('#selectID').val(type);
                             }
 
-<<<<<<< HEAD
-=======
                             if (data.hasOwnProperty('search_message')) {
                                 $('#q').val(data.search_message);
                             }
 
->>>>>>> 7b2f8315
                             if (!data.noSearchedElements) {
                                 if (type == 'blocks') {
                                     document.getElementById('main').innerHTML = blocks(data);
@@ -370,12 +366,9 @@
                                 if (type == 'person_asset') {
                                     document.getElementById('main').innerHTML = person_asset(data);
                                 } else
-<<<<<<< HEAD
-=======
                                 if (type == 'person_status') {
                                     document.getElementById('main').innerHTML = person_status(data);
                                 } else
->>>>>>> 7b2f8315
                                 if (type == 'aTs') {
                                     document.getElementById('main').innerHTML = aTs(data)
                                 } else
@@ -604,23 +597,13 @@
 
         function addresses(data) {
 
-<<<<<<< HEAD
-            $('#selectID').val('address'); // for switch selector
-            var output = 'insert Address for search';
-=======
             var output = data.message;
->>>>>>> 7b2f8315
             return output;
 
         }
 
         function address(data) {
 
-<<<<<<< HEAD
-            $('#selectID').val('address'); // for switch selector
-
-=======
->>>>>>> 7b2f8315
             var output ='';
             output += '<table width="1280" border=0><tr><td align=left>';
             if (data.hasOwnProperty('person')) {
@@ -653,23 +636,14 @@
             output += '<table id="balance" id=balance BORDER=0 cellpadding=15 cellspacing=0 width="800" ' +
                 ' class="table table-striped" style="border: 1px solid #ddd; word-wrap: break-word;" >';
             output += '<tr bgcolor="f1f1f1"><td><b>' + data.Balance.label_asset_key +
-<<<<<<< HEAD
-                '<td><b>' + data.Balance.label_asset_name + '<td><b>' + data.Balance.label_Balance_A +
-                '<td><b>' + data.Balance.label_Balance_B + '<td><b>' + data.Balance.label_Balance_C + '</tr>';
-=======
                 '<td><b>' + data.Balance.label_asset_name + '<td><b>' + data.Balance.label_Balance_1 +
                 '<td><b>' + data.Balance.label_Balance_2 + '<td><b>' + data.Balance.label_Balance_3 + '<td><b>'
                  + data.Balance.label_Balance_4 + '</tr>';
->>>>>>> 7b2f8315
             for (key in data.Balance.balances) {
                 output += '<tr><td><a href ="?asset=' + data.Balance.balances[key].asset_key +
                     get_lang() + '">' + data.Balance.balances[key].asset_key + '</a>';
                 output += '<td><a href="?asset=' + data.Balance.balances[key].asset_key +
                     get_lang() + '">' + data.Balance.balances[key].asset_name + '</a>';
-<<<<<<< HEAD
-                output += '<td>' + data.Balance.balances[key].balance_A + '<td>' +
-                    data.Balance.balances[key].balance_B + '<td>' + data.Balance.balances[key].balance_C;
-=======
                 if (data.hasOwnProperty('person')) {
                 output += '<td><a href ="?person=' + data.person_key + '&asset=' + data.Balance.balances[key].asset_key +
                     '&position=1' + get_lang() + '">' + data.Balance.balances[key].balance_1 + '</a>';
@@ -684,7 +658,6 @@
                     data.Balance.balances[key].balance_2 + '<td>' + data.Balance.balances[key].balance_3
                     + '<td>' + data.Balance.balances[key].balance_4;
                 }
->>>>>>> 7b2f8315
 
             }
             output += '</table><br><br>';
@@ -737,11 +710,6 @@
 
         function top100(data) {
 
-<<<<<<< HEAD
-            $('#selectID').val('top');
-
-=======
->>>>>>> 7b2f8315
             var output = "";
 
             output += lastBlock(data.lastBlock);
@@ -806,11 +774,6 @@
 
         function polls_old(data) {
 
-<<<<<<< HEAD
-            $('#selectID').val('polls');
-
-=======
->>>>>>> 7b2f8315
             var output = "";
 
             output += lastBlock(data.lastBlock);
@@ -876,11 +839,6 @@
 
         function poll_old(data) {
 
-<<<<<<< HEAD
-            $('#selectID').val('polls');
-
-=======
->>>>>>> 7b2f8315
             var output = "";
 
             output += lastBlock(data.lastBlock);
@@ -948,11 +906,6 @@
 
         function asset(data) {
 
-<<<<<<< HEAD
-            $('#selectID').val('assets');
-
-=======
->>>>>>> 7b2f8315
             var output = "";
 
             output += lastBlock(data.lastBlock);
@@ -1389,13 +1342,6 @@
                 url = '?address=' + data.address + withoutBlocks + allOnOnePage + showOnly + showWithout;
             }
 
-<<<<<<< HEAD
-            if (data.hasOwnProperty('error')) {
-                return '<h2>' + data.error + '</h2>';
-            }
-
-=======
->>>>>>> 7b2f8315
             if (data.type == 'address') {
                 return output + address(data);
             } else
@@ -1438,10 +1384,6 @@
 
             else if (data.type == 'tx') {
 
-<<<<<<< HEAD
-                $('#selectID').val('transactions');
-=======
->>>>>>> 7b2f8315
                 return tx(data);
             }
 
@@ -1734,7 +1676,6 @@
                         output += transactionLite(data, i, data[i]);
                     }
                 }
-<<<<<<< HEAD
 
                 //	if(data.type == 'address' || data.type == 'at')
                 if (data.type == 'at') {
@@ -1756,8 +1697,6 @@
         }
 
         function block(data) {
-
-            $('#selectID').val('blocks');
 
             var output = '';
             url = '?block=' + data.blockHeight;
@@ -1834,105 +1773,6 @@
             }
         }
 
-=======
-
-                //	if(data.type == 'address' || data.type == 'at')
-                if (data.type == 'at') {
-                    output += pages(data.pages, data.start, data.end, url, data.allOnOnePage);
-                }
-
-                if (data.type == 'name') {
-                    output += pagesOld(data.countTx.allCount, data.txOnPage, data.start, data.end, url, data.allOnOnePage);
-                }
-
-                output += '</table>';
-            }
-
-            //} catch(e) {
-            //	output += "<h1>ERROR<br>"+e+"</h1>";
-            //}
-
-            return output;
-        }
-
-        function block(data) {
-
-            var output = '';
-            url = '?block=' + data.blockHeight;
-            urlstart = url;
-
-            output += '<table width="1280" border=0><tr><td align=left>';
-            output += '<font size="+1">' + data.label_block + ': ';
-            if (data.hasOwnProperty('parentBlockSignature')) {
-                output += '<a style="text-decoration: none" href="?block=' + (data.blockHeight - 1) + get_lang() + '"><b>&lt;</b></a> ';
-            }
-            output += '<a href="?block=' + data.blockHeight + get_lang() + '">' + data.blockHeight + '</a> ';
-            if (data.hasOwnProperty('childBlockSignature')) {
-                output += '<a style="text-decoration: none" href="?block=' + (data.blockHeight + 1) + get_lang() + '"><b>&gt;</b></a>';
-            }
-            output += '</font>';
-            output += '<br><br>';
-
-            output += data.label_Block_version + ': <span title="v1 - from 1 block (2014-05-16 13:34:34 UTC)\nv2 - from 99000 block (2015-05-17 11:13:40 UTC)\nv3 - from 2016-02-15 19:00:00 UTC">' + data.version + '</span><br><br>';
-
-            if (data.countTx.hasOwnProperty('txsCount')) {
-                output += data.label_Transactions_count + ': ' + data.countTx.txsCount + '<br>' + data.label_Including + ':<br>';
-
-            } else {
-                output += data.label_Transactions_count + ': 0<br>';
-            }
-
-            if (data.countTx.tradesCount > 0) {
-                output += '<br>+ Trades: ' + data.countTx.tradesCount + '<br>\n';
-            }
-
-            if (data.countTx.aTTxsCount > 0) {
-                output += '<br>+ AT Transactions: ' + data.countTx.aTTxsCount + '<br>\n';
-            }
-
-            output += '<br>' + data.label_Total_Amount + ': ' + data.totalAmount;
-            output += '<br>' + data.label_Total_AT_Amount + ':' + data.totalATAmount;
-            output += '<br>' + data.label_Total_Fee + ': ' + data.totalFee;
-
-            output += '<br>';
-
-            output += '<br>' + data.label_Generating_Balance + ': ' + addCommas(data.generatingBalance);
-            output += '<br>' + data.label_Win_Value + ':' + addCommas(data.winValue);
-            output += '<br>' + data.label_Target + ': ' + addCommas(data.target);
-            output += '<br>' + data.label_Targeted_Win_Value + ': ' + addCommas(data.winValueTargeted);
-
-            output += '<br><br>';
-
-            if (data.hasOwnProperty('parentBlockSignature')) {
-
-                output += data.label_Parent_block + ': ' + (data.blockHeight - 1) + ',   ' + data.label_Signature + ': ';
-                output += '<a  href=?block=' + data.parentBlockSignature + get_lang() + '>' + data.parentBlockSignature + '</a>';
-                output += '<br><br>';
-            }
-
-            output += '<b>' + data.label_Current_block + ': ' + (data.blockHeight) + ',    ' + data.label_Signature + ':</b> ';
-            output += '<a  href=?block=' + data.blockSignature + get_lang() + '>' + data.blockSignature + '</a>';
-            output += '<br><br>';
-
-            if (data.hasOwnProperty('childBlockSignature')) {
-                output += data.label_Child_block + ': ' + (data.blockHeight + 1) + ',   ' + data.label_Signature + ': ';
-                output += '<a  href=?block=' + data.childBlockSignature + get_lang() + '>' + data.childBlockSignature + '</a>';
-                output += '<br><br>';
-            }
-            output += transactions_Table(data);
-            return output;
-        }
-
-        function uintToString(uintArray) {
-            var encodedString = String.fromCharCode.apply(null, uintArray);
-            try {
-                return decodeURIComponent(escape(encodedString));
-            } catch (e) {
-                return encodedString;
-            }
-        }
-
->>>>>>> 7b2f8315
         function htmlFilter(str) {
             if (str == null) return "";
             return str
@@ -2167,130 +2007,8 @@
             }
             return data;
         }
-<<<<<<< HEAD
-
-
-        function person_asset(data) {
-            var output = '';
-            if (data.error != null) {
-                return data.error;
-            }
-
-
-            output = '<table id=blocks BORDER=0 cellpadding=15 cellspacing=0 width="1180">';
-            output += '<tr><td align=left>';
-            output += '<table><tr><td>';
-
-            output += '<img src="data:image/gif;base64,' + data.person_img + '" width = "350" /></td><td style ="padding-left:20px">';
-
-            if (data.sum > 0) {
-                output += '<b><span style="font-size:4em; color:lime"> &nbsp&nbsp +' + data.sum + '</span></b><br>';
-                output += '<fon_t size=10> &nbsp&nbsp' + data.asset_name + '</fon_t><br>';
-                output += '<br>';
-            } else {
-                output += '<b><span style="font-size:4em; color:crimson"> &nbsp&nbsp ' + data.Label_denied + '</span></b><br>';
-                output += '<br>';
-                output += '<br>';
-            }
-
-            output += ' &nbsp&nbsp<b>' + data.person_key + '</b>';
-            output += ' &nbsp&nbsp<b>' + data.person_name + '</b><br>';
-
-            output += '<br>';
-            output += '<br>';
-
-            output += '</td>';
-            output += '</tr>';
-            output += '</table>';
-
-            return output;
-        }
-
-        function person(data) {
-
-            $('#selectID').val('persons');
-
-            var output = '<table id=blocks BORDER=0 cellpadding=15 cellspacing=0 width="1180">';
-            output += '<tr><td align=left>';
-            output += '<table><tr><td>';
-
-
-            output += '<img src="data:image/gif;base64,' + data.img + '" width = "350" /></td><td style ="padding-left:20px">';
-            output += data.Label_key + ':  &nbsp&nbsp<b>' + data.key + '</b><br>';
-            output += data.Label_name + ': &nbsp&nbsp <b>' + data.name + '</b><br>';
-            if (data.creator_key != "") {
-                output += data.Label_creator + ': &nbsp&nbsp<a href ="?person=' + data.creator_key + get_lang() + '"><b> ' + data.creator + '</b></a><br>';
-            } else {
-                output += data.Label_creator + ': &nbsp&nbsp<b> ' + data.creator + '</b><br>';
-            }
-            output += data.Label_born + ': &nbsp&nbsp<b> ' + data.birthday + '</b>';
-            if ('deathday' in data) {
-                output += ', &nbsp&nbsp ' + data.Label_dead + ': &nbsp&nbsp<b> ' + data.deathday + '</b><br>'
-            } else {
-                output += '<br>';
-            }
-            output += data.Label_gender + ': &nbsp&nbsp<b> ' + data.gender + '</b><br>';
-            output += data.Label_description + ': &nbsp&nbsp' + fformat(data.description) + '<br>';
-            if (data.era_balance_a) {
-                output += '<h4>ERA: &nbsp&nbsp<u>A</u>:' + data.era_balance_a + '&nbsp&nbsp<u>B</u>:' + data.era_balance_b + '&nbsp&nbsp<u>C</u>:' + data.era_balance_c + '</h4>';
-            }
-            if (data.compu_balance) {
-                output += '<h4>COMPU: &nbsp&nbsp <b>' + data.compu_balance + '</b></h4>';
-            }
-            if (data.lia_balance_a) {
-                output += '<h5>' + data.label_registered + ': <b>' + data.lia_balance_a + '</b>, ' + data.label_certified + ': <b>' + data.lia_balance_b + '</b></h5></br>';
-            }
-            output += '</td>';
-            output += '</tr>';
-            output += '</table>';
-
-//statuses
-            output += '<br>' + data.Label_statuses + ':';
-            output += '<table id=statuses BORDER=0 cellpadding=15 cellspacing=0 width="800"  class="table table-striped" style="border: 1px solid #ddd; word-wrap: break-word;" ><tr bgcolor="f1f1f1"><td><b>' + data.Label_Status_table_status + '<td><b>' + data.Label_Status_table_period + '<td><b>' + data.Label_accounts_table_creator + '<tr>';
-
-            key = 0;
-            for (key in data.statuses) {
-                output += '<tr ><td >' + data.statuses[key].status_name + '<td>' + data.statuses[key].status_period
-                    + '<td><a href ="?address=' + data.statuses[key].status_creator_address + get_lang() + '">' + data.statuses[key].status_creator + '</a><tr>';
-
-                key++;
-            }
-            output += '</table><br>';
-
-
-// accounts
-
-            output += '<br>' + data.Label_accounts + ':';
-            output += '<table id=accounts BORDER=0 cellpadding=15 cellspacing=0 width="800"  class="table table-striped" style="border: 1px solid #ddd; word-wrap: break-word;" ><tr bgcolor="f1f1f1"><td><b>' + data.Label_accounts_table_adress + '<td><b>' + data.Label_accounts_table_to_date + '<td><b>' + data.Label_accounts_table_creator + '<tr>';
-
-            key = 0;
-            for (key in data.accounts) {
-                output += '<tr><td><a href = "?address=' + data.accounts[key].address + get_lang() + '">' + data.accounts[key].address + '</a><td>'
-                    + data.accounts[key].to_date + '<td><a href ="?address=' + data.accounts[key].creator_address + get_lang() + '">' + data.accounts[key].creator + '</a><tr>';
-
-                key++;
-            }
-            output += '</table><br>';
-
-//my p3ersons
-            output += '<br>' + data.Label_My_Persons + ':';
-            output += '<table id=accounts BORDER=0 cellpadding=15 cellspacing=0 width="800"  class="table table-striped" style="border: 1px solid #ddd; word-wrap: break-word;" ><tr bgcolor="f1f1f1"><td><b>' + data.Label_accounts_table_date + '<td><b>' + data.Label_My_Person_key + '<td><b>' + data.Label_My_Persons_Name + '<tr>';
-
-
-            key = 0;
-            for (key in data.My_Persons) {
-
-                output += '<tr><td>' + data.My_Persons[key].date + '<td>' + data.My_Persons[key].key + '<td><a href ="?person=' + data.My_Persons[key].key + get_lang() + '">' + data.My_Persons[key].name + '</a><tr>';
-            }
-
-            output += '</table><br>';
-            output += '</table><br>';
-            return output;
-        }
 
         function blocks(data) {
-
-            $('#selectID').val('blocks');
 
             var output = '';
             if (data.hasOwnProperty('error')) {
@@ -2354,133 +2072,9 @@
 
         function transactions(data) {
 
-            $('#selectID').val('transactions');
-
             return transactions_Table(data);
         }
 
-        function persons(data) {
-            var output = '';
-            if (data.hasOwnProperty('error')) {
-                return '<h2>' + data.error + '</h2>';
-            }
-            var notDisplayPages = data.notDisplayPages;
-            var numberShiftDelta = data.pageSize;
-            //Отображение последнего блока
-            output += lastBlock(data.lastBlock);
-            var start = data.start;
-            if (!notDisplayPages) {
-                //Отображение компонента страниц(вверху)
-                //output += pagesComponentBeauty(start, data.Label_Persons, data.lastNumber, data.pageSize, 'start');
-                output += pagesComponent2(data);
-            }
-            //Отображение шапки таблицы
-            output += '<table id=blocks BORDER=0 cellpadding=15 cellspacing=0 width="">';
-            output += '<tr><td align=left>';
-            output += '<a href=?unconfirmed' + get_lang() + '>' +
-                data.Label_Unconfirmed_transactions + ': ' + data.unconfirmedTxs + '</a>.';
-            output += '<table id=blocks BORDER=0 cellpadding=15 cellspacing=0 width="1180"  ' +
-                'class="table table-striped" style="border: 1px solid #ddd;">';
-            output += '<tr><td><td><b>' + data.Label_key + ' <td><b>' +
-                data.Label_name + '<td><b>'+ data.Label_description + ' <td><b>' + data.Label_creator;
-            //Отображение таблицы элементов персон
-            for (var i in data.pageItems) {
-            //var length = Object.keys(data.pageItems).length;
-            //for (var i = 0; i < length; i++) {
-                var item = data.pageItems[i];
-=======
->>>>>>> 7b2f8315
-
-        function blocks(data) {
-
-<<<<<<< HEAD
-                output += '<tr>';
-                output += ' <td><img src="personimage?key=' + item.key + '" width="100"/></td>';
-                output += '<td>' + item.key + '<td><a href=?person=' +
-                    item.key + get_lang() + '>' + item.name + '</a>';
-                output += '<td>' + item.description.substr(0, 100) + '</td>';
-                output += '<td><a href=?address=' + item.owner + get_lang() + '>';
-                if (item.hasOwnProperty('person'))
-                    output += '[' + item.person_key + ']' + htmlFilter(item.person);
-                else
-                    output += item.owner;
-                output += '</a>';
-            }
-            if (!notDisplayPages) {
-                output += '</table></td></tr></table>';
-                //Отображение компонента страниц(снизу)
-                //output += pagesComponentBeauty(start, data.Label_Persons, data.lastNumber, data.pageSize, 'start');
-                output += pagesComponent2(data);
-=======
-            var output = '';
-            if (data.hasOwnProperty('error')) {
-                return '<h2>' + data.error + '</h2>';
-            }
-            var notDisplayPages = data.notDisplayPages;
-            var numberShiftDelta = data.pageSize;
-            //Отображение последнего блока
-            output += lastBlock(data.lastBlock);
-            var start = data.start;
-            //Отображение компонента страниц(вверху)
-            //output += pagesComponentBeauty(start, data.Label_Persons, data.lastNumber, data.pageSize, 'start');
-            output += pagesComponent2(data);
-
-            //Отображение шапки таблицы
-            output += '<table id=blocks BORDER=0 cellpadding=15 cellspacing=0 width="">';
-            output += '<tr><td align=left>';
-            output += '<table id=blocks_Transactions BORDER=0 cellpadding=15 cellspacing=0 width="1180" >' +
-                '<tr><td><a href=?unconfirmed' + get_lang() + '>' + data.Label_Unconfirmed_transactions
-                + ': ' + data.unconfirmedTxs + '</a>';
-            output += '<td align="right">' + data.Label_total_transactions + ': ' + data.totaltransactions + "</table>";
-            output += '<table id=blocks BORDER=0 cellpadding=15 cellspacing=0 width="1180"  ' +
-                'class="table table-striped" style="border: 1px solid #ddd;">';
-            output += '<tr>' +
-                '<td><b>' + data.Label_Height +
-                '<td><b>' + data.Label_Target +
-                '<td><b>' + data.Label_Time +
-                '<td><b>' + data.Label_Generator +
-                '<td><b>' + data.Label_Gen_balance +
-                '<td><b>' + data.Label_Delta_Height +
-                '<td><b>' + data.Label_WV +
-                '<td><b>' + data.Label_dtWV +
-                '<td><b>' + data.Label_TXs +
-                '<td><b>' + data.Label_Fee;
-
-            //Отображение таблицы элементов блоков
-            //var length = Object.keys(data.pageItems).length;
-            //for (var i = 0; i < length - 1; i++) {
-            for (var i in data.pageItems) {
-                output += '<tr>' +
-                    '<td><a href=?block=' + data.pageItems[i].height + get_lang() + '>' + data.pageItems[i].height + '</a>' +
-                    '<td>' + addCommas(data.pageItems[i].target) +
-                    '<td>' + data.pageItems[i].dateTime +
-                    '<td>' + '<a href=?address=' + data.pageItems[i].generator + get_lang() + '>' + data.pageItems[i].generator +
-                    '<td>' + addCommas(data.pageItems[i].generatingBalance) +
-                    '<td>' + data.pageItems[i].deltaHeight +
-                    '<td>' + addCommas(data.pageItems[i].winValue) +
-                    '<td>' + addCommas(data.pageItems[i].winValueTargeted) + '%' +
-                    '<td>' + data.pageItems[i].transactionsCount +
-                    '<td>' + addCommas(data.pageItems[i].totalFee);
->>>>>>> 7b2f8315
-            }
-
-            //Отображение ссылки предыдущая
-            output += '</table></td></tr></table>';
-            //Отображение компонента страниц(снизу)
-            //output += pagesComponentBeauty(start, data.Label_Blocks, data.lastNumber, data.pageSize, 'start');
-            output += pagesComponent2(data);
-
-            return output;
-        }
-
-<<<<<<< HEAD
-=======
-        function transactions(data) {
-
-            return transactions_Table(data);
-        }
-
->>>>>>> 7b2f8315
         function assets(data) {
             var output = '';
             var notDisplayPages = data.notDisplayPages;
@@ -2577,19 +2171,6 @@
 
             document.getElementById('main').innerHTML = '';
             if (params['lang'] == null) params['lang'] = "en";
-<<<<<<< HEAD
-            if (params[search] != null) {
-                $('#selectID').val(params[search]);
-            }
-
-//document.getElementById('menuBlocks').innerHTML = '<a href="#?lang=111'+params['lang'] +'" id=home2>Blocks</a>'
-
-//	document.getElementById('home').href = document.location.pathname;
-            document.getElementById('home2').href = document.location.pathname + '?lang=' + params['lang'];
-            document.getElementById('menu_transactions').href = '?transactions&lang=' + params['lang'];
-            document.getElementById('menu_addresses').href = '?addresses&lang=' + params['lang'];
-            document.getElementById('menu_persons').href = '?persons&lang=' + params['lang'];
-=======
 
         //	document.getElementById('home').href = document.location.pathname;
             document.getElementById('home').href = '?blocks&lang=' + params['lang'];
@@ -2597,7 +2178,6 @@
             document.getElementById('menu_addresses').href = '?addresses&lang=' + params['lang'];
             document.getElementById('menu_persons').href = '?persons&lang=' + params['lang'];
             document.getElementById('menu_polls').href = '?polls&lang=' + params['lang'];
->>>>>>> 7b2f8315
             document.getElementById('menu_assets').href = '?assets&lang=' + params['lang'];
             document.getElementById('menu_statuses').href = '?statuses&lang=' + params['lang'];
             document.getElementById('menu_templates').href = '?templates&lang=' + params['lang'];
@@ -2612,281 +2192,11 @@
             document.getElementById('menuStatuses').setAttribute('class', '');
             document.getElementById('menuTemplates').setAttribute('class', '');
             document.getElementById('menuTransactions').setAttribute('class', '');
-<<<<<<< HEAD
-
-
-            var title = 'Erachain BlockExplorer';
-
-            if (params.hasOwnProperty('q')) {
-                asyncAjax('blockexplorer.json?q=' + params['q'] + '&lang=' + params['lang'] +
-                        '&search=' + params['search'] + '&start=' + params['start']);
-
-                document.title = title + ' - Search - ' + decodeURIComponent(params['q']);
-                document.getElementById('q').value = decodeURIComponent(params['q']);
-
-                return;
-            }
-
-            if (params.hasOwnProperty('addresses')) {
-                asyncAjax('blockexplorer.json?addresses' + '&lang=' + params['lang'])
-
-                document.title = title + ' - Addresses';
-
-                document.getElementById('menuAddresses').setAttribute('class', 'active');
-
-                return;
-            }
-
-            if (params.hasOwnProperty('aTs')) {
-                asyncAjax('blockexplorer.json?aTs' + '&lang=' + params['lang'])
-
-                document.title = title + ' - AT';
-
-                //	document.getElementById('menuATs').setAttribute('class', 'active');
-
-                return;
-            }
-
-            if (params.hasOwnProperty('polls')) {
-                asyncAjax('blockexplorer.json?polls& asset = ' + params['poll'] + '&lang=' + params['lang'])
-
-                document.title = title + ' - Polls';
-
-                document.getElementById('menuPolls').setAttribute('class', 'active');
-
-                return;
-            }
-
-            if (params.hasOwnProperty('assets')) {
-                asyncAjax('blockexplorer.json?assets' + '&lang=' + params['lang'] + '&start=' + params['start'])
-
-
-                document.title = title + ' - Assets';
-
-                document.getElementById('menuAssets').setAttribute('class', 'active');
-
-                return;
-            }
-
-            if (params.hasOwnProperty('statuses')) {
-                asyncAjax('blockexplorer.json?statuses' + '&lang=' + params['lang'] + '&start=' + params['start'])
-
-                document.title = title + ' - Statuses';
-
-                document.getElementById('menuStatuses').setAttribute('class', 'active');
-
-                return;
-            }
-
-            if (params.hasOwnProperty('top')) {
-                if (isFinite(params['top'])) {
-                    limit = params['top'];
-                } else if (params['top'] == 'allnotzero') {
-                    limit = -1;
-                } else if (params['top'] == 'all') {
-                    limit = -2;
-                } else {
-                    limit = 100;
-                }
-
-                if (params.hasOwnProperty('asset') && isFinite(params['asset'])) {
-                    asset = params['asset'];
-                } else {
-                    asset = 1;
-                }
-
-                asyncAjax('blockexplorer.json?top=' + limit + '&asset=' + asset + '&lang=' + params['lang'])
-
-                document.title = title + ' - Top ' + limit;
-
-                document.getElementById('menuTop100').setAttribute('class', 'active');
-
-                return;
-            }
-
-            if (params.hasOwnProperty('address')) {
-                if (params.hasOwnProperty('start') && isFinite(params['start'])) {
-                    start = params['start'];
-                } else {
-                    start = 0; // -1
-                }
-
-                if (params.hasOwnProperty('showOnly')) {
-                    showOnly = '&showOnly=' + params['showOnly'];
-                } else {
-                    showOnly = '';
-                }
-
-                if (params.hasOwnProperty('showWithout')) {
-                    showWithout = '&showWithout=' + params['showWithout'];
-                } else {
-                    showWithout = '';
-                }
-
-                if (params.hasOwnProperty('withoutBlocks')) {
-                    withoutBlocks = '&withoutBlocks=' + params['withoutBlocks'];
-                } else {
-                    withoutBlocks = '';
-                }
-
-                if (params.hasOwnProperty('allOnOnePage')) {
-                    allonOnePage = '&allOnOnePage';
-                } else {
-                    allonOnePage = '';
-                }
-
-                asyncAjax('blockexplorer.json?address=' + params['address'] + '&start=' + start + showOnly + showWithout + allonOnePage + withoutBlocks + '&lang=' + params['lang']);
-
-                if (params['address'].substring(0, 1) == 'A') {
-                    document.title = title + ' - AT Address - ' + params['address'];
-                } else if (params['address'].substring(0, 1) == 'Q') {
-                    document.title = title + ' - Address - ' + params['address'];
-                }
-
-                return;
-            }
-
-            if (params.hasOwnProperty('tx')) {
-                asyncAjax('blockexplorer.json?tx=' + params['tx'] + '&lang=' + params['lang']);
-
-                document.title = title + ' - Transaction - ' + params['tx'];
-
-                return;
-            }
-
-            if (params.hasOwnProperty('trade')) {
-                asyncAjax('blockexplorer.json?trade=' + params['trade'] + '&lang=' + params['lang']);
-
-                document.title = title + ' - Trade - ' + params['trade'];
-
-                return;
-            }
-
-            if (params.hasOwnProperty('atTx')) {
-
-                asyncAjax('blockexplorer.json?atTx=' + params['atTx'] + '&lang=' + params['lang']);
-
-                document.title = title + ' - AT TX - ' + params['atTx'];
-
-                return;
-            }
-
-            if (params.hasOwnProperty('poll')) {
-                asyncAjax('blockexplorer.json?poll=' + params['poll'] + '& poll=' + params['poll'] + '&lang=' + params['lang']);
-
-                document.title = title + ' - Poll - ' + decodeURIComponent(params['poll']);
-
-                document.getElementById('menuPolls').setAttribute('class', 'active');
-
-                return;
-            }
-
-            if (params.hasOwnProperty('asset')) {
-                if (params.hasOwnProperty('person')) {
-                    asyncAjax('blockexplorer.json?person=' + params['person']
-                        + '&asset=' + params['asset']
-                        + '&position=' + params['position']
-                        + '&lang=' + params['lang']);
-
-                    document.title = title + ' - Person Balances - ';
-                } else {
-                    var assets = getQueryParams('asset');
-                    if (assets.length == 2) {
-                        asyncAjax('blockexplorer.json?asset=' + assets[0] + '&asset=' + assets[1] + '&lang=' + params['lang']);
-
-                        document.title = title + ' - Trades - ' + assets[0] + ' - ' + assets[1];
-                    } else {
-                        $('#selectID').val('assets');
-                        asyncAjax('blockexplorer.json?asset=' + params['asset'] + '&lang=' + params['lang']);
-
-                        document.title = title + ' - Asset - ' + params['asset'];
-
-                    }
-                }
-
-                document.getElementById('menuAssets').setAttribute('class', 'active');
-
-                return;
-            }
-
-            if (params.hasOwnProperty('status')) {
-                asyncAjax('blockexplorer.json?status=' + params['status'] + '&lang=' + params['lang'] + '&start=' + start);
-
-                document.title = title + ' - Status - ' + params['status'];
-
-                return;
-            }
-
-            if (params.hasOwnProperty('block')) {
-                asyncAjax('blockexplorer.json?block=' + params['block'] + '&lang=' + params['lang'] + '&start=' + start);
-
-                document.title = title + ' - Block - ' + params['block'];
-
-                return;
-            }
-
-            if (params.hasOwnProperty('unconfirmed')) {
-
-                asyncAjax('blockexplorer.json?unconfirmed' + '&lang=' + params['lang']);
-
-                document.title = title + ' - Unconfirmed Transactions';
-
-                return;
-            }
-
-            if (params.hasOwnProperty('transactions')) {
-                asyncAjax('blockexplorer.json?transactions' + '&lang=' + params['lang'] + '&start=' + params['start']);
-                document.title = title + ' - Search - ' + decodeURIComponent(params['transactions']);
-                return;
-            }
-
-            if (params.hasOwnProperty('persons')) {
-                asyncAjax('blockexplorer.json?persons&lang=' + params['lang'] + '&start=' + params['start']);
-                document.title = title + ' - Search - ' + decodeURIComponent(params['persons']);
-                return;
-            }
-
-            if (params.hasOwnProperty('person')) {
-                if (params.hasOwnProperty('asset')) {
-                    asyncAjax('blockexplorer.json?person=' + params['person']
-                        + '&asset=' + params['asset']
-                        + '&position=' + params['position']
-                        + '&lang=' + params['lang']);
-                    document.title = title + ' - Person Balances - ';
-                } else {
-                    asyncAjax('blockexplorer.json?person=' + params['person'] + '&lang=' + params['lang']);
-                    document.title = title;
-                    return;
-                }
-            }
-
-            if (params.hasOwnProperty('peers')) {
-                asyncAjax('blockexplorer.json?peers&lang=' + params['lang']);
-                document.title = title;
-                return;
-            }
-            if (params.hasOwnProperty('templates')) {
-                asyncAjax('blockexplorer.json?templates&lang=' + params['lang'] + '&start=' + params['start']);
-                document.title = title;
-                return;
-            }
-
-            if (params.hasOwnProperty('template')) {
-                asyncAjax('blockexplorer.json?template=' + params['template'] + '&lang=' + params['lang']);
-                document.title = title;
-                return;
-            }
-
-            if (params.hasOwnProperty('statement')) {
-                asyncAjax('blockexplorer.json?statement=' + params['statement'] + '&seqNo=' + params['seqNo'] + '&lang=' + params['lang']);
-                document.title = title;
-=======
 
             var title = 'Erachain BlockExplorer';
 
             if (document.location.search) {
                 asyncAjax('blockexplorer.json' + location.search);
->>>>>>> 7b2f8315
                 return;
             }
 
@@ -2978,20 +2288,12 @@
                     <div class="navbar-form navbar-left">
                         <div class="input-group">
                             <select id="selectID" class="form-control" role="tablist">
-<<<<<<< HEAD
-                                <option value=blocks id=home2_op translate="true">Block</option>
-                                <option value=address id=menu_address_op translate="true">Address</option>
-                                <option value=transactions id=menu_transactions_op translate="true">Transaction</option>
-                                <option value=assets id=menu_assets_op translate="true">Asset</option>
-                                <option value=persons id=menu_persons_op translate="true">Person</option>
-=======
                                 <option value=blocks id=home_op translate="true">Block</option>
                                 <option value=addresses id=menu_addresses_op translate="true">Address</option>
                                 <option value=transactions id=menu_transactions_op translate="true">Transaction</option>
                                 <option value=assets id=menu_assets_op translate="true">Asset</option>
                                 <option value=persons id=menu_persons_op translate="true">Person</option>
                                 <option value=polls id=menu_polls_op translate="true">Poll</option>
->>>>>>> 7b2f8315
                                 <option value=statuses id=menu_statuses_op translate="true">Status</option>
                                 <option value=templates id=menu_templates_op translate="true">Template</option>
                                 <option value=top id=menu_tops_op translate="false">TOP 100</option>
@@ -3019,19 +2321,11 @@
                         <div class="container">
                             <div class="row" id="main-menu">
                                 <ul role="tablist" class="nav nav-tabs">
-<<<<<<< HEAD
-                                    <li id=menuBlocks><a href="#" id=home2 translate="true">Blocks</a></li>
-                                    <li id=menuAddresses><a href="?addresses" id=menu_addresses translate="true">Addresses</a></li>
-                                    <li id=menuTransactions><a href="?transactions" id=menu_transactions translate="true">Transactions</a></li>
-                                    <li id=menuPersons><a href="?persons" id=menu_persons translate="true">Persons</a></li>
-                                    <li id=menuPolls><a href="?polls&asset=2" id=menu_pals_asset translate="true">Polls</a></li>
-=======
                                     <li id=menuBlocks><a href="?blocks" id=home translate="true">Blocks</a></li>
                                     <li id=menuAddresses><a href="?addresses" id=menu_addresses translate="true">Addresses</a></li>
                                     <li id=menuTransactions><a href="?transactions" id=menu_transactions translate="true">Transactions</a></li>
                                     <li id=menuPersons><a href="?persons" id=menu_persons translate="true">Persons</a></li>
                                     <li id=menuPolls><a href="?polls" id=menu_polls translate="true">Polls</a></li>
->>>>>>> 7b2f8315
                                     <li id=menuAssets><a href="?assets" id=menu_assets translate="true">Assets</a></li>
                                     <li id=menuStatuses><a href="?statuses" id=menu_statuses translate="true">Statuses</a></li>
                                     <li id=menuTemplates><a href="?templates" id=menu_templates translate="true">Templates</a></li>

function itemHead(item, forPrint, imageFaceURL, imageFaceType) {

    var output = '<td>';
    var type = item.item_type;

    var origSource;
    var origFullShow;

    if (item.original) {
        if (item.original.imageURL) {
            origSource = item.original.imageURL;
        } else if (item.original.imageMediaType && item.original.imageMediaType.startsWith('video')) {
            origSource = '/api' + item.original.item_type + '/image/' + item.original.key;
        }

        if (origSource) {
            if (item.original.imageMediaType.startsWith('video')) {
                output += '<a href="#"><video id="video-holder" style="display:none;" onclick="style.display=\'none\';this.stop()" loop controls ></video></a>';
                output += '<a href="#"><video id="video-orig" autoplay muted playsinline loop width="350" onclick="this.pause();showWindowVideo(\''
                    + origSource + '\')" style="position: absolute;"><source src="' + origSource + '"></video></a>';
                origFullShow = 'onclick="document.getElementById(\'video-orig\').pause();showWindowVideo(\'' + origSource + '\')"';

            } else if (item.imageMediaType.startsWith('audio')) {
                output += '<a href="#"><audio controls autoplay loop><source src="' + origSource + '" type="audio/mp3"></audio></a>';

            } else {
                output += '<a href="#"><img id="image-holder" onclick="style.display=\'none\'"></a>';
                output += '<a href="#" onclick="showWindowImage(\'' + origSource + '\')" ><img width="350" src="'
                        + origSource + '" style="position: absolute;"/></a>';
                origFullShow = 'onclick="showWindowImage(\'' + origSource + '\')"';
            }

        }
    }

    var source;

    // FACE - for AUDIO
    if (imageFaceURL) {
        if (imageFaceType == 'video') {
            output += '<video autoplay muted playsinline loop width="350"><source src="' + imageFaceURL + '"></video>';

        } else {
            output += '<img width="350" src="' + imageFaceURL + '" />';
        }

    }

    if (item.imageURL) {
        source = item.imageURL;
<<<<<<< HEAD
        if (item.imageMediaType.startsWith('video')) {
            source = '/api' + item.item_type + '/image/' + item.key;
        }
=======
    } else if (item.imageMediaType && item.imageMediaType.startsWith('video')) {
        source = '/api' + item.item_type + '/image/' + item.key;
>>>>>>> a660564e
    }

    if (source) {
        if (!origSource && item.imageMediaType.startsWith('video')) {
            output += '<a href="#"><video style="display:none;" onclick="style.display=\'none\';this.stop()" id="video-holder" loop controls ></video></a>';
            output += '<a href="#"><video autoplay muted playsinline loop width="350" onclick="this.pause();showWindowVideo(\'' + source + '\')"><source src="' + source + '"></video></a>';

        } else if (!origSource && item.imageMediaType.startsWith('audio')) {
            output += '<a href="#"><audio controls autoplay loop><source src="' + source + '" type="audio/mp3"></audio></a>';

        } else if (!origSource && item.imageMediaType.startsWith('html')) {
            output += '<a id="image-holder" href="#" style="height:1200px;" onclick="style.display=\'none\'">' + source + '</a>';
            output += '<a href="#" style="height:350px;" onclick="showWindowHtml()" >' + source + '" /></a>';
        } else {
            if (origSource) {
                // + 10 % for FRAME
                output += '<a href="#" ' + origFullShow + ' style="position:absolute; "><img width="420" src="' + source + '" style="margin: -35px;" /></a>';
            } else {
                output += '<a href="#"><img id="image-holder" onclick="style.display=\'none\'"></a>';
                output += '<a href="#" onclick="showWindowImage(\'' + source + '\')" ><img width="350" src="' + source + '" /></a>';
            }
        }

    }

    output += '</td><td style ="width: 70%; padding-left:20px"><br>';


    output += '<h3 style="display:inline;">';

    if (!forPrint)
        output += '<a href="?' + type + '=' + item.key + get_lang() + '">';

    output += makeMediaIcon(item, '', 'width:50px');

    output += item.name;

    if (!forPrint)
        output += '</a>';

    output += '</h3>';
    if (item.hasOwnProperty('tags')) {
        output += '<br>' + item.tags;
    }

    if (item.hasOwnProperty('exLink')) {
        output += '<h3>'
            + '<img src="img/parentTx.png" style="height:1.5em"> ' + item.exLink_Name + ' '
            + item.Label_Parent + ' <a href=?tx=' + item.exLink.ref + get_lang() + '><b>' + item.exLink.ref + '</b></a></h3>';
    }

    output += '<h4>';

    if (forPrint)
        output += item.Label_Number + ':<b> ' + item.key + '</b>';
    else
        output += '[ <input id="key1" name="' + type + '" size="8" type="text" value="' + item.key + '" class="" style="font-size: 1em;"'
                       + ' onkeydown="if (event.keyCode == 13) buttonSearch(this)"> ]';

    output += ', &nbsp' + item.Label_DateIssue + ':<b> ' + convertTimestamp(item.block_timestamp, true) + '</b></h4>';

    output += '<h4>' + item.Label_Maker + ': ';
    if (item.maker_person) {
        if (forPrint)
            output += '<b>' + item.maker_person + ' (' + item.creator + ')</b></h4>';
        else
            output += '<a href ="?address=' + item.maker + get_lang() + '"><b> ' + item.maker_person + '</b></a></h4>';
    } else {
        if (forPrint)
            output += '<b>' + item.maker + '</b></h4>';
        else
            output += '<a href ="?address=' + item.maker + get_lang() + '"><b> ' + item.maker + '</b></a></h4>';
    }

    if (item.tx_seqNo) {
        output +=  '<h4>' + item.Label_TXIssue;
        var creator;
        if (item.tx_creator_person) {
            if (forPrint)
                creator = '<b>' + item.tx_creator_person + ' (' + item.tx_creator + ')</b></h4>';
            else
                creator = '<a href ="?address=' + item.tx_creator + get_lang() + '"><b> ' + item.tx_creator_person + '</b></a></h4>';
        } else {
            if (forPrint)
                creator = '<b>' + item.tx_creator + '</b></h4>';
            else
                creator = '<a href ="?address=' + item.tx_creator + get_lang() + '"><b> ' + item.tx_creator + '</b></a></h4>';
        }
        if (forPrint) {
            output += ': <b> ' + item.tx_seqNo + '</b></h4>';
            output += '&nbsp&nbsp&nbsp&nbsp' + item.Label_Pubkey + ':<b> ' + item.tx_creator_pubkey + '</b><br>';
            output += '&nbsp&nbsp&nbsp&nbsp' + item.Label_Signature + ':<b> ' + item.tx_signature + '</b><br>';
            output += '&nbsp&nbsp&nbsp&nbsp' + item.Label_TXCreator + ':<b> ' + creator + '</b><br>';
            if (item.startDate || item.stopDate) {
                output += '&nbsp&nbsp&nbsp&nbsp' + item.Label_ValidityPeriod + ':<b> '
                 + (item.startDate? convertTimestamp(item.startDate, true) : "-")
                 + " / "
                 + (item.stopDate? convertTimestamp(item.stopDate, true) : "-")
                 + '</b><br>';
            }
        } else {
            output += ': <a href=?tx=' + item.tx_seqNo + get_lang() + ' class="button ll-blue-bgc"><b>' + item.tx_seqNo + '</b></a></h4>';

            output += '&nbsp&nbsp&nbsp&nbsp' + item.Label_Pubkey + ': '
             + '<a href ="?address=' + item.tx_creator_pubkey + get_lang() + '"><b> ' + item.tx_creator_pubkey + '</b></a><br>';

            output += '&nbsp&nbsp&nbsp&nbsp' + item.Label_Signature + ': '
             + '<a href ="?tx=' + item.tx_signature + get_lang() + '"><b>' + item.tx_signature + '</b></a><br>';

            output += '&nbsp&nbsp&nbsp&nbsp' + item.Label_TXCreator + ':<b> ' + creator + '</b><br>';
            if (item.startDate || item.stopDate) {
                output += '&nbsp&nbsp&nbsp&nbsp' + item.Label_ValidityPeriod + ':<b> '
                 + (item.startDate? convertTimestamp(item.startDate, true) : "-")
                 + " / "
                 + (item.stopDate? convertTimestamp(item.stopDate, true) : "-")
                 + '</b><br>';
            }

            output += '<a href=?q=' + item.charKey + get_lang() + '&search=transactions class="button ll-blue-bgc"><b>' + item.Label_Actions + '</b></a>';
        }
    }
    if (!forPrint) {
        output += ' &nbsp&nbsp<a href=../api'+ type + '/raw/' + item.key + ' class="button ll-blue-bgc"><b>' + item.Label_RAW + '</b></a>';
        output += ' &nbsp&nbsp<a href=?'+ type + '=' + item.key + get_lang() + '&print class="button ll-blue-bgc"><b>' + item.Label_Print + '</b></a></h4>';
    }

    return output;

}

function itemFoot(item, forPrint) {
    var type = item.item_type;

    var output = '';
    if (item.description) {
        output += '<h3>' + item.Label_Description;
        if (!forPrint)
            output += ' &nbsp&nbsp<a href=../api'+ type + '/text/' + item.key + ' class="tiny button ll-blue-bgc" style="font-size:0.7em"><b>' + item.Label_SourceText + '</b></a>';
        output += '</h3><br>' + fformat(item.description);
    }

    if (item.hasOwnProperty('vouches')) {
        output += '<hr>' + item.vouches;
    }

    if (item.hasOwnProperty('links')) {
        output += '<hr>' + item.links;
    }

    return output;
}

function getItemNameMini(item) {
    return getItemNameMini(item.itemType, item.key, item.name);
}

function getItemNameMini(itemType, itemKey, itemName) {
    return '<abbr title="' + '[' + itemKey + '] ' + itemName + '"><a  href=?' + itemType + '=' + itemKey + get_lang() + ' ><font size=-2 color=black>' + itemName + '</font></a></abbr>';
}

function getItemNameMiniGrey(item) {
    return '<abbr title="' + '[' + item.key + '] ' + item.name + '"><a class=without href=?' + item.itemType + '=' + item.key + get_lang() + '><font size=-2 color=#e0e0e0>' + item.name + '</font></a></abbr>';
}

function getItemURL(item, imgSize) {
    var output = '<a href="?' + item.itemType + '=' + item.key + get_lang() + '">';
    if (item.key > item.startKey)
        output += '<b>[' + item.key + ']</b>';

    output += makeMediaIcon(item, '', 'size:' + imgSize);

    output += '<b>' +  escapeHtml(name) + '</b></a>';

    return output;
}

function getShortNameBlanked(name) {

    var shortName = escapeHtml(name).split(' ')[0];
    if (shortName.length > 12)
        shortName = shortName.substr(0, 12) + '.';

    return shortName;
}

function getShortItemURL(item, class1, style1) {
    var output = '<a href="?' + item.itemType + '=' + item.key + get_lang() + '">';
    if (item.key > item.startKey)
        output += '<b>[' + item.key + ']</b>';

    output += makeMediaIcon(item, class1, style1);

    var shortName = escapeHtml(item.name).split(' ')[0];
    if (shortName.length > 10)
        shortName = shortName.substr(0, 10);

    output += '<b>' +  shortName + '</b></a>';

    return output;
}

function getItemName(item) {
    return getItemName(item.startKey, item.key, item.name);
}
function getItemName(startKey, key, name) {
    if (key < startKey)
        return escapeHtml(name);

    return '[' + key + '] ' + escapeHtml(name);
}

function getItemName2(item) {
    return getItemName2(item.startKey, item.key, item.name);
}
function getItemName2(startKey, key, name) {
    if (key < startKey)
        return escapeHtml(name);

    return '[' + key + '] ' + escapeHtml(name);
}<|MERGE_RESOLUTION|>--- conflicted
+++ resolved
@@ -9,8 +9,9 @@
     if (item.original) {
         if (item.original.imageURL) {
             origSource = item.original.imageURL;
-        } else if (item.original.imageMediaType && item.original.imageMediaType.startsWith('video')) {
-            origSource = '/api' + item.original.item_type + '/image/' + item.original.key;
+            if (item.original.imageMediaType.startsWith('video')) {
+                origSource = '/api' + item.original.item_type + '/image/' + item.original.key;
+            }
         }
 
         if (origSource) {
@@ -48,14 +49,9 @@
 
     if (item.imageURL) {
         source = item.imageURL;
-<<<<<<< HEAD
         if (item.imageMediaType.startsWith('video')) {
             source = '/api' + item.item_type + '/image/' + item.key;
         }
-=======
-    } else if (item.imageMediaType && item.imageMediaType.startsWith('video')) {
-        source = '/api' + item.item_type + '/image/' + item.key;
->>>>>>> a660564e
     }
 
     if (source) {

function statuses(data){
    var output = '';

    if(data.hasOwnProperty('error'))
    {
        return '<h2>' + data.error + '</h2>';
    }

    var notDisplayPages = data.notDisplayPages;
    var numberShiftDelta = data.numberOfRepresentsItemsOnPage;
    //Отображение последнего блока
    output += lastBlock(data.lastBlock);
    var start = data.start;

    if (!notDisplayPages) {
        //Отображение компонента страниц(вверху)
        //output += pagesComponentBeauty(start, data.Label_Statuses, data.numberLast, numberShiftDelta, 'start');
        output += pagesComponent2(data);
    }
    output += '<table width="1280" border=0><tr><td align=left><br>';
    output += '<table width=80% BORDER=0 cellpadding=10 cellspacing=0 class="table table-striped" style="border: 1px solid #ddd;">';
    output += '<thead><tr><td><b>'+ data.label_table_key  +': ' +
        data.label_table_name + '</b></td><td><b>' + data.label_table_description +
        '</b></td><td><b>' + data.label_table_creator + '</b></td></tr></thead>';

    //Отображение таблицы элементов статусов
    for (var i in data.pageItems) {
        var item = data.pageItems[i];
        output += '<tr><td><a href="?status=' + item.key + get_lang() + '">' + item.key + ': ';
        output += '<b>' + item.name + '</b></a></td>';
        output += '<td>' + item.description.substr(0, 100) + '</td>';

        output += '<td><a href=?address=' + item.owner + get_lang() + '>';
        if (item.hasOwnProperty('person'))
            output += '[' + item.person_key + ']' + htmlFilter(item.person);
        else
            output += item.owner;
        output += '</a></td></tr>';
    }
    if (!notDisplayPages) {
        //Отображение ссылки предыдущая
        output += '</table></td></tr></table>';
        //Отображение компонента страниц(снизу)
        //output += pagesComponentBeauty(start, data.Label_Statuses, data.numberLast, numberShiftDelta, 'start');
        output += pagesComponent2(data);
    }
<<<<<<< HEAD

    return output;
}

function status(data) {
=======
>>>>>>> 7b2f8315

    $('#selectID').val('statuses');

<<<<<<< HEAD
=======
function status(data) {

>>>>>>> 7b2f8315
    var output = '';

    if (data.hasOwnProperty('error')) {
        return '<h2>' + data.error + '</h2>';
    }

    output += lastBlock(data.lastBlock);

    output += '<table width="1280" border=0><tr><td align=left><br>';

    output += '<h3 style="display:inline;">' + data.label_Status + ':</h3>';

    //output += '<h3 style="display:inline;"> | </h3>';

    output += '<a href="?status=' + data.status.key + get_lang() + '"><h3 style="display:inline;">';
    output += getAssetName2(data.status.key, data.status.name) + '</h3></a>';

    output += '<br><br>';

    output += '<b>' + data.label_Key + ':</b> ' + data.status.key;

    output += '<br><br>';


    output += '<b>' + data.label_Creator + ':</b> <a href=?address=' + data.status.owner + get_lang() + '>' + data.status.owner + '</a>';

    output += '<br><br>';

    if (data.status.unique) {
        output += '<b>' + data.label_unique_state + '</b><br>'
    } else {
        output += '<b>' + data.label_multi_states + '</b><br>'
    }

    output += '<b>' + data.label_Description + ':</b><br>'
    output += fformat(data.status.description); // wordwrap(data.status.description, 80, '\n', true);


    return output;
}<|MERGE_RESOLUTION|>--- conflicted
+++ resolved
@@ -44,22 +44,12 @@
         //output += pagesComponentBeauty(start, data.Label_Statuses, data.numberLast, numberShiftDelta, 'start');
         output += pagesComponent2(data);
     }
-<<<<<<< HEAD
 
     return output;
 }
 
 function status(data) {
-=======
->>>>>>> 7b2f8315
 
-    $('#selectID').val('statuses');
-
-<<<<<<< HEAD
-=======
-function status(data) {
-
->>>>>>> 7b2f8315
     var output = '';
 
     if (data.hasOwnProperty('error')) {

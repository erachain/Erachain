{
<<<<<<< HEAD
  // external Block Explorer
  "explorer": "http://my-sidechain.dom:9057",
=======
  // peers from external source
  "peersURL": "https://raw.githubusercontent.com/erachain/erachain-public/master/peers.json",
>>>>>>> 158e305c
  "assets": [
    // ASSET KEY, NAME, QUALITY, CREATOR
    [
      12,
      "BTC",
      0,
      "7BAXHMTuk1vh6AiZU65oc7kFVJGqNxLEpt"
    ],
    [
      92,
      "RUB",
      0,
      "7BAXHMTuk1vh6AiZU65oc7kFVJGqNxLEpt"
    ],
    [
      95,
      "USD",
      0,
      "7BAXHMTuk1vh6AiZU65oc7kFVJGqNxLEpt"
    ]
  ],
  "persons": [
    // PERSON KEY, NAME, BIRTH TIMESTAMP, CREATOR
    [
      1001,
      "DMITRII ERMOLAEV",
      148293470000,
      "7PvUGfFTYPjYi5tcoKHL4UWcf417C8B3oh"
    ]
  ],
  // start number of items from START_NO
  // for items: assets, imprints, persons, polls, statements, statuses, templates, unouns
  // default is 2^14
  "startKey": {
    "assets": 100000,
    "persons": 1000000
  }
}<|MERGE_RESOLUTION|>--- conflicted
+++ resolved
@@ -1,11 +1,8 @@
 {
-<<<<<<< HEAD
+  // peers from external source
+  "peersURL": "https://raw.githubusercontent.com/erachain/erachain-public/master/peers.json",
   // external Block Explorer
   "explorer": "http://my-sidechain.dom:9057",
-=======
-  // peers from external source
-  "peersURL": "https://raw.githubusercontent.com/erachain/erachain-public/master/peers.json",
->>>>>>> 158e305c
   "assets": [
     // ASSET KEY, NAME, QUALITY, CREATOR
     [

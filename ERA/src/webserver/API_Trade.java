package webserver;

import api.ApiErrorFactory;
import com.google.gson.Gson;
import controller.Controller;
import core.blockexplorer.BlockExplorer;
import core.crypto.Base58;
import core.item.assets.Order;
import core.item.assets.Trade;
import core.transaction.Transaction;
import datachain.DCSet;
import datachain.ItemAssetMap;
import datachain.TransactionFinalMap;
import org.json.simple.JSONArray;
import org.json.simple.JSONObject;
import org.mapdb.Fun;
import utils.StrJSonFine;

import javax.servlet.http.HttpServletRequest;
import javax.ws.rs.*;
import javax.ws.rs.core.Context;
import javax.ws.rs.core.MediaType;
import javax.ws.rs.core.Response;
import java.math.BigDecimal;
import java.math.BigInteger;
import java.util.LinkedHashMap;
import java.util.List;
import java.util.Map;

@Path("apitrade")
@Produces(MediaType.APPLICATION_JSON)
public class API_Trade {

    @Context
    HttpServletRequest request;

    private DCSet dcSet = DCSet.getInstance();
    private Controller cntrl = Controller.getInstance();

    @GET
    public Response Default() {
        Map<String, String> help = new LinkedHashMap<>();

        help.put("apitrade/get?have={have}&want={want}&timestamp={timestamp}&limit={limit}",
                "Get data by trade. Have= Want=, "
                        + "limit is count record. The number of transactions is limited by input param.");
        help.put("apitrade/orders?have={have}&want={want}&limit={limit}",
                "Get Orders.");
        help.put("apitrade/trades?have={have}&want={want}&limit={limit}",
                "Get trades.");

        return Response.status(200).header("Content-Type", "application/json; charset=utf-8")
                .header("Access-Control-Allow-Origin", "*").entity(StrJSonFine.convert(help)).build();
    }

    /**
     * Get trades by timestamp. The number of transactions is limited by input
     * param.
     *
     * @param have      is account
     * @param want      is account two
     * @param timestamp value time
     * @param limit     count out record
     * @return record trades
     * @author Ruslan
     */

    @GET
    @Path("get")
    // apitrade/get?have=1&want=2&timestamp=3&limit=4
    public Response getTradeByAccount(@QueryParam("have") Long have, @QueryParam("want") Long want,
                                      @QueryParam("timestamp") Long timestamp, @DefaultValue("20") @QueryParam("limit") Long limit) {

        //Long haveKey = Long.parseLong(have);
        //Long wantKey = Long.parseLong(want);
        List<Trade> listRusult = cntrl.getTradeByTimestmp(have, want, timestamp);

        List<Trade> tradeList = listRusult.subList(0, limit.intValue());

        Gson gs = new Gson();
        String result = gs.toJson(tradeList);

        return Response.status(200).header("Content-Type", "application/json; charset=utf-8")
                .header("Access-Control-Allow-Origin", "*")
                .entity(result).build();
    }

    /**
     * Get orders. The number of items in SEL and BUY is limited by LIMIT
     * param.
     *
     * @param have      is HaveKey
     * @param want      is WantKey
     * @param limit     count out record, default = 20
     * @return orders for SELL and BUY
     * @author Icreator
     */

    @GET
    @Path("orders")
    // apitrade/orders?have=1&want=2&limit=20
    public Response orders(@QueryParam("have") Long have, @QueryParam("want") Long want,
                           @DefaultValue("20") @QueryParam("limit") Long limit) {

        ItemAssetMap map = this.dcSet.getItemAssetMap();
        // DOES ASSETID EXIST
        if (!map.contains(have)) {
            throw ApiErrorFactory.getInstance().createError(
                    //ApiErrorFactory.ERROR_INVALID_ASSET_ID);
                    Transaction.ITEM_ASSET_NOT_EXIST);
        }
        if (!map.contains(want)) {
            throw ApiErrorFactory.getInstance().createError(
                    //ApiErrorFactory.ERROR_INVALID_ASSET_ID);
                    Transaction.ITEM_ASSET_NOT_EXIST);
        }

        Map output = new LinkedHashMap();

        List<Order> ordersHave = dcSet.getOrderMap().getOrdersForTradeWithFork(have, want, false);
        List<Order> ordersWant = dcSet.getOrderMap().getOrdersForTradeWithFork(want, have, true);

        Map sellsJSON = new LinkedHashMap();
        Map buysJSON = new LinkedHashMap();

        BigDecimal sumAmount = BigDecimal.ZERO;

        BigDecimal sumSellingAmount = BigDecimal.ZERO;

        BigDecimal vol;
        int counter = 0;
        // show SELLs in BACK order
        for (int i = ordersHave.size() - 1; i >= 0; i--) {

            Order order = ordersHave.get(i);
            Map sellJSON = new LinkedHashMap();

            sellJSON.put("price", order.getPrice());
            vol = order.getAmountHaveLeft();
            sellJSON.put("amount", vol);
            sumAmount = sumAmount.add(vol);

            sellJSON.put("sellingPrice", Order.calcPrice(order.getAmountWant(), order.getAmountHave()));

            BigDecimal sellingAmount = order.getAmountWantLeft();

            sellJSON.put("sellingAmount", sellingAmount);

            sumSellingAmount = sumSellingAmount.add(sellingAmount);

<<<<<<< HEAD
            sellsJSON.put(order.getId().toString(), sellJSON);
=======
            sellsJSON.put(Base58.encode(order.a.a, 64), sellJSON);
>>>>>>> 6a7d976e

            if(counter++ > limit) break;

        }

        output.put("sells", sellsJSON);

        output.put("sellsSumAmount", sumAmount);
        output.put("sellsSumTotal", sumSellingAmount);

        sumAmount = BigDecimal.ZERO;

        BigDecimal sumBuyingAmount = BigDecimal.ZERO;

        counter = 0;
        for (int i = ordersWant.size() - 1; i >= 0; i--) {

            Order order = ordersWant.get(i);

            Map buyJSON = new LinkedHashMap();

            buyJSON.put("price", order.getPrice());
            vol = order.getAmountHaveLeft();
            buyJSON.put("amount", vol);

            sumAmount = sumAmount.add(vol);

            buyJSON.put("buyingPrice", Order.calcPrice(order.getAmountWant(), order.getAmountHave()));

            BigDecimal buyingAmount = order.getAmountWantLeft();

            buyJSON.put("buyingAmount", buyingAmount);

            sumBuyingAmount = sumBuyingAmount.add(buyingAmount);

<<<<<<< HEAD
            buysJSON.put(order.getId(), buyJSON);
=======
            buysJSON.put(Base58.encode(order.a.a, 64), buyJSON);
>>>>>>> 6a7d976e

            if(counter++ > limit) break;

        }
        output.put("buys", buysJSON);

        output.put("buysSumAmount", sumBuyingAmount);
        output.put("buysSumTotal", sumAmount);

        return Response.status(200)
                .header("Content-Type", "application/json; charset=utf-8")
                .header("Access-Control-Allow-Origin", "*")
                .entity(StrJSonFine.convert(output))
                //.entity(output.toJSONString())
                .build();

    }

    /**
     * Get trades. The number of items in SEL and BUY is limited by LIMIT
     * param.
     *
     * @param have      is HaveKey
     * @param want      is WantKey
     * @param limit     count out record, default = 100
     * @return trades
     * @author Icreator
     */

    @GET
    @Path("trades")
    // apitrade/trades?have=1&want=2&limit=20
    public Response trades(@QueryParam("have") Long have, @QueryParam("want") Long want,
                           @DefaultValue("100") @QueryParam("limit") Long limit) {

        ItemAssetMap map = this.dcSet.getItemAssetMap();
        // DOES ASSETID EXIST
        if (!map.contains(have)) {
            throw ApiErrorFactory.getInstance().createError(
                    //ApiErrorFactory.ERROR_INVALID_ASSET_ID);
                    Transaction.ITEM_ASSET_NOT_EXIST);
        }
        if (!map.contains(want)) {
            throw ApiErrorFactory.getInstance().createError(
                    //ApiErrorFactory.ERROR_INVALID_ASSET_ID);
                    Transaction.ITEM_ASSET_NOT_EXIST);
        }

        Map output = new LinkedHashMap();

        Map tradesJSON = new LinkedHashMap();

        List<Trade> trades = dcSet.getTradeMap().getTrades(have,
                want);

        output.put("tradesCount", trades.size());

        BigDecimal tradeWantAmount = BigDecimal.ZERO;
        BigDecimal tradeHaveAmount = BigDecimal.ZERO;

        TransactionFinalMap finalMap = DCSet.getInstance().getTransactionFinalMap();
        Transaction createOrder;

        if (limit > 200)
            limit = 200l;

        int i = 0;
        for (Trade trade : trades) {
            if (i++ > limit) break;

            Map tradeJSON = new LinkedHashMap();

            Order orderInitiator = Order.getOrder(dcSet, trade.getInitiator());

            Order orderTarget = Order.getOrder(dcSet, trade.getTarget());

            tradeJSON.put("amountHave", trade.getAmountHave());
            tradeJSON.put("amountWant", trade.getAmountWant());

            tradeJSON.put("realPrice", trade.calcPrice());
            tradeJSON.put("realReversePrice", trade.calcPriceRevers());

<<<<<<< HEAD
            createOrder = finalMap.get(orderInitiator.getId());
            tradeJSON.put("initiatorTxSignature", Base58.encode(createOrder.getSignature()));
            tradeJSON.put("initiatorId", orderInitiator.getId());
=======
            tradeJSON.put("initiatorTxSignature", Base58.encode(orderInitiator.a.a, 64));
>>>>>>> 6a7d976e

            tradeJSON.put("initiatorCreator", orderInitiator.getCreator().getAddress());
            tradeJSON.put("initiatorAmount", orderInitiator.getAmountHave());
            if (orderInitiator.getHave() == have) {
                tradeJSON.put("type", "sell");
                tradeWantAmount = tradeWantAmount.add(trade.getAmountHave());
                tradeHaveAmount = tradeHaveAmount.add(trade.getAmountWant());

            } else {
                tradeJSON.put("type", "buy");
                tradeHaveAmount = tradeHaveAmount.add(trade.getAmountHave());
                tradeWantAmount = tradeWantAmount.add(trade.getAmountWant());
            }
<<<<<<< HEAD
=======
            tradeJSON.put("targetTxSignature", Base58.encode(orderTarget.a.a, 64));
            tradeJSON.put("targetCreator", orderTarget.a.b);
            tradeJSON.put("targetAmount", orderTarget.b.b);
>>>>>>> 6a7d976e

            createOrder = finalMap.get(orderInitiator.getId());
            tradeJSON.put("targetTxSignature", Base58.encode(createOrder.getSignature()));
            tradeJSON.put("targetId", orderTarget.getId());
            tradeJSON.put("targetCreator", orderTarget.getCreator().getAddress());
            tradeJSON.put("targetAmount", orderTarget.getAmountHave());

            tradeJSON.put("timestamp", trade.getTimestamp());
            tradeJSON.put("dateTime", BlockExplorer.timestampToStr(trade.getTimestamp()));

            tradesJSON.put(i, tradeJSON);
        }
        output.put("trades", tradesJSON);

        output.put("tradeWantAmount", tradeWantAmount);
        output.put("tradeHaveAmount", tradeHaveAmount);

        return Response.status(200)
                .header("Content-Type", "application/json; charset=utf-8")
                .header("Access-Control-Allow-Origin", "*")
                .entity(StrJSonFine.convert(output))
                //.entity(output.toJSONString())
                .build();

    }

}<|MERGE_RESOLUTION|>--- conflicted
+++ resolved
@@ -148,11 +148,7 @@
 
             sumSellingAmount = sumSellingAmount.add(sellingAmount);
 
-<<<<<<< HEAD
             sellsJSON.put(order.getId().toString(), sellJSON);
-=======
-            sellsJSON.put(Base58.encode(order.a.a, 64), sellJSON);
->>>>>>> 6a7d976e
 
             if(counter++ > limit) break;
 
@@ -188,11 +184,8 @@
 
             sumBuyingAmount = sumBuyingAmount.add(buyingAmount);
 
-<<<<<<< HEAD
             buysJSON.put(order.getId(), buyJSON);
-=======
             buysJSON.put(Base58.encode(order.a.a, 64), buyJSON);
->>>>>>> 6a7d976e
 
             if(counter++ > limit) break;
 
@@ -275,13 +268,9 @@
             tradeJSON.put("realPrice", trade.calcPrice());
             tradeJSON.put("realReversePrice", trade.calcPriceRevers());
 
-<<<<<<< HEAD
             createOrder = finalMap.get(orderInitiator.getId());
             tradeJSON.put("initiatorTxSignature", Base58.encode(createOrder.getSignature()));
             tradeJSON.put("initiatorId", orderInitiator.getId());
-=======
-            tradeJSON.put("initiatorTxSignature", Base58.encode(orderInitiator.a.a, 64));
->>>>>>> 6a7d976e
 
             tradeJSON.put("initiatorCreator", orderInitiator.getCreator().getAddress());
             tradeJSON.put("initiatorAmount", orderInitiator.getAmountHave());
@@ -295,12 +284,6 @@
                 tradeHaveAmount = tradeHaveAmount.add(trade.getAmountHave());
                 tradeWantAmount = tradeWantAmount.add(trade.getAmountWant());
             }
-<<<<<<< HEAD
-=======
-            tradeJSON.put("targetTxSignature", Base58.encode(orderTarget.a.a, 64));
-            tradeJSON.put("targetCreator", orderTarget.a.b);
-            tradeJSON.put("targetAmount", orderTarget.b.b);
->>>>>>> 6a7d976e
 
             createOrder = finalMap.get(orderInitiator.getId());
             tradeJSON.put("targetTxSignature", Base58.encode(createOrder.getSignature()));

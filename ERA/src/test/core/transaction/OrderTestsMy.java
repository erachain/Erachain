--- conflicted
+++ resolved
@@ -3057,11 +3057,7 @@
             Assert.assertEquals((long)order.getHave(), wantKey);
             Assert.assertEquals((long)order.getWant(), haveKey);
 
-<<<<<<< HEAD
             //String signB58 = Base58.encode(order.a.a);
-=======
-            String signB58 = Base58.encode(order.a.a, 64);
->>>>>>> 6a7d976e
             
             Assert.assertEquals(deletedID.equals(order.getId()), false);
             

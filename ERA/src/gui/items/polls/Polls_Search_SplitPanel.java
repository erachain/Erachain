package gui.items.polls;

import java.awt.Component;
import java.awt.event.ActionEvent;
import java.awt.event.ActionListener;
import javax.swing.JMenuItem;
import core.item.ItemCls;
import core.item.assets.AssetCls;
import core.item.polls.PollCls;
import core.item.unions.UnionCls;
import datachain.DCSet;
import gui.items.Item_Search_SplitPanel;
import lang.Lang;

public class Polls_Search_SplitPanel extends Item_Search_SplitPanel {
	/**
	 * 
	 */
	private static final long serialVersionUID = 1L;
	private static TableModelPolls tableModelPolls = new TableModelPolls();
	private Polls_Search_SplitPanel th;

	public Polls_Search_SplitPanel() {
		super(tableModelPolls, "Search_Popll_Tab", "Search_Poll_Tab");
		th = this;

		// ADD MENU ITEMS
		JMenuItem confirm_Menu = new JMenuItem(Lang.getInstance().translate("Confirm"));
		confirm_Menu.addActionListener(new ActionListener() {
			public void actionPerformed(ActionEvent e) {
	//			new UnionConfirmDialog(th, (UnionCls) item_Menu);
			}
		});
		this.menu_Table.add(confirm_Menu);

		JMenuItem setStatus_Menu = new JMenuItem(Lang.getInstance().translate("Set Status"));
		setStatus_Menu.addActionListener(new ActionListener() {
			public void actionPerformed(ActionEvent e) {
	//			new UnionSetStatusDialog(th, (UnionCls) item_Menu);
			}
		});
		this.menu_Table.add(setStatus_Menu);

<<<<<<< HEAD
	
	
	JMenuItem setVote_Menu = new JMenuItem(Lang.getInstance().translate("Voting"));
	setVote_Menu.addActionListener(new ActionListener() {
		public void actionPerformed(ActionEvent e) {
//			new UnionSetStatusDialog(th, (UnionCls) item_Menu);

			PollCls poll = (PollCls)(item_Table_Selected);
			AssetCls AssetCls = DCSet.getInstance().getItemAssetMap().get((long) (1));
			new Polls_Dialog(poll,0, AssetCls);
		}
	});
	this.menu_Table.add(setVote_Menu);
	
}
	
	
	
=======
	public void onVoteClick() {
		// GET SELECTED OPTION
		int option = votingDetailsPanel.pollTabPane.pollDetailPanel.optionsTable.getSelectedRow();
		if (option >= 0) {
			option = votingDetailsPanel.pollTabPane.pollDetailPanel.optionsTable.convertRowIndexToModel(option);
		}
		
		//this.pollOptionsTableModel;

		PollCls poll = null;
		if (allVotingsPanel.pollsTable.getSelectedRow() >= 0)
			poll = allVotingsPanel.pollsTableModel.getPoll(
					allVotingsPanel.pollsTable.convertRowIndexToModel(allVotingsPanel.pollsTable.getSelectedRow()));
		
		new Polls_Dialog(poll, option, (AssetCls) allVotingsPanel.cbxAssets.getSelectedItem());
	}
>>>>>>> f05db92b

	// show details
	@Override
	public Component get_show(ItemCls item) {
		AssetCls AssetCls = DCSet.getInstance().getItemAssetMap().get((long) (1));
		PollsDetailPanel pollInfo = new PollsDetailPanel((PollCls) item, AssetCls);
		
		return pollInfo;
		
	}

}
<|MERGE_RESOLUTION|>--- conflicted
+++ resolved
@@ -1,92 +1,93 @@
-package gui.items.polls;
-
-import java.awt.Component;
-import java.awt.event.ActionEvent;
-import java.awt.event.ActionListener;
-import javax.swing.JMenuItem;
-import core.item.ItemCls;
-import core.item.assets.AssetCls;
-import core.item.polls.PollCls;
-import core.item.unions.UnionCls;
-import datachain.DCSet;
-import gui.items.Item_Search_SplitPanel;
-import lang.Lang;
-
-public class Polls_Search_SplitPanel extends Item_Search_SplitPanel {
-	/**
-	 * 
-	 */
-	private static final long serialVersionUID = 1L;
-	private static TableModelPolls tableModelPolls = new TableModelPolls();
-	private Polls_Search_SplitPanel th;
-
-	public Polls_Search_SplitPanel() {
-		super(tableModelPolls, "Search_Popll_Tab", "Search_Poll_Tab");
-		th = this;
-
-		// ADD MENU ITEMS
-		JMenuItem confirm_Menu = new JMenuItem(Lang.getInstance().translate("Confirm"));
-		confirm_Menu.addActionListener(new ActionListener() {
-			public void actionPerformed(ActionEvent e) {
-	//			new UnionConfirmDialog(th, (UnionCls) item_Menu);
-			}
-		});
-		this.menu_Table.add(confirm_Menu);
-
-		JMenuItem setStatus_Menu = new JMenuItem(Lang.getInstance().translate("Set Status"));
-		setStatus_Menu.addActionListener(new ActionListener() {
-			public void actionPerformed(ActionEvent e) {
-	//			new UnionSetStatusDialog(th, (UnionCls) item_Menu);
-			}
-		});
-		this.menu_Table.add(setStatus_Menu);
-
-<<<<<<< HEAD
-	
-	
-	JMenuItem setVote_Menu = new JMenuItem(Lang.getInstance().translate("Voting"));
-	setVote_Menu.addActionListener(new ActionListener() {
-		public void actionPerformed(ActionEvent e) {
-//			new UnionSetStatusDialog(th, (UnionCls) item_Menu);
-
-			PollCls poll = (PollCls)(item_Table_Selected);
-			AssetCls AssetCls = DCSet.getInstance().getItemAssetMap().get((long) (1));
-			new Polls_Dialog(poll,0, AssetCls);
-		}
-	});
-	this.menu_Table.add(setVote_Menu);
-	
-}
-	
-	
-	
-=======
-	public void onVoteClick() {
-		// GET SELECTED OPTION
-		int option = votingDetailsPanel.pollTabPane.pollDetailPanel.optionsTable.getSelectedRow();
-		if (option >= 0) {
-			option = votingDetailsPanel.pollTabPane.pollDetailPanel.optionsTable.convertRowIndexToModel(option);
-		}
-		
-		//this.pollOptionsTableModel;
-
-		PollCls poll = null;
-		if (allVotingsPanel.pollsTable.getSelectedRow() >= 0)
-			poll = allVotingsPanel.pollsTableModel.getPoll(
-					allVotingsPanel.pollsTable.convertRowIndexToModel(allVotingsPanel.pollsTable.getSelectedRow()));
-		
-		new Polls_Dialog(poll, option, (AssetCls) allVotingsPanel.cbxAssets.getSelectedItem());
-	}
->>>>>>> f05db92b
-
-	// show details
-	@Override
-	public Component get_show(ItemCls item) {
-		AssetCls AssetCls = DCSet.getInstance().getItemAssetMap().get((long) (1));
-		PollsDetailPanel pollInfo = new PollsDetailPanel((PollCls) item, AssetCls);
-		
-		return pollInfo;
-		
-	}
-
-}
+package gui.items.polls;
+
+import java.awt.Component;
+import java.awt.event.ActionEvent;
+import java.awt.event.ActionListener;
+
+import javax.swing.JMenuItem;
+
+import core.item.ItemCls;
+import core.item.assets.AssetCls;
+import core.item.polls.PollCls;
+import datachain.DCSet;
+import gui.items.Item_Search_SplitPanel;
+import lang.Lang;
+
+public class Polls_Search_SplitPanel extends Item_Search_SplitPanel {
+	/**
+	 * 
+	 */
+	private static final long serialVersionUID = 1L;
+	private static TableModelPolls tableModelPolls = new TableModelPolls();
+	private Polls_Search_SplitPanel th;
+
+	public Polls_Search_SplitPanel() {
+		super(tableModelPolls, "Search_Popll_Tab", "Search_Poll_Tab");
+		th = this;
+
+		// ADD MENU ITEMS
+		JMenuItem confirm_Menu = new JMenuItem(Lang.getInstance().translate("Confirm"));
+		confirm_Menu.addActionListener(new ActionListener() {
+			public void actionPerformed(ActionEvent e) {
+	//			new UnionConfirmDialog(th, (UnionCls) item_Menu);
+			}
+		});
+		this.menu_Table.add(confirm_Menu);
+
+		JMenuItem setStatus_Menu = new JMenuItem(Lang.getInstance().translate("Set Status"));
+		setStatus_Menu.addActionListener(new ActionListener() {
+			public void actionPerformed(ActionEvent e) {
+	//			new UnionSetStatusDialog(th, (UnionCls) item_Menu);
+			}
+		});
+		this.menu_Table.add(setStatus_Menu);
+
+	
+	
+	JMenuItem setVote_Menu = new JMenuItem(Lang.getInstance().translate("Voting"));
+	setVote_Menu.addActionListener(new ActionListener() {
+		public void actionPerformed(ActionEvent e) {
+//			new UnionSetStatusDialog(th, (UnionCls) item_Menu);
+
+			PollCls poll = (PollCls)(item_Table_Selected);
+			AssetCls AssetCls = DCSet.getInstance().getItemAssetMap().get((long) (1));
+			new Polls_Dialog(poll,0, AssetCls);
+		}
+	});
+	this.menu_Table.add(setVote_Menu);
+	
+}
+	
+	
+	
+
+	/*
+	// show details
+	public void onVoteClick() {
+		// GET SELECTED OPTION
+		int option = votingDetailsPanel.pollTabPane.pollDetailPanel.optionsTable.getSelectedRow();
+		if (option >= 0) {
+			option = votingDetailsPanel.pollTabPane.pollDetailPanel.optionsTable.convertRowIndexToModel(option);
+		}
+		
+		//this.pollOptionsTableModel;
+
+		PollCls poll = null;
+		if (allVotingsPanel.pollsTable.getSelectedRow() >= 0)
+			poll = allVotingsPanel.pollsTableModel.getPoll(
+					allVotingsPanel.pollsTable.convertRowIndexToModel(allVotingsPanel.pollsTable.getSelectedRow()));
+		
+		new Polls_Dialog(poll, option, (AssetCls) allVotingsPanel.cbxAssets.getSelectedItem());
+	}
+	*/
+
+	@Override
+	public Component get_show(ItemCls item) {
+		AssetCls AssetCls = DCSet.getInstance().getItemAssetMap().get((long) (1));
+		PollsDetailPanel pollInfo = new PollsDetailPanel((PollCls) item, AssetCls);
+		
+		return pollInfo;
+		
+	}
+
+}
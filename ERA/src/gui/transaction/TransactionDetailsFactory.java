<<<<<<< HEAD
package gui.transaction;

import java.awt.GridBagConstraints;
import java.awt.LayoutManager;

import javax.swing.JLabel;
import javax.swing.JPanel;

import core.transaction.ArbitraryTransaction;
import core.transaction.BuyNameTransaction;
import core.transaction.CancelOrderTransaction;
import core.transaction.CancelSellNameTransaction;
import core.transaction.CreateOrderTransaction;
import core.transaction.CreatePollTransaction;

import core.transaction.GenesisCertifyPersonRecord;
import core.transaction.GenesisIssueAssetTransaction;
import core.transaction.GenesisIssueTemplateRecord;
import core.transaction.GenesisTransferAssetTransaction;

import core.transaction.IssueAssetTransaction;
import core.transaction.IssueImprintRecord;
import core.transaction.IssueTemplateRecord;
import core.transaction.IssuePersonRecord;
import core.transaction.IssueStatusRecord;
import core.transaction.IssueUnionRecord;
import core.transaction.R_Send;
import core.transaction.MultiPaymentTransaction;
import core.transaction.R_Hashes;
import core.transaction.R_SertifyPubKeys;
import core.transaction.R_SetStatusToItem;
import core.transaction.R_SignNote;
import core.transaction.R_Vouch;
import core.transaction.RegisterNameTransaction;
import core.transaction.SellNameTransaction;
import core.transaction.Transaction;
import core.transaction.UpdateNameTransaction;
import core.transaction.VoteOnPollTransaction;
import gui.items.statement.Statement_Info;

public class TransactionDetailsFactory 
{
	private static TransactionDetailsFactory instance;

	private void TransactionDetailsFactory(){
		
		
	
	
	}
	
	
	public static TransactionDetailsFactory getInstance()
	{
		if(instance == null)
		{
			instance = new TransactionDetailsFactory();
		}
		
		return instance;
	}
	
	public JPanel createTransactionDetail(Transaction transaction)
	{
		
		 
		  GridBagConstraints gridBagConstraints = new java.awt.GridBagConstraints();
		 JLabel jLabel9 = new JLabel("");
		 
		 gridBagConstraints.gridx = 0;
	       
	        gridBagConstraints.fill = java.awt.GridBagConstraints.BOTH;
	        gridBagConstraints.anchor = java.awt.GridBagConstraints.FIRST_LINE_START;
	        gridBagConstraints.weightx = 1.0;
	        gridBagConstraints.weighty = 1.0;
	       
		 
		 
		switch(transaction.getType())
		{
		
		case Transaction.SIGN_NOTE_TRANSACTION:
			
			R_SignNote statement = (R_SignNote) transaction;
			
		//	RecStatementDetailsFrame recStatementDetailsFrame = new RecStatementDetailsFrame(statement); 
			// gridBagConstraints.gridy =recStatementDetailsFrame.labelGBC.gridy+1; 
			// recStatementDetailsFrame. add(jLabel9, gridBagConstraints);
			
			//recStatementDetailsFrame.add(new Statement_Info(statement))
			 
			return new Statement_Info(statement);
			
		case Transaction.REGISTER_NAME_TRANSACTION:
			
			
			RegisterNameTransaction nameRegistration = (RegisterNameTransaction) transaction;
			RegisterNameDetailsFrame registerNameDetailsFrame = new RegisterNameDetailsFrame(nameRegistration);
			gridBagConstraints.gridy =registerNameDetailsFrame.labelGBC.gridy+1; 
			registerNameDetailsFrame. add(jLabel9, gridBagConstraints);
			return registerNameDetailsFrame;
			
		case Transaction.UPDATE_NAME_TRANSACTION:
			
			UpdateNameTransaction nameUpdate = (UpdateNameTransaction) transaction;
			
			
			UpdateNameDetailsFrame updateNameDetailsFrame = new UpdateNameDetailsFrame(nameUpdate);
			
			gridBagConstraints.gridy = updateNameDetailsFrame.labelGBC.gridy+1; 
			updateNameDetailsFrame. add(jLabel9, gridBagConstraints);
						
			return updateNameDetailsFrame;	
			
		case Transaction.SELL_NAME_TRANSACTION:
			
			SellNameTransaction nameSale = (SellNameTransaction) transaction;
			
			SellNameDetailsFrame sellNameDetailsFrame = new SellNameDetailsFrame(nameSale);
			
			gridBagConstraints.gridy = sellNameDetailsFrame.labelGBC.gridy+1; 
			sellNameDetailsFrame. add(jLabel9, gridBagConstraints);
			
			return sellNameDetailsFrame;		
			
		case Transaction.CANCEL_SELL_NAME_TRANSACTION:
			
			CancelSellNameTransaction cancelNameSale = (CancelSellNameTransaction) transaction;
			CancelSellNameDetailsFrame cancelSellNameDetailsFrame = new CancelSellNameDetailsFrame(cancelNameSale);
			
			gridBagConstraints.gridy = cancelSellNameDetailsFrame.labelGBC.gridy+1; 
			cancelSellNameDetailsFrame. add(jLabel9, gridBagConstraints);
			
			
			return cancelSellNameDetailsFrame;			
			
		case Transaction.BUY_NAME_TRANSACTION:
			
			BuyNameTransaction namePurchase = (BuyNameTransaction) transaction;
			
			BuyNameDetailsFrame buyNameDetailsFrame = new BuyNameDetailsFrame(namePurchase);
			
			gridBagConstraints.gridy = buyNameDetailsFrame.labelGBC.gridy+1; 
			buyNameDetailsFrame. add(jLabel9, gridBagConstraints);
			
			
			
			return buyNameDetailsFrame;	
		
		case Transaction.CREATE_POLL_TRANSACTION:
			
			CreatePollTransaction pollCreation = (CreatePollTransaction) transaction;
			
			CreatePollDetailsFrame createPollDetailsFrame = new CreatePollDetailsFrame(pollCreation);
			
			gridBagConstraints.gridy = createPollDetailsFrame.labelGBC.gridy+1; 
			createPollDetailsFrame. add(jLabel9, gridBagConstraints);
			
			
			return createPollDetailsFrame;			

		case Transaction.VOTE_ON_POLL_TRANSACTION:
			
			VoteOnPollTransaction pollVote = (VoteOnPollTransaction) transaction;
			VoteOnPollDetailsFrame voteOnPollDetailsFrame =new VoteOnPollDetailsFrame(pollVote);
			
			gridBagConstraints.gridy = voteOnPollDetailsFrame.labelGBC.gridy+1; 
			voteOnPollDetailsFrame. add(jLabel9, gridBagConstraints);
			
			return voteOnPollDetailsFrame;
			
		case Transaction.ARBITRARY_TRANSACTION:
			
			ArbitraryTransaction arbitraryTransaction = (ArbitraryTransaction) transaction;
			
			ArbitraryTransactionDetailsFrame arbitraryTransactionDetailsFrame =new ArbitraryTransactionDetailsFrame(arbitraryTransaction);
			
			gridBagConstraints.gridy = arbitraryTransactionDetailsFrame.labelGBC.gridy+1; 
			arbitraryTransactionDetailsFrame. add(jLabel9, gridBagConstraints);
			
			return arbitraryTransactionDetailsFrame;	
			
		case Transaction.ISSUE_ASSET_TRANSACTION:
			
			IssueAssetTransaction issueAssetTransaction = (IssueAssetTransaction) transaction;
			IssueAssetDetailsFrame issueAssetDetailsFrame = new IssueAssetDetailsFrame(issueAssetTransaction);
			
			gridBagConstraints.gridy = issueAssetDetailsFrame.labelGBC.gridy+1; 
			issueAssetDetailsFrame. add(jLabel9, gridBagConstraints);
				
				
		      
		     			
			return issueAssetDetailsFrame;	
						
		case Transaction.ISSUE_PERSON_TRANSACTION:
			
			IssuePersonRecord issuePerson = (IssuePersonRecord) transaction;
			
			IssuePersonDetailsFrame issuePersonDetailsFrame = new IssuePersonDetailsFrame(issuePerson);
			gridBagConstraints.gridy = issuePersonDetailsFrame.labelGBC.gridy+1; 
			issuePersonDetailsFrame. add(jLabel9, gridBagConstraints);
			
			return issuePersonDetailsFrame;	

		case Transaction.SET_STATUS_TO_ITEM_TRANSACTION:
			
			R_SetStatusToItem setStatusToItem = (R_SetStatusToItem) transaction;
			
			SetStatusToItemDetailsFrame setStatusToItemDetailsFrame = new SetStatusToItemDetailsFrame(setStatusToItem);
			gridBagConstraints.gridy = setStatusToItemDetailsFrame.labelGBC.gridy+1; 
			setStatusToItemDetailsFrame. add(jLabel9, gridBagConstraints);
			
			return setStatusToItemDetailsFrame;	

		case Transaction.CREATE_ORDER_TRANSACTION:
			
			CreateOrderTransaction createOrderTransaction = (CreateOrderTransaction) transaction;
			
			CreateOrderDetailsFrame createOrderDetailsFrame = new CreateOrderDetailsFrame(createOrderTransaction);
			gridBagConstraints.gridy = createOrderDetailsFrame.labelGBC.gridy+1; 
			createOrderDetailsFrame. add(jLabel9, gridBagConstraints);
			
			return createOrderDetailsFrame;	
		
		case Transaction.CANCEL_ORDER_TRANSACTION:
			
			CancelOrderTransaction cancelOrderTransaction = (CancelOrderTransaction) transaction;
			
			CancelOrderDetailsFrame cancelOrderDetailsFrame = new CancelOrderDetailsFrame(cancelOrderTransaction);
			gridBagConstraints.gridy = cancelOrderDetailsFrame.labelGBC.gridy+1; 
			cancelOrderDetailsFrame. add(jLabel9, gridBagConstraints);
			
			
			return cancelOrderDetailsFrame;		
			
		case Transaction.MULTI_PAYMENT_TRANSACTION:
			
			MultiPaymentTransaction MultiPaymentTransaction = (MultiPaymentTransaction) transaction;
			
			MultiPaymentDetailsFrame multiPaymentDetailsFrame =  new MultiPaymentDetailsFrame(MultiPaymentTransaction);
			gridBagConstraints.gridy = multiPaymentDetailsFrame.labelGBC.gridy+1; 
			multiPaymentDetailsFrame. add(jLabel9, gridBagConstraints);
			
			
			
			return multiPaymentDetailsFrame;

		case Transaction.SEND_ASSET_TRANSACTION:
			R_Send r_Send = (R_Send)transaction;
			
			Send_RecordDetailsFrame send_RecordDetailsFrame =   new Send_RecordDetailsFrame(r_Send);
			gridBagConstraints.gridy = send_RecordDetailsFrame.labelGBC.gridy+1; 
			send_RecordDetailsFrame. add(jLabel9, gridBagConstraints);
			
			
			return send_RecordDetailsFrame;
			
		case Transaction.VOUCH_TRANSACTION:
			R_Vouch r_Vouch = (R_Vouch)transaction;
			VouchingDetailsFrame vouchingDetailsFrame =   new VouchingDetailsFrame(r_Vouch);
			gridBagConstraints.gridy = vouchingDetailsFrame.labelGBC.gridy+1; 
			vouchingDetailsFrame. add(jLabel9, gridBagConstraints);
			
			return vouchingDetailsFrame;

		case Transaction.CERTIFY_PUB_KEYS_TRANSACTION:
			R_SertifyPubKeys sertifyPubKeysRecord = (R_SertifyPubKeys)transaction;
			SertifyPubKeysDetailsFrame sertifyPubKeysDetailsFrame =  new SertifyPubKeysDetailsFrame(sertifyPubKeysRecord);
			gridBagConstraints.gridy = sertifyPubKeysDetailsFrame.labelGBC.gridy+1; 
			sertifyPubKeysDetailsFrame. add(jLabel9, gridBagConstraints);
			
			return sertifyPubKeysDetailsFrame;

		case Transaction.HASHES_RECORD:
			R_Hashes r_Hashes = (R_Hashes)transaction;
			HashesDetailsFrame hashesDetailsFrame =   new HashesDetailsFrame(r_Hashes);
			gridBagConstraints.gridy = hashesDetailsFrame.labelGBC.gridy+1; 
			hashesDetailsFrame. add(jLabel9, gridBagConstraints);
			
			return hashesDetailsFrame;

		case Transaction.ISSUE_IMPRINT_TRANSACTION:
			
			IssueImprintRecord issueImprint = (IssueImprintRecord) transaction;
			IssueImprintDetailsFrame issueImprintDetailsFrame =  new IssueImprintDetailsFrame(issueImprint);
			gridBagConstraints.gridy = issueImprintDetailsFrame.labelGBC.gridy+1; 
			issueImprintDetailsFrame. add(jLabel9, gridBagConstraints);
			
			return issueImprintDetailsFrame ;	

		case Transaction.ISSUE_TEMPLATE_TRANSACTION:
			
			IssueTemplateRecord issueTemplate = (IssueTemplateRecord) transaction;
			IssueTemplateDetailsFrame issueTemplateDetailsFrame =   new IssueTemplateDetailsFrame(issueTemplate);
			gridBagConstraints.gridy = issueTemplateDetailsFrame.labelGBC.gridy+1; 
			issueTemplateDetailsFrame. add(jLabel9, gridBagConstraints);
			return issueTemplateDetailsFrame;	

		case Transaction.ISSUE_UNION_TRANSACTION:
			
			IssueUnionRecord issueUnion = (IssueUnionRecord) transaction;
			IssueUnionDetailsFrame issueUnionDetailsFrame =   new IssueUnionDetailsFrame(issueUnion);
			gridBagConstraints.gridy = issueUnionDetailsFrame.labelGBC.gridy+1; 
			issueUnionDetailsFrame. add(jLabel9, gridBagConstraints);
			return issueUnionDetailsFrame;	

		case Transaction.ISSUE_STATUS_TRANSACTION:
			
			IssueStatusRecord issueStatus = (IssueStatusRecord) transaction;
			IssueStatusDetailsFrame issueStatusDetailsFrame =   new IssueStatusDetailsFrame(issueStatus);
			gridBagConstraints.gridy = issueStatusDetailsFrame.labelGBC.gridy+1; 
			issueStatusDetailsFrame. add(jLabel9, gridBagConstraints);
			return issueStatusDetailsFrame ;	

		case Transaction.GENESIS_SEND_ASSET_TRANSACTION:
			
			GenesisTransferAssetTransaction genesisTransferAssetTransaction = (GenesisTransferAssetTransaction) transaction;
			
			GenesisTransferAssetDetailsFrame genesisTransferAssetDetailsFrame = new GenesisTransferAssetDetailsFrame(genesisTransferAssetTransaction);
			gridBagConstraints.gridy = genesisTransferAssetDetailsFrame.labelGBC.gridy+1; 
			genesisTransferAssetDetailsFrame. add(jLabel9, gridBagConstraints);
			
			return genesisTransferAssetDetailsFrame;		
			
		case Transaction.GENESIS_ISSUE_TEMPLATE_TRANSACTION:
			
			GenesisIssueTemplateRecord genesisIssueTemplateRecord = (GenesisIssueTemplateRecord) transaction;
			GenesisIssueTemplateDetailsFrame genesisIssueTemplateDetailsFrame =    new GenesisIssueTemplateDetailsFrame(genesisIssueTemplateRecord);
			gridBagConstraints.gridy = genesisIssueTemplateDetailsFrame.labelGBC.gridy+1; 
			genesisIssueTemplateDetailsFrame. add(jLabel9, gridBagConstraints);
			
			return genesisIssueTemplateDetailsFrame;	

		case Transaction.GENESIS_ISSUE_ASSET_TRANSACTION:
			
			GenesisIssueAssetTransaction genesisIssueAssetTransaction = (GenesisIssueAssetTransaction) transaction;
			
			GenesisIssueAssetDetailsFrame genesisIssueAssetDetailsFrame =   new GenesisIssueAssetDetailsFrame(genesisIssueAssetTransaction);
			gridBagConstraints.gridy = genesisIssueAssetDetailsFrame.labelGBC.gridy+1; 
			genesisIssueAssetDetailsFrame. add(jLabel9, gridBagConstraints);
			
			
			return genesisIssueAssetDetailsFrame;	

		case Transaction.GENESIS_ISSUE_PERSON_TRANSACTION:
			
			GenesisCertifyPersonRecord record = (GenesisCertifyPersonRecord) transaction;
			
			GenesisCertifyPersonRecordFrame genesisCertifyPersonRecordFrame =   new GenesisCertifyPersonRecordFrame(record);
			gridBagConstraints.gridy = genesisCertifyPersonRecordFrame.labelGBC.gridy+1; 
			genesisCertifyPersonRecordFrame. add(jLabel9, gridBagConstraints);
			
			return genesisCertifyPersonRecordFrame ;
		}
		
		return new JPanel();
	}
}
=======
package gui.transaction;

import java.awt.GridBagConstraints;

import javax.swing.JLabel;
import javax.swing.JPanel;

import core.transaction.ArbitraryTransaction;
import core.transaction.BuyNameTransaction;
import core.transaction.CancelOrderTransaction;
import core.transaction.CancelSellNameTransaction;
import core.transaction.CreateOrderTransaction;
import core.transaction.CreatePollTransaction;
import core.transaction.GenesisCertifyPersonRecord;
import core.transaction.GenesisIssueAssetTransaction;
import core.transaction.GenesisIssueTemplateRecord;
import core.transaction.GenesisTransferAssetTransaction;
import core.transaction.IssueAssetTransaction;
import core.transaction.IssueImprintRecord;
import core.transaction.IssuePersonRecord;
import core.transaction.IssuePollRecord;
import core.transaction.IssueStatusRecord;
import core.transaction.IssueTemplateRecord;
import core.transaction.IssueUnionRecord;
import core.transaction.MultiPaymentTransaction;
import core.transaction.R_Hashes;
import core.transaction.R_Send;
import core.transaction.R_SertifyPubKeys;
import core.transaction.R_SetStatusToItem;
import core.transaction.R_SignNote;
import core.transaction.R_Vouch;
import core.transaction.RegisterNameTransaction;
import core.transaction.SellNameTransaction;
import core.transaction.Transaction;
import core.transaction.UpdateNameTransaction;
import core.transaction.VoteOnItemPollTransaction;
import core.transaction.VoteOnPollTransaction;
import gui.items.statement.Statement_Info;

public class TransactionDetailsFactory {
	private static TransactionDetailsFactory instance;

	private void TransactionDetailsFactory() {

	}

	public static TransactionDetailsFactory getInstance() {
		if (instance == null) {
			instance = new TransactionDetailsFactory();
		}

		return instance;
	}

	public JPanel createTransactionDetail(Transaction transaction) {

		GridBagConstraints gridBagConstraints = new java.awt.GridBagConstraints();
		JLabel jLabel9 = new JLabel("");

		gridBagConstraints.gridx = 0;

		gridBagConstraints.fill = java.awt.GridBagConstraints.BOTH;
		gridBagConstraints.anchor = java.awt.GridBagConstraints.FIRST_LINE_START;
		gridBagConstraints.weightx = 1.0;
		gridBagConstraints.weighty = 1.0;

		switch (transaction.getType()) {

		case Transaction.SIGN_NOTE_TRANSACTION:

			R_SignNote statement = (R_SignNote) transaction;

			// RecStatementDetailsFrame recStatementDetailsFrame = new
			// RecStatementDetailsFrame(statement);
			// gridBagConstraints.gridy
			// =recStatementDetailsFrame.labelGBC.gridy+1;
			// recStatementDetailsFrame. add(jLabel9, gridBagConstraints);

			// recStatementDetailsFrame.add(new Statement_Info(statement))

			return new Statement_Info(statement);

		case Transaction.REGISTER_NAME_TRANSACTION:

			RegisterNameTransaction nameRegistration = (RegisterNameTransaction) transaction;
			RegisterNameDetailsFrame registerNameDetailsFrame = new RegisterNameDetailsFrame(nameRegistration);
			gridBagConstraints.gridy = registerNameDetailsFrame.labelGBC.gridy + 1;
			registerNameDetailsFrame.add(jLabel9, gridBagConstraints);
			return registerNameDetailsFrame;

		case Transaction.UPDATE_NAME_TRANSACTION:

			UpdateNameTransaction nameUpdate = (UpdateNameTransaction) transaction;

			UpdateNameDetailsFrame updateNameDetailsFrame = new UpdateNameDetailsFrame(nameUpdate);

			gridBagConstraints.gridy = updateNameDetailsFrame.labelGBC.gridy + 1;
			updateNameDetailsFrame.add(jLabel9, gridBagConstraints);

			return updateNameDetailsFrame;

		case Transaction.SELL_NAME_TRANSACTION:

			SellNameTransaction nameSale = (SellNameTransaction) transaction;

			SellNameDetailsFrame sellNameDetailsFrame = new SellNameDetailsFrame(nameSale);

			gridBagConstraints.gridy = sellNameDetailsFrame.labelGBC.gridy + 1;
			sellNameDetailsFrame.add(jLabel9, gridBagConstraints);

			return sellNameDetailsFrame;

		case Transaction.CANCEL_SELL_NAME_TRANSACTION:

			CancelSellNameTransaction cancelNameSale = (CancelSellNameTransaction) transaction;
			CancelSellNameDetailsFrame cancelSellNameDetailsFrame = new CancelSellNameDetailsFrame(cancelNameSale);

			gridBagConstraints.gridy = cancelSellNameDetailsFrame.labelGBC.gridy + 1;
			cancelSellNameDetailsFrame.add(jLabel9, gridBagConstraints);

			return cancelSellNameDetailsFrame;

		case Transaction.BUY_NAME_TRANSACTION:

			BuyNameTransaction namePurchase = (BuyNameTransaction) transaction;

			BuyNameDetailsFrame buyNameDetailsFrame = new BuyNameDetailsFrame(namePurchase);

			gridBagConstraints.gridy = buyNameDetailsFrame.labelGBC.gridy + 1;
			buyNameDetailsFrame.add(jLabel9, gridBagConstraints);

			return buyNameDetailsFrame;

		case Transaction.CREATE_POLL_TRANSACTION:

			CreatePollTransaction pollCreation = (CreatePollTransaction) transaction;

			CreatePollDetailsFrame createPollDetailsFrame = new CreatePollDetailsFrame(pollCreation);

			gridBagConstraints.gridy = createPollDetailsFrame.labelGBC.gridy + 1;
			createPollDetailsFrame.add(jLabel9, gridBagConstraints);

			return createPollDetailsFrame;

		case Transaction.VOTE_ON_POLL_TRANSACTION:

			VoteOnPollTransaction pollVote = (VoteOnPollTransaction) transaction;
			VoteOnPollDetailsFrame voteOnPollDetailsFrame = new VoteOnPollDetailsFrame(pollVote);

			gridBagConstraints.gridy = voteOnPollDetailsFrame.labelGBC.gridy + 1;
			voteOnPollDetailsFrame.add(jLabel9, gridBagConstraints);

			return voteOnPollDetailsFrame;

		case Transaction.VOTE_ON_ITEM_POLL_TRANSACTION:

			VoteOnItemPollTransaction itemPollVote = (VoteOnItemPollTransaction) transaction;
			VoteOnItemPollDetailsFrame voteOnItemPollDetailsFrame = new VoteOnItemPollDetailsFrame(itemPollVote);

			gridBagConstraints.gridy = voteOnItemPollDetailsFrame.labelGBC.gridy + 1;
			voteOnItemPollDetailsFrame.add(jLabel9, gridBagConstraints);

			return voteOnItemPollDetailsFrame;

		case Transaction.ARBITRARY_TRANSACTION:

			ArbitraryTransaction arbitraryTransaction = (ArbitraryTransaction) transaction;

			ArbitraryTransactionDetailsFrame arbitraryTransactionDetailsFrame = new ArbitraryTransactionDetailsFrame(
					arbitraryTransaction);

			gridBagConstraints.gridy = arbitraryTransactionDetailsFrame.labelGBC.gridy + 1;
			arbitraryTransactionDetailsFrame.add(jLabel9, gridBagConstraints);

			return arbitraryTransactionDetailsFrame;

		case Transaction.ISSUE_ASSET_TRANSACTION:

			IssueAssetTransaction issueAssetTransaction = (IssueAssetTransaction) transaction;
			IssueAssetDetailsFrame issueAssetDetailsFrame = new IssueAssetDetailsFrame(issueAssetTransaction);

			gridBagConstraints.gridy = issueAssetDetailsFrame.labelGBC.gridy + 1;
			issueAssetDetailsFrame.add(jLabel9, gridBagConstraints);

			return issueAssetDetailsFrame;

		case Transaction.ISSUE_PERSON_TRANSACTION:

			IssuePersonRecord issuePerson = (IssuePersonRecord) transaction;

			IssuePersonDetailsFrame issuePersonDetailsFrame = new IssuePersonDetailsFrame(issuePerson);
			gridBagConstraints.gridy = issuePersonDetailsFrame.labelGBC.gridy + 1;
			issuePersonDetailsFrame.add(jLabel9, gridBagConstraints);

			return issuePersonDetailsFrame;

		case Transaction.ISSUE_POLL_TRANSACTION:

			IssuePollRecord issuePoll = (IssuePollRecord) transaction;

			IssuePollDetailsFrame issuePollDetailsFrame = new IssuePollDetailsFrame(issuePoll);
			gridBagConstraints.gridy = issuePollDetailsFrame.labelGBC.gridy + 1;
			issuePollDetailsFrame.add(jLabel9, gridBagConstraints);

			return issuePollDetailsFrame;

		case Transaction.SET_STATUS_TO_ITEM_TRANSACTION:

			R_SetStatusToItem setStatusToItem = (R_SetStatusToItem) transaction;

			SetStatusToItemDetailsFrame setStatusToItemDetailsFrame = new SetStatusToItemDetailsFrame(setStatusToItem);
			gridBagConstraints.gridy = setStatusToItemDetailsFrame.labelGBC.gridy + 1;
			setStatusToItemDetailsFrame.add(jLabel9, gridBagConstraints);

			return setStatusToItemDetailsFrame;

		case Transaction.CREATE_ORDER_TRANSACTION:

			CreateOrderTransaction createOrderTransaction = (CreateOrderTransaction) transaction;

			CreateOrderDetailsFrame createOrderDetailsFrame = new CreateOrderDetailsFrame(createOrderTransaction);
			gridBagConstraints.gridy = createOrderDetailsFrame.labelGBC.gridy + 1;
			createOrderDetailsFrame.add(jLabel9, gridBagConstraints);

			return createOrderDetailsFrame;

		case Transaction.CANCEL_ORDER_TRANSACTION:

			CancelOrderTransaction cancelOrderTransaction = (CancelOrderTransaction) transaction;

			CancelOrderDetailsFrame cancelOrderDetailsFrame = new CancelOrderDetailsFrame(cancelOrderTransaction);
			gridBagConstraints.gridy = cancelOrderDetailsFrame.labelGBC.gridy + 1;
			cancelOrderDetailsFrame.add(jLabel9, gridBagConstraints);

			return cancelOrderDetailsFrame;

		case Transaction.MULTI_PAYMENT_TRANSACTION:

			MultiPaymentTransaction MultiPaymentTransaction = (MultiPaymentTransaction) transaction;

			MultiPaymentDetailsFrame multiPaymentDetailsFrame = new MultiPaymentDetailsFrame(MultiPaymentTransaction);
			gridBagConstraints.gridy = multiPaymentDetailsFrame.labelGBC.gridy + 1;
			multiPaymentDetailsFrame.add(jLabel9, gridBagConstraints);

			return multiPaymentDetailsFrame;

		case Transaction.SEND_ASSET_TRANSACTION:
			R_Send r_Send = (R_Send) transaction;

			Send_RecordDetailsFrame send_RecordDetailsFrame = new Send_RecordDetailsFrame(r_Send);
			gridBagConstraints.gridy = send_RecordDetailsFrame.labelGBC.gridy + 1;
			send_RecordDetailsFrame.add(jLabel9, gridBagConstraints);

			return send_RecordDetailsFrame;

		case Transaction.VOUCH_TRANSACTION:
			R_Vouch r_Vouch = (R_Vouch) transaction;
			VouchingDetailsFrame vouchingDetailsFrame = new VouchingDetailsFrame(r_Vouch);
			gridBagConstraints.gridy = vouchingDetailsFrame.labelGBC.gridy + 1;
			vouchingDetailsFrame.add(jLabel9, gridBagConstraints);

			return vouchingDetailsFrame;

		case Transaction.CERTIFY_PUB_KEYS_TRANSACTION:
			R_SertifyPubKeys sertifyPubKeysRecord = (R_SertifyPubKeys) transaction;
			SertifyPubKeysDetailsFrame sertifyPubKeysDetailsFrame = new SertifyPubKeysDetailsFrame(
					sertifyPubKeysRecord);
			gridBagConstraints.gridy = sertifyPubKeysDetailsFrame.labelGBC.gridy + 1;
			sertifyPubKeysDetailsFrame.add(jLabel9, gridBagConstraints);

			return sertifyPubKeysDetailsFrame;

		case Transaction.HASHES_RECORD:
			R_Hashes r_Hashes = (R_Hashes) transaction;
			HashesDetailsFrame hashesDetailsFrame = new HashesDetailsFrame(r_Hashes);
			gridBagConstraints.gridy = hashesDetailsFrame.labelGBC.gridy + 1;
			hashesDetailsFrame.add(jLabel9, gridBagConstraints);

			return hashesDetailsFrame;

		case Transaction.ISSUE_IMPRINT_TRANSACTION:

			IssueImprintRecord issueImprint = (IssueImprintRecord) transaction;
			IssueImprintDetailsFrame issueImprintDetailsFrame = new IssueImprintDetailsFrame(issueImprint);
			gridBagConstraints.gridy = issueImprintDetailsFrame.labelGBC.gridy + 1;
			issueImprintDetailsFrame.add(jLabel9, gridBagConstraints);

			return issueImprintDetailsFrame;

		case Transaction.ISSUE_TEMPLATE_TRANSACTION:

			IssueTemplateRecord issueTemplate = (IssueTemplateRecord) transaction;
			IssueTemplateDetailsFrame issueTemplateDetailsFrame = new IssueTemplateDetailsFrame(issueTemplate);
			gridBagConstraints.gridy = issueTemplateDetailsFrame.labelGBC.gridy + 1;
			issueTemplateDetailsFrame.add(jLabel9, gridBagConstraints);
			return issueTemplateDetailsFrame;

		case Transaction.ISSUE_UNION_TRANSACTION:

			IssueUnionRecord issueUnion = (IssueUnionRecord) transaction;
			IssueUnionDetailsFrame issueUnionDetailsFrame = new IssueUnionDetailsFrame(issueUnion);
			gridBagConstraints.gridy = issueUnionDetailsFrame.labelGBC.gridy + 1;
			issueUnionDetailsFrame.add(jLabel9, gridBagConstraints);
			return issueUnionDetailsFrame;

		case Transaction.ISSUE_STATUS_TRANSACTION:

			IssueStatusRecord issueStatus = (IssueStatusRecord) transaction;
			IssueStatusDetailsFrame issueStatusDetailsFrame = new IssueStatusDetailsFrame(issueStatus);
			gridBagConstraints.gridy = issueStatusDetailsFrame.labelGBC.gridy + 1;
			issueStatusDetailsFrame.add(jLabel9, gridBagConstraints);
			return issueStatusDetailsFrame;

		case Transaction.GENESIS_SEND_ASSET_TRANSACTION:

			GenesisTransferAssetTransaction genesisTransferAssetTransaction = (GenesisTransferAssetTransaction) transaction;

			GenesisTransferAssetDetailsFrame genesisTransferAssetDetailsFrame = new GenesisTransferAssetDetailsFrame(
					genesisTransferAssetTransaction);
			gridBagConstraints.gridy = genesisTransferAssetDetailsFrame.labelGBC.gridy + 1;
			genesisTransferAssetDetailsFrame.add(jLabel9, gridBagConstraints);

			return genesisTransferAssetDetailsFrame;

		case Transaction.GENESIS_ISSUE_TEMPLATE_TRANSACTION:

			GenesisIssueTemplateRecord genesisIssueTemplateRecord = (GenesisIssueTemplateRecord) transaction;
			GenesisIssueTemplateDetailsFrame genesisIssueTemplateDetailsFrame = new GenesisIssueTemplateDetailsFrame(
					genesisIssueTemplateRecord);
			gridBagConstraints.gridy = genesisIssueTemplateDetailsFrame.labelGBC.gridy + 1;
			genesisIssueTemplateDetailsFrame.add(jLabel9, gridBagConstraints);

			return genesisIssueTemplateDetailsFrame;

		case Transaction.GENESIS_ISSUE_ASSET_TRANSACTION:

			GenesisIssueAssetTransaction genesisIssueAssetTransaction = (GenesisIssueAssetTransaction) transaction;

			GenesisIssueAssetDetailsFrame genesisIssueAssetDetailsFrame = new GenesisIssueAssetDetailsFrame(
					genesisIssueAssetTransaction);
			gridBagConstraints.gridy = genesisIssueAssetDetailsFrame.labelGBC.gridy + 1;
			genesisIssueAssetDetailsFrame.add(jLabel9, gridBagConstraints);

			return genesisIssueAssetDetailsFrame;

		case Transaction.GENESIS_ISSUE_PERSON_TRANSACTION:

			GenesisCertifyPersonRecord record = (GenesisCertifyPersonRecord) transaction;

			GenesisCertifyPersonRecordFrame genesisCertifyPersonRecordFrame = new GenesisCertifyPersonRecordFrame(
					record);
			gridBagConstraints.gridy = genesisCertifyPersonRecordFrame.labelGBC.gridy + 1;
			genesisCertifyPersonRecordFrame.add(jLabel9, gridBagConstraints);

			return genesisCertifyPersonRecordFrame;
		}

		return null;
	}
}
>>>>>>> 69efaaf0
<|MERGE_RESOLUTION|>--- conflicted
+++ resolved
@@ -1,364 +1,3 @@
-<<<<<<< HEAD
-package gui.transaction;
-
-import java.awt.GridBagConstraints;
-import java.awt.LayoutManager;
-
-import javax.swing.JLabel;
-import javax.swing.JPanel;
-
-import core.transaction.ArbitraryTransaction;
-import core.transaction.BuyNameTransaction;
-import core.transaction.CancelOrderTransaction;
-import core.transaction.CancelSellNameTransaction;
-import core.transaction.CreateOrderTransaction;
-import core.transaction.CreatePollTransaction;
-
-import core.transaction.GenesisCertifyPersonRecord;
-import core.transaction.GenesisIssueAssetTransaction;
-import core.transaction.GenesisIssueTemplateRecord;
-import core.transaction.GenesisTransferAssetTransaction;
-
-import core.transaction.IssueAssetTransaction;
-import core.transaction.IssueImprintRecord;
-import core.transaction.IssueTemplateRecord;
-import core.transaction.IssuePersonRecord;
-import core.transaction.IssueStatusRecord;
-import core.transaction.IssueUnionRecord;
-import core.transaction.R_Send;
-import core.transaction.MultiPaymentTransaction;
-import core.transaction.R_Hashes;
-import core.transaction.R_SertifyPubKeys;
-import core.transaction.R_SetStatusToItem;
-import core.transaction.R_SignNote;
-import core.transaction.R_Vouch;
-import core.transaction.RegisterNameTransaction;
-import core.transaction.SellNameTransaction;
-import core.transaction.Transaction;
-import core.transaction.UpdateNameTransaction;
-import core.transaction.VoteOnPollTransaction;
-import gui.items.statement.Statement_Info;
-
-public class TransactionDetailsFactory 
-{
-	private static TransactionDetailsFactory instance;
-
-	private void TransactionDetailsFactory(){
-		
-		
-	
-	
-	}
-	
-	
-	public static TransactionDetailsFactory getInstance()
-	{
-		if(instance == null)
-		{
-			instance = new TransactionDetailsFactory();
-		}
-		
-		return instance;
-	}
-	
-	public JPanel createTransactionDetail(Transaction transaction)
-	{
-		
-		 
-		  GridBagConstraints gridBagConstraints = new java.awt.GridBagConstraints();
-		 JLabel jLabel9 = new JLabel("");
-		 
-		 gridBagConstraints.gridx = 0;
-	       
-	        gridBagConstraints.fill = java.awt.GridBagConstraints.BOTH;
-	        gridBagConstraints.anchor = java.awt.GridBagConstraints.FIRST_LINE_START;
-	        gridBagConstraints.weightx = 1.0;
-	        gridBagConstraints.weighty = 1.0;
-	       
-		 
-		 
-		switch(transaction.getType())
-		{
-		
-		case Transaction.SIGN_NOTE_TRANSACTION:
-			
-			R_SignNote statement = (R_SignNote) transaction;
-			
-		//	RecStatementDetailsFrame recStatementDetailsFrame = new RecStatementDetailsFrame(statement); 
-			// gridBagConstraints.gridy =recStatementDetailsFrame.labelGBC.gridy+1; 
-			// recStatementDetailsFrame. add(jLabel9, gridBagConstraints);
-			
-			//recStatementDetailsFrame.add(new Statement_Info(statement))
-			 
-			return new Statement_Info(statement);
-			
-		case Transaction.REGISTER_NAME_TRANSACTION:
-			
-			
-			RegisterNameTransaction nameRegistration = (RegisterNameTransaction) transaction;
-			RegisterNameDetailsFrame registerNameDetailsFrame = new RegisterNameDetailsFrame(nameRegistration);
-			gridBagConstraints.gridy =registerNameDetailsFrame.labelGBC.gridy+1; 
-			registerNameDetailsFrame. add(jLabel9, gridBagConstraints);
-			return registerNameDetailsFrame;
-			
-		case Transaction.UPDATE_NAME_TRANSACTION:
-			
-			UpdateNameTransaction nameUpdate = (UpdateNameTransaction) transaction;
-			
-			
-			UpdateNameDetailsFrame updateNameDetailsFrame = new UpdateNameDetailsFrame(nameUpdate);
-			
-			gridBagConstraints.gridy = updateNameDetailsFrame.labelGBC.gridy+1; 
-			updateNameDetailsFrame. add(jLabel9, gridBagConstraints);
-						
-			return updateNameDetailsFrame;	
-			
-		case Transaction.SELL_NAME_TRANSACTION:
-			
-			SellNameTransaction nameSale = (SellNameTransaction) transaction;
-			
-			SellNameDetailsFrame sellNameDetailsFrame = new SellNameDetailsFrame(nameSale);
-			
-			gridBagConstraints.gridy = sellNameDetailsFrame.labelGBC.gridy+1; 
-			sellNameDetailsFrame. add(jLabel9, gridBagConstraints);
-			
-			return sellNameDetailsFrame;		
-			
-		case Transaction.CANCEL_SELL_NAME_TRANSACTION:
-			
-			CancelSellNameTransaction cancelNameSale = (CancelSellNameTransaction) transaction;
-			CancelSellNameDetailsFrame cancelSellNameDetailsFrame = new CancelSellNameDetailsFrame(cancelNameSale);
-			
-			gridBagConstraints.gridy = cancelSellNameDetailsFrame.labelGBC.gridy+1; 
-			cancelSellNameDetailsFrame. add(jLabel9, gridBagConstraints);
-			
-			
-			return cancelSellNameDetailsFrame;			
-			
-		case Transaction.BUY_NAME_TRANSACTION:
-			
-			BuyNameTransaction namePurchase = (BuyNameTransaction) transaction;
-			
-			BuyNameDetailsFrame buyNameDetailsFrame = new BuyNameDetailsFrame(namePurchase);
-			
-			gridBagConstraints.gridy = buyNameDetailsFrame.labelGBC.gridy+1; 
-			buyNameDetailsFrame. add(jLabel9, gridBagConstraints);
-			
-			
-			
-			return buyNameDetailsFrame;	
-		
-		case Transaction.CREATE_POLL_TRANSACTION:
-			
-			CreatePollTransaction pollCreation = (CreatePollTransaction) transaction;
-			
-			CreatePollDetailsFrame createPollDetailsFrame = new CreatePollDetailsFrame(pollCreation);
-			
-			gridBagConstraints.gridy = createPollDetailsFrame.labelGBC.gridy+1; 
-			createPollDetailsFrame. add(jLabel9, gridBagConstraints);
-			
-			
-			return createPollDetailsFrame;			
-
-		case Transaction.VOTE_ON_POLL_TRANSACTION:
-			
-			VoteOnPollTransaction pollVote = (VoteOnPollTransaction) transaction;
-			VoteOnPollDetailsFrame voteOnPollDetailsFrame =new VoteOnPollDetailsFrame(pollVote);
-			
-			gridBagConstraints.gridy = voteOnPollDetailsFrame.labelGBC.gridy+1; 
-			voteOnPollDetailsFrame. add(jLabel9, gridBagConstraints);
-			
-			return voteOnPollDetailsFrame;
-			
-		case Transaction.ARBITRARY_TRANSACTION:
-			
-			ArbitraryTransaction arbitraryTransaction = (ArbitraryTransaction) transaction;
-			
-			ArbitraryTransactionDetailsFrame arbitraryTransactionDetailsFrame =new ArbitraryTransactionDetailsFrame(arbitraryTransaction);
-			
-			gridBagConstraints.gridy = arbitraryTransactionDetailsFrame.labelGBC.gridy+1; 
-			arbitraryTransactionDetailsFrame. add(jLabel9, gridBagConstraints);
-			
-			return arbitraryTransactionDetailsFrame;	
-			
-		case Transaction.ISSUE_ASSET_TRANSACTION:
-			
-			IssueAssetTransaction issueAssetTransaction = (IssueAssetTransaction) transaction;
-			IssueAssetDetailsFrame issueAssetDetailsFrame = new IssueAssetDetailsFrame(issueAssetTransaction);
-			
-			gridBagConstraints.gridy = issueAssetDetailsFrame.labelGBC.gridy+1; 
-			issueAssetDetailsFrame. add(jLabel9, gridBagConstraints);
-				
-				
-		      
-		     			
-			return issueAssetDetailsFrame;	
-						
-		case Transaction.ISSUE_PERSON_TRANSACTION:
-			
-			IssuePersonRecord issuePerson = (IssuePersonRecord) transaction;
-			
-			IssuePersonDetailsFrame issuePersonDetailsFrame = new IssuePersonDetailsFrame(issuePerson);
-			gridBagConstraints.gridy = issuePersonDetailsFrame.labelGBC.gridy+1; 
-			issuePersonDetailsFrame. add(jLabel9, gridBagConstraints);
-			
-			return issuePersonDetailsFrame;	
-
-		case Transaction.SET_STATUS_TO_ITEM_TRANSACTION:
-			
-			R_SetStatusToItem setStatusToItem = (R_SetStatusToItem) transaction;
-			
-			SetStatusToItemDetailsFrame setStatusToItemDetailsFrame = new SetStatusToItemDetailsFrame(setStatusToItem);
-			gridBagConstraints.gridy = setStatusToItemDetailsFrame.labelGBC.gridy+1; 
-			setStatusToItemDetailsFrame. add(jLabel9, gridBagConstraints);
-			
-			return setStatusToItemDetailsFrame;	
-
-		case Transaction.CREATE_ORDER_TRANSACTION:
-			
-			CreateOrderTransaction createOrderTransaction = (CreateOrderTransaction) transaction;
-			
-			CreateOrderDetailsFrame createOrderDetailsFrame = new CreateOrderDetailsFrame(createOrderTransaction);
-			gridBagConstraints.gridy = createOrderDetailsFrame.labelGBC.gridy+1; 
-			createOrderDetailsFrame. add(jLabel9, gridBagConstraints);
-			
-			return createOrderDetailsFrame;	
-		
-		case Transaction.CANCEL_ORDER_TRANSACTION:
-			
-			CancelOrderTransaction cancelOrderTransaction = (CancelOrderTransaction) transaction;
-			
-			CancelOrderDetailsFrame cancelOrderDetailsFrame = new CancelOrderDetailsFrame(cancelOrderTransaction);
-			gridBagConstraints.gridy = cancelOrderDetailsFrame.labelGBC.gridy+1; 
-			cancelOrderDetailsFrame. add(jLabel9, gridBagConstraints);
-			
-			
-			return cancelOrderDetailsFrame;		
-			
-		case Transaction.MULTI_PAYMENT_TRANSACTION:
-			
-			MultiPaymentTransaction MultiPaymentTransaction = (MultiPaymentTransaction) transaction;
-			
-			MultiPaymentDetailsFrame multiPaymentDetailsFrame =  new MultiPaymentDetailsFrame(MultiPaymentTransaction);
-			gridBagConstraints.gridy = multiPaymentDetailsFrame.labelGBC.gridy+1; 
-			multiPaymentDetailsFrame. add(jLabel9, gridBagConstraints);
-			
-			
-			
-			return multiPaymentDetailsFrame;
-
-		case Transaction.SEND_ASSET_TRANSACTION:
-			R_Send r_Send = (R_Send)transaction;
-			
-			Send_RecordDetailsFrame send_RecordDetailsFrame =   new Send_RecordDetailsFrame(r_Send);
-			gridBagConstraints.gridy = send_RecordDetailsFrame.labelGBC.gridy+1; 
-			send_RecordDetailsFrame. add(jLabel9, gridBagConstraints);
-			
-			
-			return send_RecordDetailsFrame;
-			
-		case Transaction.VOUCH_TRANSACTION:
-			R_Vouch r_Vouch = (R_Vouch)transaction;
-			VouchingDetailsFrame vouchingDetailsFrame =   new VouchingDetailsFrame(r_Vouch);
-			gridBagConstraints.gridy = vouchingDetailsFrame.labelGBC.gridy+1; 
-			vouchingDetailsFrame. add(jLabel9, gridBagConstraints);
-			
-			return vouchingDetailsFrame;
-
-		case Transaction.CERTIFY_PUB_KEYS_TRANSACTION:
-			R_SertifyPubKeys sertifyPubKeysRecord = (R_SertifyPubKeys)transaction;
-			SertifyPubKeysDetailsFrame sertifyPubKeysDetailsFrame =  new SertifyPubKeysDetailsFrame(sertifyPubKeysRecord);
-			gridBagConstraints.gridy = sertifyPubKeysDetailsFrame.labelGBC.gridy+1; 
-			sertifyPubKeysDetailsFrame. add(jLabel9, gridBagConstraints);
-			
-			return sertifyPubKeysDetailsFrame;
-
-		case Transaction.HASHES_RECORD:
-			R_Hashes r_Hashes = (R_Hashes)transaction;
-			HashesDetailsFrame hashesDetailsFrame =   new HashesDetailsFrame(r_Hashes);
-			gridBagConstraints.gridy = hashesDetailsFrame.labelGBC.gridy+1; 
-			hashesDetailsFrame. add(jLabel9, gridBagConstraints);
-			
-			return hashesDetailsFrame;
-
-		case Transaction.ISSUE_IMPRINT_TRANSACTION:
-			
-			IssueImprintRecord issueImprint = (IssueImprintRecord) transaction;
-			IssueImprintDetailsFrame issueImprintDetailsFrame =  new IssueImprintDetailsFrame(issueImprint);
-			gridBagConstraints.gridy = issueImprintDetailsFrame.labelGBC.gridy+1; 
-			issueImprintDetailsFrame. add(jLabel9, gridBagConstraints);
-			
-			return issueImprintDetailsFrame ;	
-
-		case Transaction.ISSUE_TEMPLATE_TRANSACTION:
-			
-			IssueTemplateRecord issueTemplate = (IssueTemplateRecord) transaction;
-			IssueTemplateDetailsFrame issueTemplateDetailsFrame =   new IssueTemplateDetailsFrame(issueTemplate);
-			gridBagConstraints.gridy = issueTemplateDetailsFrame.labelGBC.gridy+1; 
-			issueTemplateDetailsFrame. add(jLabel9, gridBagConstraints);
-			return issueTemplateDetailsFrame;	
-
-		case Transaction.ISSUE_UNION_TRANSACTION:
-			
-			IssueUnionRecord issueUnion = (IssueUnionRecord) transaction;
-			IssueUnionDetailsFrame issueUnionDetailsFrame =   new IssueUnionDetailsFrame(issueUnion);
-			gridBagConstraints.gridy = issueUnionDetailsFrame.labelGBC.gridy+1; 
-			issueUnionDetailsFrame. add(jLabel9, gridBagConstraints);
-			return issueUnionDetailsFrame;	
-
-		case Transaction.ISSUE_STATUS_TRANSACTION:
-			
-			IssueStatusRecord issueStatus = (IssueStatusRecord) transaction;
-			IssueStatusDetailsFrame issueStatusDetailsFrame =   new IssueStatusDetailsFrame(issueStatus);
-			gridBagConstraints.gridy = issueStatusDetailsFrame.labelGBC.gridy+1; 
-			issueStatusDetailsFrame. add(jLabel9, gridBagConstraints);
-			return issueStatusDetailsFrame ;	
-
-		case Transaction.GENESIS_SEND_ASSET_TRANSACTION:
-			
-			GenesisTransferAssetTransaction genesisTransferAssetTransaction = (GenesisTransferAssetTransaction) transaction;
-			
-			GenesisTransferAssetDetailsFrame genesisTransferAssetDetailsFrame = new GenesisTransferAssetDetailsFrame(genesisTransferAssetTransaction);
-			gridBagConstraints.gridy = genesisTransferAssetDetailsFrame.labelGBC.gridy+1; 
-			genesisTransferAssetDetailsFrame. add(jLabel9, gridBagConstraints);
-			
-			return genesisTransferAssetDetailsFrame;		
-			
-		case Transaction.GENESIS_ISSUE_TEMPLATE_TRANSACTION:
-			
-			GenesisIssueTemplateRecord genesisIssueTemplateRecord = (GenesisIssueTemplateRecord) transaction;
-			GenesisIssueTemplateDetailsFrame genesisIssueTemplateDetailsFrame =    new GenesisIssueTemplateDetailsFrame(genesisIssueTemplateRecord);
-			gridBagConstraints.gridy = genesisIssueTemplateDetailsFrame.labelGBC.gridy+1; 
-			genesisIssueTemplateDetailsFrame. add(jLabel9, gridBagConstraints);
-			
-			return genesisIssueTemplateDetailsFrame;	
-
-		case Transaction.GENESIS_ISSUE_ASSET_TRANSACTION:
-			
-			GenesisIssueAssetTransaction genesisIssueAssetTransaction = (GenesisIssueAssetTransaction) transaction;
-			
-			GenesisIssueAssetDetailsFrame genesisIssueAssetDetailsFrame =   new GenesisIssueAssetDetailsFrame(genesisIssueAssetTransaction);
-			gridBagConstraints.gridy = genesisIssueAssetDetailsFrame.labelGBC.gridy+1; 
-			genesisIssueAssetDetailsFrame. add(jLabel9, gridBagConstraints);
-			
-			
-			return genesisIssueAssetDetailsFrame;	
-
-		case Transaction.GENESIS_ISSUE_PERSON_TRANSACTION:
-			
-			GenesisCertifyPersonRecord record = (GenesisCertifyPersonRecord) transaction;
-			
-			GenesisCertifyPersonRecordFrame genesisCertifyPersonRecordFrame =   new GenesisCertifyPersonRecordFrame(record);
-			gridBagConstraints.gridy = genesisCertifyPersonRecordFrame.labelGBC.gridy+1; 
-			genesisCertifyPersonRecordFrame. add(jLabel9, gridBagConstraints);
-			
-			return genesisCertifyPersonRecordFrame ;
-		}
-		
-		return new JPanel();
-	}
-}
-=======
 package gui.transaction;
 
 import java.awt.GridBagConstraints;
@@ -716,7 +355,6 @@
 			return genesisCertifyPersonRecordFrame;
 		}
 
-		return null;
+		return new JPanel();
 	}
-}
->>>>>>> 69efaaf0
+}
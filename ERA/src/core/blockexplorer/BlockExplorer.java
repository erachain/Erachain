package core.blockexplorer;

import java.io.UnsupportedEncodingException;
import java.math.BigDecimal;
import java.math.BigInteger;
import java.math.RoundingMode;
import java.nio.charset.Charset;
import java.text.DateFormat;
import java.util.ArrayList;
import java.util.Collection;
import java.util.Collections;
import java.util.Comparator;
import java.util.Date;
import java.util.HashMap;
import java.util.Iterator;
import java.util.LinkedHashMap;
import java.util.LinkedHashSet;
import java.util.List;
import java.util.Locale;
import java.util.Map;
import java.util.Map.Entry;
import java.util.Set;
import java.util.TreeMap;
import java.util.TreeSet;
import java.util.regex.Matcher;
import java.util.regex.Pattern;

import javax.ws.rs.core.UriInfo;

import datachain.*;
import org.apache.commons.net.util.Base64;
import org.apache.log4j.Logger;
import org.json.simple.JSONObject;
import org.json.simple.JSONValue;
import org.json.simple.parser.ParseException;
import org.mapdb.Fun;
import org.mapdb.Fun.Tuple2;
import org.mapdb.Fun.Tuple3;
import org.mapdb.Fun.Tuple4;
import org.mapdb.Fun.Tuple5;
import org.mapdb.Fun.Tuple6;

import at.AT;
import at.AT_Transaction;
import controller.Controller;
import core.account.Account;
import core.block.Block;
import core.block.GenesisBlock;
import core.crypto.Base58;
import core.crypto.Crypto;
import core.item.ItemCls;
import core.item.assets.AssetCls;
import core.item.assets.Order;
import core.item.assets.Trade;
import core.item.persons.PersonCls;
import core.item.statuses.StatusCls;
import core.item.templates.TemplateCls;
import core.payment.Payment;
import core.transaction.ArbitraryTransaction;
import core.transaction.BuyNameTransaction;
import core.transaction.CancelOrderTransaction;
import core.transaction.CancelSellNameTransaction;
import core.transaction.CreateOrderTransaction;
import core.transaction.CreatePollTransaction;
import core.transaction.DeployATTransaction;
import core.transaction.IssueAssetTransaction;
import core.transaction.Issue_ItemRecord;
import core.transaction.MultiPaymentTransaction;
import core.transaction.R_Send;
import core.transaction.R_SignNote;
import core.transaction.RegisterNameTransaction;
import core.transaction.SellNameTransaction;
import core.transaction.Transaction;
import core.transaction.TransactionAmount;
import core.transaction.UpdateNameTransaction;
import core.transaction.VoteOnPollTransaction;
import core.voting.Poll;
import core.voting.PollOption;
import gui.models.PeersTableModel;
import gui.models.PersonAccountsModel;
import lang.Lang;
import settings.Settings;
import utils.BlExpUnit;
import utils.DateTimeFormat;
import utils.GZIP;
import utils.M_Integer;
import utils.NumberAsString;
import utils.Pair;
import utils.ReverseComparator;

// 30/03 ++ asset - Trans_Amount

@SuppressWarnings({ "unchecked", "rawtypes" })
public class BlockExplorer {
    public static final String LANG_DEFAULT = "en";
    private static final Logger LOGGER = Logger.getLogger(BlockExplorer.class);
    private static final long FEE_KEY = Transaction.FEE_KEY;
    private static BlockExplorer blockExplorer;
    private JSONObject langObj;
    private Locale local = new Locale("ru", "RU"); // Date format
    private DateFormat df = DateFormat.getDateInstance(DateFormat.DATE_FIELD, local); // for
                                                                                      // date
                                                                                      // format
    private String lang_file;
    private DCSet dcSet;

    public static BlockExplorer getInstance() {
        if (blockExplorer == null) {
            blockExplorer = new BlockExplorer();
            blockExplorer.dcSet = DCSet.getInstance();
        }

        return blockExplorer;
    }

    public static String timestampToStr(long timestamp) {
        return DateTimeFormat.timestamptoString(timestamp);
    }

    @SuppressWarnings("static-access")
    public Map jsonQueryMain(UriInfo info) throws UnsupportedEncodingException {
        Stopwatch stopwatchAll = new Stopwatch();

        Map output = new LinkedHashMap();
        // lang
        if (!info.getQueryParameters().containsKey("lang")) {
            lang_file = LANG_DEFAULT + ".json";
        } else {

            lang_file = info.getQueryParameters().getFirst("lang") + ".json";
        }

        LOGGER.error("try lang file: " + lang_file);

        langObj = Lang.getInstance().openLangFile(lang_file);

        List<Tuple2<String, String>> langs = Lang.getInstance().getLangListToWeb();

        Map lang_list = new LinkedHashMap();
        int i = 0;
        for (Tuple2<String, String> lang : langs) {
            Map lang_par = new LinkedHashMap();
            lang_par.put("ISO", lang.a);
            lang_par.put("name", lang.b);
            lang_list.put(i, lang_par);
            i++;

        }
        output.put("Lang", lang_list);
        // main menu
        output.put("id_home2", Lang.getInstance().translate_from_langObj("Blocks", langObj));
        output.put("id_menu_top_100", Lang.getInstance().translate_from_langObj("Top 100 Richest", langObj));
        output.put("id_menu_percons", Lang.getInstance().translate_from_langObj("Persons", langObj));
        output.put("id_menu_pals_asset", Lang.getInstance().translate_from_langObj("Polls", langObj));
        output.put("id_menu_assets", Lang.getInstance().translate_from_langObj("Assets", langObj));
        output.put("id_menu_aTs", Lang.getInstance().translate_from_langObj("ATs", langObj));
        // servece info
        output.put("lastBlock", jsonQueryLastBlock());

        if (info.getQueryParameters().containsKey("balance")) {
            
            for (String address : info.getQueryParameters().get("balance")) {
                output.put(address, jsonQueryBalance(address));
            }
           
        }

        if (info.getQueryParameters().containsKey("q")) {

            if (info.getQueryParameters().containsKey("search")) {

                String type = info.getQueryParameters().get("search").get(0);
                if (type.equals("persons") || type.equals("person")) {
                    // search persons
                    output.put("search", type);
                    output.putAll(jsonQuerySearchPersons(info.getQueryParameters().getFirst("q")));
               } else if (type.equals("assets") || type.equals("asset")) {
                    // search assets
                    output.put("search", type);
                    output.putAll(jsonQuerySearchAssets(info.getQueryParameters().getFirst("q")));
                    
                } else if (type.equals("status") || type.equals("statuses")) {
                    // search assets
                    output.put("search", type);
                    output.putAll(jsonQuerySearchStatuses(info.getQueryParameters().getFirst("q")));
                    
                }

            }
        // top 100   
        } else  if (info.getQueryParameters().containsKey("top")) 
                output.putAll(jsonQueryTopRichest(info));
        // asset lite
        else if (info.getQueryParameters().containsKey("assetsLite")) {
            output.put("assetsLite", jsonQueryAssetsLite());
         // assets list
        }else if (info.getQueryParameters().containsKey("assets")) {
             output.putAll(jsonQueryAssets(info));
        // polls list
        }else if (info.getQueryParameters().containsKey("polls")) {
            output.putAll(jsonQueryPools(info));
        // asset 
        } else if (info.getQueryParameters().containsKey("asset")) {
          if (info.getQueryParameters().get("asset").size() == 1) {
                try {
                    output.put("asset", jsonQueryAsset(Long.valueOf((info.getQueryParameters().getFirst("asset")))));
                } catch (Exception e) {
                    output.put("error", e.getMessage());
                    LOGGER.error(e.getMessage(), e);
                    //output.put("queryTimeMs", stopwatchAll.elapsedTime());
                    return output;
                }
            }

            if (info.getQueryParameters().get("asset").size() == 2) {
                long have = Integer.valueOf(info.getQueryParameters().get("asset").get(0));
                long want = Integer.valueOf(info.getQueryParameters().get("asset").get(1));

                output.putAll(jsonQueryTrades(have, want));
            }
        } else if (info.getQueryParameters().containsKey("blocks")) {
             output.putAll(jsonQueryBlocks(info));
            //peers
        } else if (info.getQueryParameters().containsKey("peers")) {
            output.putAll(jsonQueryPeers(info));
            // last block
        } else  if (info.getQueryParameters().containsKey("lastBlock")) {
            output = jsonQueryLastBlock();
            // address
        } else if (info.getQueryParameters().containsKey("addr")) {
            int start = -1;
            int txOnPage = 100;
            String filter = "standart";
            boolean allOnOnePage = false;
            String showOnly = "";
            String showWithout = "";

            int transPage = 1;
            if (info.getQueryParameters().containsKey("page")) {
                transPage = Integer.parseInt(info.getQueryParameters().getFirst("page"));
            }
            if (info.getQueryParameters().containsKey("start")) {
                start = Integer.valueOf((info.getQueryParameters().getFirst("start")));
            }

            if (info.getQueryParameters().containsKey("txOnPage")) {
                txOnPage = Integer.valueOf((info.getQueryParameters().getFirst("txOnPage")));
            }

            if (info.getQueryParameters().containsKey("filter")) {
                filter = info.getQueryParameters().getFirst("filter");
            }

            if (info.getQueryParameters().containsKey("allOnOnePage")) {
                allOnOnePage = true;
            }

            if (info.getQueryParameters().containsKey("showOnly")) {
                showOnly = info.getQueryParameters().getFirst("showOnly");
            }

            if (info.getQueryParameters().containsKey("showWithout")) {
                showWithout = info.getQueryParameters().getFirst("showWithout");
            }

            
            output.putAll(jsonQueryAddress(info.getQueryParameters().get("addr"), transPage, start, txOnPage, filter,
                    allOnOnePage, showOnly, showWithout));

         // name 
        }else if (info.getQueryParameters().containsKey("name")) {
            int start = -1;
            int txOnPage = 100;
            String filter = "standart";
            boolean allOnOnePage = false;

            if (info.getQueryParameters().containsKey("start")) {
                start = Integer.valueOf((info.getQueryParameters().getFirst("start")));
            }

            if (info.getQueryParameters().containsKey("txOnPage")) {
                txOnPage = Integer.valueOf((info.getQueryParameters().getFirst("txOnPage")));
            }

            if (info.getQueryParameters().containsKey("filter")) {
                filter = info.getQueryParameters().getFirst("filter");
            }

            if (info.getQueryParameters().containsKey("allOnOnePage")) {
                allOnOnePage = true;
            }
            output.putAll(
                    jsonQueryName(info.getQueryParameters().getFirst("name"), start, txOnPage, filter, allOnOnePage));
       // block
        } else  if (info.getQueryParameters().containsKey("block")) {
         int transPage = 1;
            if (info.getQueryParameters().containsKey("page")) {
                transPage = Integer.parseInt(info.getQueryParameters().getFirst("page"));
            }
            output.putAll(jsonQueryBlock(info.getQueryParameters().getFirst("block"), transPage));
        }

        // transaction
        else if (info.getQueryParameters().containsKey("tx")) {
           output.putAll(jsonQueryTX(info.getQueryParameters().getFirst("tx")));
        }
        // trade
        else if (info.getQueryParameters().containsKey("trade")) {
            output.putAll(jsonQueryTrade(info.getQueryParameters().getFirst("trade")));
        }
        //poll
        else if (info.getQueryParameters().containsKey("poll")) {
          output.putAll(jsonQueryPool(info.getQueryParameters().getFirst("poll"),
                    info.getQueryParameters().getFirst(" asset")));
        }
        // unconfirmed transactions
        else if (info.getQueryParameters().containsKey("unconfirmed")) {
           output.putAll(jsonQueryUnconfirmedTXs());
        }
        // blog tx
        else if (info.getQueryParameters().containsKey("blogposts")) {
         output.putAll(jsonQueryBlogPostsTx(info.getQueryParameters().getFirst("blogposts")));
        }
        // persons list
        else if (info.getQueryParameters().containsKey("persons")) {
            String start = null;
            if (info.getQueryParameters().containsKey("startPerson")) {
                start = info.getQueryParameters().getFirst("startPerson");
            }
            output.putAll(jsonQueryPersons(start));
        }
        // person
        else if (info.getQueryParameters().containsKey("person")) {
            output.putAll(jsonQueryPerson(info.getQueryParameters().getFirst("person")));
        }
        // templates list
        else if (info.getQueryParameters().containsKey("templates")) {
            int start = -1;
            if (info.getQueryParameters().containsKey("start")) {
                start = Integer.valueOf((info.getQueryParameters().getFirst("start")));
            }
            output.putAll(jsonQueryTemplates(start));
        }
        // statises list
        else if (info.getQueryParameters().containsKey("statuses")) {
            int start = -1;
            if (info.getQueryParameters().containsKey("start")) {

                try {
                    start = Integer.valueOf((info.getQueryParameters().getFirst("start")));
                } catch (NumberFormatException e) {
                    // TODO Auto-generated catch block
                    start = 0;
                }
            }
            output.putAll(jsonQueryStatuses(start));
        }
        // template
        else if (info.getQueryParameters().containsKey("template")) {
            output.putAll(jsonQueryTemplate(Long.valueOf(info.getQueryParameters().getFirst("template"))));
        }
        // status
        else if (info.getQueryParameters().containsKey("status")) {
            output.putAll(jsonQueryStatus(Long.valueOf(info.getQueryParameters().getFirst("status"))));
        }
        // tx from seq-No
        else if (info.getQueryParameters().containsKey("Seg_No")) {
            if (info.getQueryParameters().containsKey("statement")) {
                output.putAll(jsonQueryStatement(info.getQueryParameters().getFirst("statement"),
                        info.getQueryParameters().getFirst("Seg_No")));
            } else {

                Transaction transaction = dcSet.getTransactionFinalMap().getTransaction(
                        new Integer(info.getQueryParameters().getFirst("block")),
                        new Integer(info.getQueryParameters().getFirst("Seg_No")));
                output.put("body", WEB_Transactions_HTML.getInstance().get_HTML(transaction, langObj));
            }
        } 
        // not key
        else {
            output.put("error", "Not enough parameters.");
            output.put("help", jsonQueryHelp());
        }
        // time guery
        output.put("queryTimeMs", stopwatchAll.elapsedTime());
        

        return output;
    }

    public Map jsonQueryHelp() {
        Map help = new LinkedHashMap();

        help.put("Unconfirmed Transactions", "blockexplorer.json?unconfirmed");
        help.put("Block", "blockexplorer.json?block={block}[&page={page}]");
        help.put("Blocks List", "blockexplorer.json?blocks[&start={height}]");
        help.put("Assets List", "blockexplorer.json?assets");
        help.put("Assets List Lite", "blockexplorer.json?assetsLite");
        help.put("Asset", "blockexplorer.json?asset={asset}");
        help.put("Asset Trade", "blockexplorer.json?asset={assetHave}&asset={assetWant}");
        help.put("Polls List", "blockexplorer.json?polls");
        help.put("Poll", "blockexplorer.json?poll={poll}&asset={asset}");
        help.put("AT TX", "blockexplorer.json?atTx={atTx}");
        help.put("Trade", "blockexplorer.json?trade={initiatorSignature}/{targetSignature}");
        help.put("Transaction", "blockexplorer.json?tx={txSignature}");
        help.put("Name", "blockexplorer.json?name={name}");
        help.put("Name (additional)", "blockexplorer.json?name={name}&start={offset}&allOnOnePage");
        help.put("Address", "blockexplorer.json?addr={address}");
        help.put("Address (additional)",
                "blockexplorer.json?addr={address}&start={offset}&allOnOnePage&withoutBlocks&showWithout={1,2,blocks}&showOnly={type}");
        help.put("Top Richest", "blockexplorer.json?top");
        help.put("Top Richest", "blockexplorer.json?top={limit}&asset={asset}");
        help.put("Address All Not Zero", "blockexplorer.json?top=allnotzero");
        help.put("Address All Addresses", "blockexplorer.json?top=all");
        help.put("Assets List", "blockexplorer.json?assets");
        help.put("Assets List", "blockexplorer.json?assets");
        help.put("AT List", "blockexplorer.json?aTs");
        help.put("Names List", "blockexplorer.json?names");
        help.put("BlogPosts of Address", "blockexplorer.json?blogposts={addr}");
        help.put("Search", "blockexplorer.json?q={text}");
        help.put("Balance", "blockexplorer.json?balance={address}[&balance=address2...]");

        return help;
    }

    public Map jsonQuerySearch(String query) {
        Map output = new LinkedHashMap();
        Map outputItem = new LinkedHashMap();
        Map foundList = new LinkedHashMap();

        output.put("query", query);

        int i = 0;

        byte[] signatureBytes = null;

        try {
            signatureBytes = Base58.decode(query);
        } catch (Exception e) {

        }

        if (Crypto.getInstance().isValidAddress(query)) {
            if (query.startsWith("7")) {
                i++;
                outputItem = new LinkedHashMap();
                outputItem.put(1, "standardAccount");
                outputItem.put(2, Lang.getInstance().translate_from_langObj("Standard Account", langObj));
                foundList.put(i, outputItem);
            }

            if (query.startsWith("A")) {
                i++;
                outputItem = new LinkedHashMap();
                outputItem.put(1, "atAccount");
                outputItem.put(2, Lang.getInstance().translate_from_langObj("At Account", langObj));
                foundList.put(i, outputItem);
            }

            output.put("foundCount", i);
            output.put("foundList", foundList);

            return output;
        }

        if (query.indexOf(',') != -1) {
            String[] strings = query.split(",");

            boolean isAddresses = strings.length > 0;

            for (String string : strings) {
                if (!string.startsWith("7")) {
                    isAddresses = false;
                    break;
                }

                if (!Crypto.getInstance().isValidAddress(string)) {
                    isAddresses = false;
                    break;
                }
            }

            if (isAddresses) {
                i++;
                outputItem = new LinkedHashMap();
                outputItem.put(1, "multiAccount");
                outputItem.put(2, Lang.getInstance().translate_from_langObj("Multi Account", langObj));
                foundList.put(i, outputItem);

                output.put("foundCount", i);
                output.put("foundList", foundList);

                return output;

            }
        }

        if (signatureBytes != null && dcSet.getBlockSignsMap().contains(signatureBytes)) {
            i++;
            outputItem = new LinkedHashMap();
            outputItem.put(1, "blockSignature");
            outputItem.put(2, Lang.getInstance().translate_from_langObj("Block Signature", langObj));
            foundList.put(i, outputItem);
        } else if (query.matches("\\d+") && Integer.valueOf(query) > 0 && Integer.valueOf(query) <= getHeight()) {
            i++;
            outputItem = new LinkedHashMap();
            outputItem.put(1, "blockHeight");
            outputItem.put(2, Lang.getInstance().translate_from_langObj("Block", langObj));
            foundList.put(i, outputItem);
        } else if (query.equals("last")) {
            i++;
            outputItem = new LinkedHashMap();
            outputItem.put(1, "blockLast");
            outputItem.put(2, Lang.getInstance().translate_from_langObj("Block Last", langObj));
            foundList.put(i, outputItem);
        } else {
            if (!(signatureBytes == null) && (dcSet.getTransactionFinalMapSigns().contains(signatureBytes))) {
                i++;
                outputItem = new LinkedHashMap();
                outputItem.put(1, "transactionSignature");
                outputItem.put(2, Lang.getInstance().translate_from_langObj("Transaction Signature", langObj));
                foundList.put(i, outputItem);

            }
        }

        if (dcSet.getNameMap().contains(query)) {
            i++;
            outputItem = new LinkedHashMap();
            outputItem.put(1, "name");
            outputItem.put(2, Lang.getInstance().translate_from_langObj("Name", langObj));
            foundList.put(i, outputItem);
        }

        if (query.matches("\\d+") && dcSet.getItemAssetMap().contains(Long.valueOf(query))) {
            i++;
            outputItem = new LinkedHashMap();
            outputItem.put(1, "asset");
            outputItem.put(2, Lang.getInstance().translate_from_langObj("Asset", langObj));
            foundList.put(i, outputItem);
        }

        if (query.matches("\\d+") && dcSet.getItemPersonMap().contains(Long.valueOf(query))) {
            i++;
            outputItem = new LinkedHashMap();
            outputItem.put(1, "person");
            outputItem.put(2, Lang.getInstance().translate_from_langObj("Person", langObj));
            foundList.put(i, outputItem);
        }

        if (dcSet.getPollMap().contains(query)) {
            i++;
            outputItem = new LinkedHashMap();
            outputItem.put(1, "pool");
            outputItem.put(2, Lang.getInstance().translate_from_langObj("pool", langObj));

            foundList.put(i, outputItem);
        }

        if (query.indexOf('/') != -1) {
            String[] signatures = query.split("/");

            try {
                if (dcSet.getTransactionFinalMapSigns().contains(Base58.decode(signatures[0]))
                        || dcSet.getTransactionFinalMapSigns().contains(Base58.decode(signatures[1]))) {
                    i++;
                    outputItem = new LinkedHashMap();
                    outputItem.put(1, "trade");
                    outputItem.put(2, Lang.getInstance().translate_from_langObj("Trade", langObj));
                    foundList.put(i, outputItem);
                }
            } catch (Exception e) {
                LOGGER.error(e.getMessage(), e);
            }
        }

        if (query.indexOf(':') != -1) {

            int blockHeight = Integer.valueOf(query.split(":")[0]);
            int seq = Integer.valueOf(query.split(":")[1]);

            LinkedHashMap<Tuple2<Integer, Integer>, AT_Transaction> atTxs = dcSet.getATTransactionMap()
                    .getATTransactions(blockHeight);

            if (atTxs.size() > seq) {
                i++;
                outputItem = new LinkedHashMap();
                outputItem.put(1, "atTx");
                outputItem.put(2, Lang.getInstance().translate_from_langObj("atTx", langObj));
                foundList.put(i, outputItem);
            }
        }

        Pattern statementPattern = Pattern.compile("^(\\d*)-(\\d*)$");
        Matcher matcher = statementPattern.matcher(query);
        if (matcher.matches()) {
            Integer blockNo = Integer.valueOf(matcher.group(1));
            Integer seqNo = Integer.valueOf(matcher.group(2));

            if (dcSet.getTransactionFinalMap().contains(new Tuple2(blockNo, seqNo))) {
                i++;
                outputItem = new LinkedHashMap();
                Transaction transaction = dcSet.getTransactionFinalMap().get(new Tuple2(blockNo, seqNo));
                if (transaction instanceof R_SignNote) {
                    outputItem.put(1, "statement");
                    outputItem.put(2, Lang.getInstance().translate_from_langObj("Statement", langObj));
                } else {
                    outputItem.put(1, "block");
                    outputItem.put(2, Lang.getInstance().translate_from_langObj("Transaction Seq No", langObj));

                }
                foundList.put(i, outputItem);
            }
        }

        output.put("foundCount", i);
        output.put("foundList", foundList);

        if (i < 1) {
            output.put("title", Lang.getInstance().translate_from_langObj("Search no results", langObj));
        } else {
            output.put("title", Lang.getInstance().translate_from_langObj("Search results", langObj));
        }
        ;
        return output;
    }

    public Map jsonQueryBlogPostsTx(String addr) {

        Map output = new LinkedHashMap();
        try {

            AssetNames assetNames = new AssetNames();

            List<Transaction> transactions = new ArrayList<Transaction>();

            if (Crypto.getInstance().isValidAddress(addr)) {
                Account account = new Account(addr);

                String address = account.getAddress();
                // get reference to parent record for this account
                Long timestampRef = account.getLastTimestamp();
                // get signature for account + time
                byte[] signatureBytes = dcSet.getAddressTime_SignatureMap().get(address, timestampRef);

                Controller cntr = Controller.getInstance();
                do {
                    // Transaction transaction =
                    // Controller.getInstance().getTransaction(signatureBytes);
                    Transaction transaction = cntr.getTransaction(signatureBytes);
                    if (transaction == null) {
                        break;
                    }
                    if (transaction.getCreator() == null && !transaction.getCreator().getAddress().equals(addr)) {
                        break;
                    }

                    if (transaction.getType() == Transaction.ARBITRARY_TRANSACTION
                            && ((ArbitraryTransaction) transaction).getService() == 777) {
                        transactions.add(transaction);
                    }
                    // get reference to parent record for this account
                    // timestampRef = transaction.getReference();
                    timestampRef = account.getLastTimestamp();
                    // get signature for account + time
                    signatureBytes = dcSet.getAddressTime_SignatureMap().get(address, timestampRef);

                } while (true);

                int count = transactions.size();

                output.put("count", count);

                int i = 0;
                for (Transaction transaction : transactions) {
                    output.put(count - i, jsonUnitPrint(transaction, assetNames));
                    i++;
                }
            }

            output.put("assetNames", assetNames.getMap());

        } catch (Exception e1) {
            output = new LinkedHashMap();
            output.put("error", e1.getLocalizedMessage());
        }
        return output;
    }

    public Map jsonQueryAssetsLite() {
        Map output = new LinkedHashMap();

        Collection<ItemCls> items = Controller.getInstance().getAllItems(ItemCls.ASSET_TYPE);

        for (ItemCls item : items) {
            output.put(item.getKey(), item.viewName());
        }

        return output;
    }

    public Map jsonQueryAssets() {
        Map output = new LinkedHashMap();

        Collection<ItemCls> items = Controller.getInstance().getAllItems(ItemCls.ASSET_TYPE);

        for (ItemCls item : items) {

            AssetCls asset = (AssetCls) item;

            Map assetJSON = new LinkedHashMap();

            assetJSON.put("key", asset.getKey());
            assetJSON.put("name", asset.getName());
            assetJSON.put("description", asset.getDescription());
            // assetJSON.put("description", asset.getDescription());
            assetJSON.put("owner", asset.getOwner().getAddress());
            assetJSON.put("quantity", NumberAsString.formatAsString(asset.getTotalQuantity(dcSet)));
            assetJSON.put("scale", asset.getScale());
            // String a =
            // Lang.getInstance().translate_from_langObj("False",langObj);
            // if (asset.isDivisible()) a =
            // Lang.getInstance().translate_from_langObj("True",langObj);
            // assetJSON.put("isDivisible", a);
            assetJSON.put("assetType", Lang.getInstance().translate_from_langObj(asset.viewAssetType(), langObj));
            // a = Lang.getInstance().translate_from_langObj("False",langObj);
            // if (asset.isMovable()) a =
            // Lang.getInstance().translate_from_langObj("True",langObj);
            // assetJSON.put("isMovable", a);

            assetJSON.put("img", Base64.encodeBase64String(asset.getImage()));
            assetJSON.put("icon", Base64.encodeBase64String(asset.getIcon()));
            List<Order> orders = dcSet
                    .getOrderMap().getOrders(asset.getKey());
            List<Trade> trades = dcSet.getTradeMap()
                    .getTrades(asset.getKey());

            assetJSON.put("operations", orders.size() + trades.size());

            output.put(asset.getKey(), assetJSON);

        }

        return output;
    }

    public Map jsonQueryAssets(UriInfo info) {
        Map output = new LinkedHashMap();

        int start = 0;
       
                try {
                    start = Integer.valueOf((info.getQueryParameters().getFirst("start")));
                } catch (NumberFormatException e) {
                    // TODO Auto-generated catch block
                   // e.printStackTrace();
                    start = 0;
                }
       
        SortableList<Long, ItemCls> it = dcSet.getItemAssetMap().getList();

        int view_Row = 21;
        int end = start + view_Row;
        if (end > it.size())
            end = it.size();

        output.put("start_row", start);
        int i;
        Map assetsJSON = new LinkedHashMap();
        for (i = start; i < end; i++) {

            AssetCls asset = (AssetCls) it.get(i).getB();

            // }
            // while (ItemCls item : items) {

            // AssetCls asset = (AssetCls) item;

            Map assetJSON = new LinkedHashMap();

            assetJSON.put("key", asset.getKey());
            assetJSON.put("name", asset.getName());
            assetJSON.put("description", asset.getDescription());
            assetJSON.put("owner", asset.getOwner().getAddress());
            assetJSON.put("quantity", NumberAsString.formatAsString(asset.getTotalQuantity(dcSet)));
            assetJSON.put("scale", asset.getScale());
            // String a =
            // Lang.getInstance().translate_from_langObj("False",langObj);
            // if (asset.isDivisible()) a =
            // Lang.getInstance().translate_from_langObj("True",langObj);
            // assetJSON.put("isDivisible", a);
            assetJSON.put("assetType", Lang.getInstance().translate_from_langObj(asset.viewAssetType(), langObj));
            // a = Lang.getInstance().translate_from_langObj("False",langObj);
            // if (asset.isMovable()) a =
            // Lang.getInstance().translate_from_langObj("True",langObj);
            // assetJSON.put("isMovable", a);

            assetJSON.put("img", Base64.encodeBase64String(asset.getImage()));
            assetJSON.put("icon", Base64.encodeBase64String(asset.getIcon()));
            List<Order> orders = dcSet
                    .getOrderMap().getOrders(asset.getKey());
            List<Trade> trades = dcSet.getTradeMap()
                    .getTrades(asset.getKey());

            assetJSON.put("operations", orders.size() + trades.size());

            assetsJSON.put(asset.getKey(), assetJSON);

        }
        output.put("assets", assetsJSON);
        output.put("maxHeight", it.size());
        output.put("row", i);
        output.put("view_Row", view_Row);
        output.put("label_Title", Lang.getInstance().translate_from_langObj("Assets", langObj));
        output.put("label_table_key", Lang.getInstance().translate_from_langObj("Key", langObj));
        output.put("label_table_asset_name", Lang.getInstance().translate_from_langObj("Name", langObj));
        output.put("label_table_asset_creator", Lang.getInstance().translate_from_langObj("Creator", langObj));
        output.put("label_table_asset_movable", Lang.getInstance().translate_from_langObj("Movable", langObj));
        output.put("label_table_asset_description", Lang.getInstance().translate_from_langObj("Description", langObj));
        output.put("label_table_asset_divisible", Lang.getInstance().translate_from_langObj("Divisible", langObj));
        output.put("label_table_asset_amount", Lang.getInstance().translate_from_langObj("Amount", langObj));
        output.put("Label_Later", Lang.getInstance().translate_from_langObj(">>", langObj));
        output.put("Label_Previous", Lang.getInstance().translate_from_langObj("<<", langObj));

        return output;
    }

    public Map jsonQuerySearchAssets(String search) {
        Map output = new LinkedHashMap();

        List<ItemCls> listAssets = new ArrayList();
        if (search != "") {

            if (search.matches("\\d+") && dcSet.getItemAssetMap().contains(Long.valueOf(search))) {
                listAssets.add(dcSet.getItemAssetMap().get(Long.valueOf(search)));
            } else {
                listAssets = dcSet.getItemAssetMap().get_By_Name(search, false);
            }
        }

        int view_Row = listAssets.size();
        int end = 0 + view_Row;
        if (end > listAssets.size())
            end = listAssets.size();

        output.put("start_row", 0);
        int i;
        Map assetsJSON = new LinkedHashMap();
        for (ItemCls asset1 : listAssets) {

            AssetCls asset = (AssetCls) asset1;

            Map assetJSON = new LinkedHashMap();

            assetJSON.put("key", asset.getKey());
            assetJSON.put("name", asset.getName());
            assetJSON.put("description", asset.getDescription());
            assetJSON.put("owner", asset.getOwner().getAddress());
            assetJSON.put("quantity", NumberAsString.formatAsString(asset.getTotalQuantity(dcSet)));
            assetJSON.put("scale", asset.getScale());
            // String a =
            // Lang.getInstance().translate_from_langObj("False",langObj);
            // if (asset.isDivisible()) a =
            // Lang.getInstance().translate_from_langObj("True",langObj);
            // assetJSON.put("isDivisible", a);
            assetJSON.put("assetType", Lang.getInstance().translate_from_langObj(asset.viewAssetType(), langObj));
            // a = Lang.getInstance().translate_from_langObj("False",langObj);
            // if (asset.isMovable()) a =
            // Lang.getInstance().translate_from_langObj("True",langObj);
            // assetJSON.put("isMovable", a);

            assetJSON.put("img", Base64.encodeBase64String(asset.getImage()));
            assetJSON.put("icon", Base64.encodeBase64String(asset.getIcon()));
            List<Order> orders = dcSet
                    .getOrderMap().getOrders(asset.getKey());
            List<Trade> trades = dcSet.getTradeMap()
                    .getTrades(asset.getKey());

            assetJSON.put("operations", orders.size() + trades.size());

            assetsJSON.put(asset.getKey(), assetJSON);

        }
        output.put("assets", assetsJSON);
        output.put("maxHeight", listAssets.size());
        output.put("row", listAssets.size());
        output.put("view_Row", view_Row);
        output.put("label_Title", Lang.getInstance().translate_from_langObj("Assets", langObj));
        output.put("label_table_key", Lang.getInstance().translate_from_langObj("Key", langObj));
        output.put("label_table_asset_name", Lang.getInstance().translate_from_langObj("Name", langObj));
        output.put("label_table_asset_creator", Lang.getInstance().translate_from_langObj("Creator", langObj));
        output.put("label_table_asset_movable", Lang.getInstance().translate_from_langObj("Movable", langObj));
        output.put("label_table_asset_description", Lang.getInstance().translate_from_langObj("Description", langObj));
        output.put("label_table_asset_divisible", Lang.getInstance().translate_from_langObj("Divisible", langObj));
        output.put("label_table_asset_amount", Lang.getInstance().translate_from_langObj("Amount", langObj));
        output.put("Label_Later", Lang.getInstance().translate_from_langObj(">>", langObj));
        output.put("Label_Previous", Lang.getInstance().translate_from_langObj("<<", langObj));

        return output;
    }

     public Map jsonQueryPools(UriInfo info) {
        Map lastPools = new LinkedHashMap();
        Map output = new LinkedHashMap();
        String key = info.getQueryParameters().getFirst("asset");
        Long asset_g;
        if (key == null) {
            asset_g = (long) 1;
        } else {
            asset_g = Long.valueOf(key);
        }

        List<Poll> pools = new ArrayList<Poll>(dcSet.getPollMap().getValuesAll());

        if (pools.isEmpty()) {
            output.put("error", "There is no Polls.");
            return output;
        }

        // SCAN
        int back = 815; // 3*24*60*60/318 = 815 // 3 days
        // back = 40815;
        Pair<Block, List<Transaction>> result = Controller.getInstance().scanTransactions(
                Controller.getInstance().getBlockByHeight(getHeight() - back), back, 100,
                Transaction.CREATE_POLL_TRANSACTION, -1, null);

        for (Transaction transaction : result.getB()) {
            lastPools.put(((CreatePollTransaction) transaction).getPoll().getName(), true);
        }

        Comparator<Poll> comparator = new Comparator<Poll>() {
            @Override
            public int compare(Poll c1, Poll c2) {

                BigDecimal c1votes = c1.getTotalVotes(asset_g);
                BigDecimal c2votes = c2.getTotalVotes(asset_g);

                return c2votes.compareTo(c1votes);
            }
        };

        Collections.sort(pools, comparator);

        Map poolsJSON = new LinkedHashMap();

        for (Poll pool : pools) {
            Map poolJSON = new LinkedHashMap();

            poolJSON.put("totalVotes", pool.getTotalVotes(asset_g).toPlainString());

            poolJSON.put("new", lastPools.containsKey(pool.getName()));

            poolsJSON.put(JSONObject.escape(pool.getName()), poolJSON);
        }

        output.put("pools", poolsJSON);

        Map assets1 = jsonQueryAssets();
        output.put("assets", assets1);

        return output;
    }

    public Map jsonQueryPool(String query, String asset_1) {

        Long asset_q = Long.valueOf(asset_1);

        Map output = new LinkedHashMap();

        Poll poll = Controller.getInstance().getPoll(query);

        Map pollJSON = new LinkedHashMap();

        pollJSON.put("creator", poll.getCreator().getAddress());
        pollJSON.put("name", JSONObject.escape(poll.getName()));
        pollJSON.put("description", poll.getDescription());
        pollJSON.put("totalVotes", poll.getTotalVotes(asset_q).toPlainString());

        if (true) {
            //Tuple2<Integer, Integer> blocNoSeqNo = dcSet.getTransactionFinalMapSigns().get(poll.getReference());
            //Transaction transactions = dcSet.getTransactionFinalMap().get(blocNoSeqNo);
            pollJSON.put("timestamp", 0l);//transactions.getTimestamp());
            pollJSON.put("dateTime", BlockExplorer.timestampToStr(0l)); //transactions.getTimestamp()));
        } else {
            // OLD
            List<Transaction> transactions = dcSet.getTransactionFinalMap().getTransactionsByTypeAndAddress(
                    poll.getCreator().getAddress(), Transaction.CREATE_POLL_TRANSACTION, 0);
            for (Transaction transaction : transactions) {
                CreatePollTransaction createPollTransaction = ((CreatePollTransaction) transaction);
                if (createPollTransaction.getPoll().getName().equals(poll.getName())) {
                    pollJSON.put("timestamp", createPollTransaction.getTimestamp());
                    pollJSON.put("dateTime", BlockExplorer.timestampToStr(createPollTransaction.getTimestamp()));
                    break;
                }
            }
        }

        Map optionsJSON = new LinkedHashMap();
        for (PollOption option : poll.getOptions()) {
            optionsJSON.put(option.getName(), option.getVotes(asset_q).toPlainString());
        }
        pollJSON.put("options", optionsJSON);

        Comparator<Pair<Account, PollOption>> comparator = new Comparator<Pair<Account, PollOption>>() {
            @Override
            public int compare(Pair<Account, PollOption> c1, Pair<Account, PollOption> c2) {

                BigDecimal c1votes = c1.getA().getBalanceUSE(asset_q);
                BigDecimal c2votes = c2.getA().getBalanceUSE(asset_q);

                return c2votes.compareTo(c1votes);
            }
        };

        Map votesJSON = new LinkedHashMap();

        List<Pair<Account, PollOption>> votes = poll.getVotes();

        Collections.sort(votes, comparator);

        for (Pair<Account, PollOption> vote : votes) {
            Map voteJSON = new LinkedHashMap();
            voteJSON.put("option", vote.getB().getName());
            voteJSON.put("votes", vote.getA().getBalanceUSE(asset_q).toPlainString());

            votesJSON.put(vote.getA().getAddress(), voteJSON);
        }
        pollJSON.put("votes", votesJSON);

        output.put("pool", pollJSON);

        return output;
    }

    // TODO: что-то тут напутано
    public Map<Long, Tuple6<Integer, Integer, BigDecimal, BigDecimal, BigDecimal, BigDecimal>> calcForAsset(
            List<Order> orders,
            List<Trade> trades) {

        Map<Long, Integer> pairsOpenOrders = new TreeMap<Long, Integer>();
        Map<Long, BigDecimal> volumePriceOrders = new TreeMap<Long, BigDecimal>();
        Map<Long, BigDecimal> volumeAmountOrders = new TreeMap<Long, BigDecimal>();

        int count;
        BigDecimal volumePrice = BigDecimal.ZERO;
        BigDecimal volumeAmount = BigDecimal.ZERO;

        for (Order order : orders) {
            if (!pairsOpenOrders.containsKey(order.getWant())) {
                count = 0;
            } else {
                count = pairsOpenOrders.get(order.getWant());
            }

            if (!volumeAmountOrders.containsKey(order.getWant())) {
                volumeAmount = BigDecimal.ZERO;
            } else {
                volumeAmount = volumeAmountOrders.get(order.getWant());
            }

            if (!volumePriceOrders.containsKey(order.getWant())) {
                volumePrice = BigDecimal.ZERO;
            } else {
                volumePrice = volumePriceOrders.get(order.getWant());
            }

            count++;
            pairsOpenOrders.put(order.getWant(), count);

            volumeAmount = volumeAmount.add(order.getAmountHaveLeft());

            volumeAmountOrders.put(order.getWant(), volumeAmount);

            volumePriceOrders.put(order.getWant(), volumePrice);

            if (!pairsOpenOrders.containsKey(order.getHave())) {
                count = 0;
            } else {
                count = pairsOpenOrders.get(order.getHave());
            }

            if (!volumePriceOrders.containsKey(order.getHave())) {
                volumePrice = BigDecimal.ZERO;
            } else {
                volumePrice = volumePriceOrders.get(order.getHave());
            }

            if (!volumeAmountOrders.containsKey(order.getHave())) {
                volumeAmount = BigDecimal.ZERO;
            } else {
                volumeAmount = volumeAmountOrders.get(order.getHave());
            }

            count++;
            pairsOpenOrders.put(order.getHave(), count);

            volumePrice = volumePrice.add(order.getAmountHaveLeft());

            volumePriceOrders.put(order.getHave(), volumePrice);

            volumeAmountOrders.put(order.getHave(), volumeAmount);
        }

        Map<Long, Integer> pairsTrades = new TreeMap<Long, Integer>();
        Map<Long, BigDecimal> volumePriceTrades = new TreeMap<Long, BigDecimal>();
        Map<Long, BigDecimal> volumeAmountTrades = new TreeMap<Long, BigDecimal>();

        for (Trade trade : trades) {

            Order initiator = Order.getOrder(dcSet, trade.getInitiator());
            if (!pairsTrades.containsKey(initiator.getWant())) { //.c.a)) {
                count = 0;
                volumePrice = BigDecimal.ZERO;
                volumeAmount = BigDecimal.ZERO;
            } else {
                count = pairsTrades.get(initiator.getWant());
                volumePrice = volumePriceTrades.get(initiator.getWant());
                volumeAmount = volumeAmountTrades.get(initiator.getWant());
            }

            count++;
            pairsTrades.put(initiator.getWant(), count);

            volumePrice = volumePrice.add(trade.getAmountHave());
            volumeAmount = volumeAmount.add(trade.getAmountWant());

            volumePriceTrades.put(initiator.getWant(), volumePrice);
            volumeAmountTrades.put(initiator.getWant(), volumeAmount);

            Order target = Order.getOrder(dcSet, trade.getTarget());
            if (!pairsTrades.containsKey(target.getWant())) {
                count = 0;
                volumePrice = BigDecimal.ZERO;
                volumeAmount = BigDecimal.ZERO; // ;
            } else {
                count = pairsTrades.get(target.getWant());
                volumePrice = volumePriceTrades.get(target.getWant());
                volumeAmount = volumeAmountTrades.get(target.getWant());
            }

            count++;
            pairsTrades.put(target.getWant(), count);

            volumePrice = volumePrice.add(trade.getAmountHave());
            volumeAmount = volumeAmount.add(trade.getAmountWant());

            volumePriceTrades.put(target.getWant(), volumePrice);
            volumeAmountTrades.put(target.getWant(), volumeAmount);
        }

        Map<Long, Tuple6<Integer, Integer, BigDecimal, BigDecimal, BigDecimal, BigDecimal>> all = new TreeMap<Long, Tuple6<Integer, Integer, BigDecimal, BigDecimal, BigDecimal, BigDecimal>>();

        for (Map.Entry<Long, Integer> pair : pairsOpenOrders.entrySet()) {
            all.put(pair.getKey(), Fun.t6(pair.getValue(), 0, volumePriceOrders.get(pair.getKey()),
                    volumeAmountOrders.get(pair.getKey()), BigDecimal.ZERO, BigDecimal.ZERO));
        }

        for (Map.Entry<Long, Integer> pair : pairsTrades.entrySet()) {

            if (all.containsKey(pair.getKey())) {
                all.put(pair.getKey(),
                        Fun.t6(all.get(pair.getKey()).a, pair.getValue(), all.get(pair.getKey()).c,
                                all.get(pair.getKey()).d, volumePriceTrades.get(pair.getKey()),
                                volumeAmountTrades.get(pair.getKey())));
            } else {
                all.put(pair.getKey(), Fun.t6(0, pair.getValue(), BigDecimal.ZERO, BigDecimal.ZERO,
                        volumePriceTrades.get(pair.getKey()), volumeAmountTrades.get(pair.getKey())));
            }
        }

        return all;
    }

    public Map jsonQueryAsset(long key) {
        Map output = new LinkedHashMap();

        List<Order> orders = dcSet.getOrderMap().getOrders(key);

        List<Trade> trades = dcSet.getTradeMap().getTrades(key);

        AssetCls asset = Controller.getInstance().getAsset(key);

        Map assetJSON = new LinkedHashMap();

        assetJSON.put("key", asset.getKey());
        assetJSON.put("name", asset.getName());
        assetJSON.put("description", asset.getDescription());
        assetJSON.put("owner", asset.getOwner().getAddress());
        assetJSON.put("quantity", asset.getQuantity());
        assetJSON.put("scale", asset.getScale());
        // String a =
        // Lang.getInstance().translate_from_langObj("False",langObj);
        // if (asset.isDivisible()) a =
        // Lang.getInstance().translate_from_langObj("True",langObj);
        // assetJSON.put("isDivisible", a);
        assetJSON.put("assetType", Lang.getInstance().translate_from_langObj(asset.viewAssetType(), langObj));
        // a = Lang.getInstance().translate_from_langObj("False",langObj);
        // if (asset.isMovable()) a =
        // Lang.getInstance().translate_from_langObj("True",langObj);
        // assetJSON.put("isMovable", a);
        assetJSON.put("img", Base64.encodeBase64String(asset.getImage()));
        assetJSON.put("icon", Base64.encodeBase64String(asset.getIcon()));

        if (true) {
            Tuple2<Integer, Integer> blocNoSeqNo = dcSet.getTransactionFinalMapSigns().get(asset.getReference());
            Transaction transactions = dcSet.getTransactionFinalMap().get(blocNoSeqNo);
            assetJSON.put("timestamp", transactions.getTimestamp());
            assetJSON.put("dateTime", BlockExplorer.timestampToStr(transactions.getTimestamp()));
        } else {
            // OLD
            List<Transaction> transactions = dcSet.getTransactionFinalMap()
                    .getTransactionsByTypeAndAddress(asset.getOwner().getAddress(), Transaction.ISSUE_ASSET_TRANSACTION, 0);
            for (Transaction transaction : transactions) {
                IssueAssetTransaction issueAssetTransaction = ((IssueAssetTransaction) transaction);
                if (issueAssetTransaction.getItem().viewName().equals(asset.getName())) {
                    assetJSON.put("timestamp", issueAssetTransaction.getTimestamp());
                    assetJSON.put("dateTime", BlockExplorer.timestampToStr(issueAssetTransaction.getTimestamp()));
                    break;
                }
            }
        }


        output.put("this", assetJSON);

        output.put("totalOpenOrdersCount", orders.size());
        output.put("totalTradesCount", trades.size());

        Map<Long, Tuple6<Integer, Integer, BigDecimal, BigDecimal, BigDecimal, BigDecimal>> all = calcForAsset(orders,
                trades);

        if (all.containsKey(key)) {
            output.put("totalOrdersVolume", all.get(key).c.toPlainString());
        } else {
            output.put("totalOrdersVolume", BigDecimal.ZERO.toPlainString());
        }

        if (all.containsKey(key)) {
            output.put("totalTradesVolume", all.get(key).f.toPlainString());
        } else {
            output.put("totalTradesVolume", BigDecimal.ZERO.toPlainString());
        }

        Map pairsJSON = new LinkedHashMap();

        pairsJSON = new LinkedHashMap();
        for (Map.Entry<Long, Tuple6<Integer, Integer, BigDecimal, BigDecimal, BigDecimal, BigDecimal>> pair : all
                .entrySet()) {
            if (pair.getKey() == key) {
                continue;
            }
            AssetCls assetWant = Controller.getInstance().getAsset(pair.getKey());

            Map pairJSON = new LinkedHashMap();
            pairJSON.put("openOrdersCount", pair.getValue().a);
            pairJSON.put("tradesCount", pair.getValue().b);
            pairJSON.put("sum", pair.getValue().a + pair.getValue().b);
            pairJSON.put("ordersPriceVolume", pair.getValue().c.toPlainString());
            pairJSON.put("ordersAmountVolume", pair.getValue().d.toPlainString());
            pairJSON.put("tradesPriceVolume", pair.getValue().e.toPlainString());
            pairJSON.put("tradeAmountVolume", pair.getValue().f.toPlainString());
            pairJSON.put("asset", pair.getKey());
            pairJSON.put("assetName", assetWant.getName());
            pairJSON.put("description", assetWant.getDescription());
            pairsJSON.put(pair.getKey(), pairJSON);
        }

        output.put("pairs", pairsJSON);
        output.put("label_Asset", Lang.getInstance().translate_from_langObj("Asset", langObj));
        output.put("label_Key", Lang.getInstance().translate_from_langObj("Key", langObj));
        output.put("label_Creator", Lang.getInstance().translate_from_langObj("Creator", langObj));
        output.put("label_Description", Lang.getInstance().translate_from_langObj("Description", langObj));
        output.put("label_Scale", Lang.getInstance().translate_from_langObj("Accuracy", langObj));
        output.put("label_AssetType", Lang.getInstance().translate_from_langObj("TYPE", langObj));
        output.put("label_Quantity", Lang.getInstance().translate_from_langObj("Quantity", langObj));
        output.put("label_Holders", Lang.getInstance().translate_from_langObj("Holders", langObj));
        output.put("label_Available_pairs", Lang.getInstance().translate_from_langObj("Available pairs", langObj));
        output.put("label_Pair", Lang.getInstance().translate_from_langObj("Pair", langObj));
        output.put("label_Orders_Count", Lang.getInstance().translate_from_langObj("Orders Count", langObj));
        output.put("label_Open_Orders_Volume",
                Lang.getInstance().translate_from_langObj("Open Orders Volume", langObj));
        output.put("label_Trades_Count", Lang.getInstance().translate_from_langObj("Trades Count", langObj));
        output.put("label_Trades_Volume", Lang.getInstance().translate_from_langObj("Trades Volume", langObj));
        output.put("label_Total", Lang.getInstance().translate_from_langObj("Total", langObj));
        output.put("label_View", Lang.getInstance().translate_from_langObj("View", langObj));

        return output;
    }

    public Map jsonQueryTrades(long have, long want) {
        Map output = new LinkedHashMap();

        List<Order> ordersHave = dcSet.getOrderMap().getOrdersForTradeWithFork(have, want, false);
        List<Order> ordersWant = dcSet.getOrderMap().getOrdersForTradeWithFork(want, have, true);

        // Collections.reverse(ordersWant);

        List<Trade> trades = dcSet.getTradeMap().getTrades(have, want);

        AssetCls assetHave = Controller.getInstance().getAsset(have);
        AssetCls assetWant = Controller.getInstance().getAsset(want);

        output.put("assetHaveOwner", assetHave.getOwner().getAddress());
        output.put("assetWantOwner", assetWant.getOwner().getAddress());

        output.put("assetHave", assetHave.getKey());
        output.put("assetHaveName", assetHave.getName());
        output.put("assetWant", assetWant.getKey());
        output.put("assetWantName", assetWant.getName());

        Map sellsJSON = new LinkedHashMap();
        Map buysJSON = new LinkedHashMap();

        BigDecimal sumAmount = BigDecimal.ZERO;
        BigDecimal sumAmountGood = BigDecimal.ZERO;

        BigDecimal sumSellingAmount = BigDecimal.ZERO;
        BigDecimal sumSellingAmountGood = BigDecimal.ZERO;

        TransactionFinalMap finalMap = DCSet.getInstance().getTransactionFinalMap();
        Transaction createOrder;

        BigDecimal vol;
        // show SELLs in BACK order
        for (int i = ordersHave.size() - 1; i >= 0; i--) {
            
            Order order = ordersHave.get(i);
            Map sellJSON = new LinkedHashMap();

            sellJSON.put("price", order.getPrice().toPlainString());
            vol = order.getAmountHaveLeft(); //.b.b.subtract(order.b.c);
            sellJSON.put("amount", vol.toPlainString()); // getAmountHaveLeft
            sumAmount = sumAmount.add(vol);

            sellJSON.put("sellingPrice", Order.calcPrice(order.getAmountWant(), order.getAmountHave()).toPlainString());

            //BigDecimal sellingAmount = Order.calcAmountWantLeft(order);
            BigDecimal sellingAmount = order.getAmountWantLeft();

            sellJSON.put("sellingAmount", sellingAmount.toPlainString());

            sumAmountGood = sumAmountGood.add(vol);

            sumSellingAmountGood = sumSellingAmountGood.add(sellingAmount);

            sumSellingAmount = sumSellingAmount.add(sellingAmount);

<<<<<<< HEAD

            createOrder = finalMap.get(order.getId());
            sellsJSON.put(Base58.encode(createOrder.getSignature()), sellJSON);
=======
            sellsJSON.put(Base58.encode(order.a.a, 64), sellJSON);
>>>>>>> 6a7d976e
        }

        output.put("sells", sellsJSON);

        output.put("sellsSumAmount", sumAmount.toPlainString());
        output.put("sellsSumAmountGood", sumAmountGood.toPlainString());
        output.put("sellsSumTotal", sumSellingAmount.toPlainString());
        output.put("sellsSumTotalGood", sumSellingAmountGood.toPlainString());

        sumAmount = BigDecimal.ZERO;
        sumAmountGood = BigDecimal.ZERO;

        BigDecimal sumBuyingAmount = BigDecimal.ZERO;
        BigDecimal sumBuyingAmountGood = BigDecimal.ZERO;

        for (int i = ordersWant.size() - 1; i >= 0; i--) {

            Order order = ordersWant.get(i);
        
            Map buyJSON = new LinkedHashMap();

            buyJSON.put("price", order.getPrice().toPlainString());
            vol = order.getAmountHaveLeft(); //.b.b.subtract(order.b.c);
            buyJSON.put("amount", vol.toPlainString()); // getAmountHaveLeft

            sumAmount = sumAmount.add(vol);

            buyJSON.put("buyingPrice", Order.calcPrice(order.getAmountWant(), order.getAmountHave()).toPlainString());

            //BigDecimal buyingAmount = Order.calcAmountWantLeft(order);
            BigDecimal buyingAmount = order.getAmountWantLeft();

            buyJSON.put("buyingAmount", buyingAmount.toPlainString());

            sumBuyingAmountGood = sumBuyingAmountGood.add(buyingAmount);

            sumAmountGood = sumAmountGood.add(vol);

            sumBuyingAmount = sumBuyingAmount.add(buyingAmount);

<<<<<<< HEAD
            createOrder = finalMap.get(order.getId());
            buysJSON.put(Base58.encode(createOrder.getSignature()), buyJSON);
=======
            buysJSON.put(Base58.encode(order.a.a, 64), buyJSON);
>>>>>>> 6a7d976e
        }
        output.put("buys", buysJSON);

        output.put("buysSumAmount", sumBuyingAmount.toPlainString());
        output.put("buysSumAmountGood", sumBuyingAmountGood.toPlainString());
        output.put("buysSumTotal", sumAmount.toPlainString());
        output.put("buysSumTotalGood", sumAmountGood.toPlainString());

        Map tradesJSON = new LinkedHashMap();

        output.put("tradesCount", trades.size());

        BigDecimal tradeWantAmount = BigDecimal.ZERO;
        BigDecimal tradeHaveAmount = BigDecimal.ZERO;

        int i = 0;
        for (Trade trade : trades) {

            i++;

            Map tradeJSON = new LinkedHashMap();

            Order orderInitiator = Order.getOrder(dcSet, trade.getInitiator());

            Order orderTarget = Order.getOrder(dcSet, trade.getTarget());

            tradeJSON.put("realPrice", trade.calcPrice());
            tradeJSON.put("realReversePrice", trade.calcPriceRevers());

<<<<<<< HEAD
            createOrder = finalMap.get(orderInitiator.getId());
            tradeJSON.put("initiatorTxSignature", Base58.encode(createOrder.getSignature()));
=======
            tradeJSON.put("initiatorTxSignature", Base58.encode(orderInitiator.a.a, 64));
>>>>>>> 6a7d976e

            tradeJSON.put("initiatorCreator", orderInitiator.getCreator().getAddress()); // viewCreator
            tradeJSON.put("initiatorAmount", orderInitiator.getAmountHave().toPlainString());
            if (orderInitiator.getHave() == have) {
                tradeJSON.put("type", "sell");
                tradeWantAmount = tradeWantAmount.add(trade.getAmountHave());
                tradeHaveAmount = tradeHaveAmount.add(trade.getAmountWant());

                tradeJSON.put("amountHave", trade.getAmountWant().toPlainString());
                tradeJSON.put("amountWant", trade.getAmountHave().toPlainString());
            } else {
                tradeJSON.put("type", "buy");
                tradeHaveAmount = tradeHaveAmount.add(trade.getAmountHave());
                tradeWantAmount = tradeWantAmount.add(trade.getAmountWant());

                tradeJSON.put("amountHave", trade.getAmountHave().toPlainString());
                tradeJSON.put("amountWant", trade.getAmountWant().toPlainString());
            }
<<<<<<< HEAD
=======
            tradeJSON.put("targetTxSignature", Base58.encode(orderTarget.a.a, 64));
            tradeJSON.put("targetCreator", orderTarget.a.b);
            tradeJSON.put("targetAmount", orderTarget.b.b.toPlainString());
>>>>>>> 6a7d976e

            createOrder = finalMap.get(orderTarget.getId());
            tradeJSON.put("targetTxSignature", Base58.encode(createOrder.getSignature()));
            tradeJSON.put("targetCreator", orderTarget.getCreator().getAddress()); // viewCreator
            tradeJSON.put("targetAmount", orderTarget.getAmountHave().toPlainString());

            tradeJSON.put("timestamp", trade.getTimestamp());
            tradeJSON.put("dateTime", BlockExplorer.timestampToStr(trade.getTimestamp()));

            tradesJSON.put(i, tradeJSON);

            if (i > 100)
                break;
        }
        output.put("trades", tradesJSON);

        output.put("tradeWantAmount", tradeWantAmount.toPlainString());
        output.put("tradeHaveAmount", tradeHaveAmount.toPlainString());

        output.put("label_Trades", Lang.getInstance().translate_from_langObj("Trades", langObj));
        output.put("label_Price", Lang.getInstance().translate_from_langObj("Price", langObj));
        output.put("label_Amount", Lang.getInstance().translate_from_langObj("Amount", langObj));
        output.put("label_Orders", Lang.getInstance().translate_from_langObj("Orders", langObj));
        output.put("label_Sell_Orders", Lang.getInstance().translate_from_langObj("Sell Orders", langObj));
        output.put("label_Buy_Orders", Lang.getInstance().translate_from_langObj("Buy Orders", langObj));
        output.put("label_Total", Lang.getInstance().translate_from_langObj("Total", langObj));
        output.put("label_Total_For_Sell", Lang.getInstance().translate_from_langObj("Total for Sell", langObj));
        output.put("label_Total_For_Buy", Lang.getInstance().translate_from_langObj("Total for Buy", langObj));
        output.put("label_Trade_History", Lang.getInstance().translate_from_langObj("Trade History", langObj));
        output.put("label_Date", Lang.getInstance().translate_from_langObj("Date", langObj));
        output.put("label_Type", Lang.getInstance().translate_from_langObj("Type", langObj));
        output.put("label_Trade_Volume", Lang.getInstance().translate_from_langObj("Trade Volume", langObj));
        output.put("label_Go_To", Lang.getInstance().translate_from_langObj("Go To", langObj));

        return output;
    }

     public Map jsonQueryBlocks(UriInfo info) {
         int start =-1;
         try {
            start = Integer.valueOf(info.getQueryParameters().getFirst("start"));
        } catch (NumberFormatException e1) {
            // TODO Auto-generated catch block
            //e1.printStackTrace();
        }
        Block block = null;
        if (start > 0) {
            block = Controller.getInstance().getBlockByHeight(start);
        }

        if (block == null) {
            block = getLastBlock();
            start = block.getHeight(dcSet);
        }

        Map output = new LinkedHashMap();

        output.put("maxHeight", block.getHeight(dcSet));

        // long startTime = System.currentTimeMillis();
        output.put("unconfirmedTxs", dcSet.getTransactionMap().size());
        // LOGGER.debug("unconfCount time: " + (System.currentTimeMillis() -
        // startTime)*0.001);
        // startTime = System.currentTimeMillis();
        // output.put("totaltransactions",
        // dcSet.getTransactionRef_BlockRef_Map().size());
        output.put("totaltransactions", dcSet.getTxCounter());
        // LOGGER.debug("refsCount time: " + (System.currentTimeMillis() -
        // startTime)*0.001);
        // startTime = System.currentTimeMillis();
        // output.put("totaltransactions",
        // dcSet.getTransactionFinalMap().size());
        // LOGGER.debug("finalCount time: " + (System.currentTimeMillis() -
        // startTime)*0.001);

        // TODO translate_web(

        output.put("Label_Unconfirmed_transactions",
                Lang.getInstance().translate_from_langObj("Unconfirmed transactions", langObj));
        output.put("Label_total_transactions",
                Lang.getInstance().translate_from_langObj("Total Transactions", langObj));
        output.put("Label_Height", Lang.getInstance().translate_from_langObj("Height", langObj));
        output.put("Label_Time", Lang.getInstance().translate_from_langObj("Time", langObj));
        output.put("Label_Generator", Lang.getInstance().translate_from_langObj("Creator", langObj));
        output.put("Label_Gen_balance", Lang.getInstance().translate_from_langObj("Gen.Balance", langObj));
        output.put("Label_TXs", Lang.getInstance().translate_from_langObj("TXs", langObj));
        output.put("Label_Fee", Lang.getInstance().translate_from_langObj("Fee", langObj));
        output.put("Label_AT_Amount", Lang.getInstance().translate_from_langObj("AT Amount", langObj));
        output.put("Label_Amount", Lang.getInstance().translate_from_langObj("Amount", langObj));
        output.put("Label_Later", Lang.getInstance().translate_from_langObj("Later", langObj));
        output.put("Label_Previous", Lang.getInstance().translate_from_langObj("Previous", langObj));

        int counter = start;

        do {
            Map blockJSON = new LinkedHashMap();
            blockJSON.put("height", counter);
            blockJSON.put("signature", Base58.encode(block.getSignature()));
            blockJSON.put("generator", block.getCreator().getAddress());
            blockJSON.put("generatingBalance", block.getForgingValue());
            blockJSON.put("winValue", block.getWinValue());
            blockJSON.put("winValueTargetted", block.calcWinValueTargeted() - 100000);
            blockJSON.put("transactionCount", block.getTransactionCount());
            blockJSON.put("timestamp", block.getTimestamp(dcSet));
            blockJSON.put("dateTime", BlockExplorer.timestampToStr(block.getTimestamp(dcSet)));
            blockJSON.put("totalFee", block.getTotalFee().toPlainString());

            BigDecimal totalAmount = BigDecimal.ZERO;
            for (Transaction transaction : block.getTransactions()) {
                for (Account account : transaction.getInvolvedAccounts()) {
                    BigDecimal amount = transaction.getAmount(account);
                    if (amount.compareTo(BigDecimal.ZERO) > 0) {
                        totalAmount = totalAmount.add(amount);
                    }
                }
            }

            blockJSON.put("totalAmount", totalAmount.toPlainString());

            LinkedHashMap<Tuple2<Integer, Integer>, AT_Transaction> aTtxs = dcSet.getATTransactionMap()
                    .getATTransactions(counter);

            BigDecimal totalATAmount = BigDecimal.ZERO;

            for (Map.Entry<Tuple2<Integer, Integer>, AT_Transaction> e : aTtxs.entrySet()) {
                totalATAmount = totalATAmount.add(BigDecimal.valueOf(e.getValue().getAmount()));
            }

            blockJSON.put("totalATAmount", totalATAmount.toPlainString());
            // blockJSON.put("aTfee", block.getATfee().toPlainString());

            output.put(counter, blockJSON);

            counter--;
            block = block.getParent(dcSet);
        } while (block != null && counter >= start - 20);

        return output;
    }

    private Map jsonQueryPerson(String first) {
        // TODO Auto-generated method stub
        Map output = new LinkedHashMap();
        PersonCls person = (PersonCls) dcSet.getItemPersonMap().get(new Long(first));
        byte[] b = person.getImage();
        String a = Base64.encodeBase64String(b);

        output.put("Label_key", Lang.getInstance().translate_from_langObj("Key", langObj));
        output.put("Label_name", Lang.getInstance().translate_from_langObj("Name", langObj));
        output.put("Label_creator", Lang.getInstance().translate_from_langObj("Creator", langObj));
        output.put("Label_born", Lang.getInstance().translate_from_langObj("Birthday", langObj));
        output.put("Label_gender", Lang.getInstance().translate_from_langObj("Gender", langObj));
        output.put("Label_description", Lang.getInstance().translate_from_langObj("Description", langObj));

        output.put("img", a);
        output.put("key", person.getKey());
        output.put("creator", person.getOwner().getPersonAsString());

        if (person.getOwner().getPerson() != null) {
            output.put("creator_key", person.getOwner().getPerson().b.getKey());
            output.put("creator_name", person.getOwner().getPerson().b.getName());
        } else {
            output.put("creator_key", "");
            output.put("creator_name", "");
        }

        output.put("name", person.getName());
        //////// output.put("birthday", df.format(new
        //////// Date(person.getBirthday())).toString());
        output.put("birthday", person.getBirthdayStr());
        output.put("description", person.getDescription());

        String gender = Lang.getInstance().translate_from_langObj("Man", langObj);
        if (person.getGender() != 0)
            gender = Lang.getInstance().translate_from_langObj("Woman", langObj);
        output.put("gender", gender);

        // statuses
        output.put("Label_statuses", Lang.getInstance().translate_from_langObj("Statuses", langObj));
        output.put("Label_Status_table_status", Lang.getInstance().translate_from_langObj("Status", langObj));
        output.put("Label_Status_table_data", Lang.getInstance().translate_from_langObj("Date", langObj));

        Map statusesJSON = new LinkedHashMap();

        WEB_PersonStatusesModel statusModel = new WEB_PersonStatusesModel(person.getKey());
        int rowCount = statusModel.getRowCount();
        if (rowCount > 0) {
            for (int i = 0; i < rowCount; i++) {
                Map statusJSON = new LinkedHashMap();
                statusJSON.put("status_name", statusModel.getValueAt(i, statusModel.COLUMN_STATUS_NAME));
                statusJSON.put("status_data", statusModel.getValueAt(i, statusModel.COLUMN_MAKE_DATA));
                Object creat = statusModel.getValueAt(i, statusModel.COLUMN_MAKER);

                if (!creat.equals("")) {
                    PersonCls pers = statusModel.getCreatorPerson(i);
                    statusJSON.put("status_creator", creat.toString());
                    statusJSON.put("status_creator_key", pers.getKey());
                    statusJSON.put("status_creator_name", pers.getName());

                    // PersonCls pp = (PersonCls) statusModel.getValueAt(i,
                    // statusModel.COLUMN_MAKER);
                    // statusJSON.put("status_creator_name", pp.getName());
                    // statusJSON.put("status_creator_key", pp.getKey());
                } else {
                    statusJSON.put("status_creator", "");
                    statusJSON.put("status_creator_key", "");
                    statusJSON.put("status_creator_name", "");
                }

                statusesJSON.put(i, statusJSON);
            }

            output.put("statuses", statusesJSON);
        }
        // accounts
        output.put("Label_accounts", Lang.getInstance().translate_from_langObj("Accounts", langObj));
        output.put("Label_accounts_table_adress", Lang.getInstance().translate_from_langObj("Address", langObj));
        output.put("Label_accounts_table_data", Lang.getInstance().translate_from_langObj("Date", langObj));
        output.put("Label_accounts_table_creator", Lang.getInstance().translate_from_langObj("Creator", langObj));

        Map accountsJSON = new LinkedHashMap();

        PersonAccountsModel personModel = new PersonAccountsModel(person.getKey());
        rowCount = personModel.getRowCount();

        List<Transaction> my_Issue_Persons = new ArrayList<Transaction>();
        if (rowCount > 0) {
            BigDecimal eraBalanceA = new BigDecimal(0);
            BigDecimal eraBalanceB = new BigDecimal(0);
            BigDecimal eraBalanceC = new BigDecimal(0);
            BigDecimal eraBalanceTotal = new BigDecimal(0);
            BigDecimal compuBalance = new BigDecimal(0);

            for (int i = 0; i < rowCount; i++) {
                Map accountJSON = new LinkedHashMap();
                accountJSON.put("adress", personModel.getValueAt(i, 0));
                accountJSON.put("data", personModel.getValueAt(i, 2));
                accountJSON.put("creator", personModel.getValueAt(i, 1));

                PersonCls creator = (PersonCls) personModel.getValueAt(i, 4);

                if (creator != null) {
                    accountJSON.put("creator_name", creator.getName());
                    accountJSON.put("creator_key", creator.getKey());
                } else {
                    accountJSON.put("creator_name", "");
                    accountJSON.put("creator_key", "");

                }
                // accountJSON.put("creator_name"

                accountsJSON.put(i, accountJSON);

                String acc = personModel.getValueAt(i, 0).toString();

                my_Issue_Persons.addAll(dcSet.getTransactionFinalMap().getTransactionsByTypeAndAddress(acc,
                        Transaction.ISSUE_PERSON_TRANSACTION, 0));

                WEB_Balance_from_Adress_TableModel balanceTableModel = new WEB_Balance_from_Adress_TableModel(
                        new Account(acc));

                for (int idr = 0; idr < balanceTableModel.getRowCount(); idr++) {
                    switch ((String) balanceTableModel.getValueAt(idr, balanceTableModel.COLUMN_ASSET_NAME)) {
                    case "ERA":
                        eraBalanceA = eraBalanceA
                                .add((BigDecimal) balanceTableModel.getBalanceAt(idr, balanceTableModel.COLUMN_A));
                        eraBalanceB = eraBalanceB
                                .add((BigDecimal) balanceTableModel.getBalanceAt(idr, balanceTableModel.COLUMN_B));
                        eraBalanceC = eraBalanceC
                                .add((BigDecimal) balanceTableModel.getBalanceAt(idr, balanceTableModel.COLUMN_C));
                        eraBalanceTotal = eraBalanceA.add(eraBalanceB).add(eraBalanceC);
                        break;
                    case "COMPU":
                        compuBalance = compuBalance
                                .add((BigDecimal) balanceTableModel.getBalanceAt(idr, balanceTableModel.COLUMN_A));
                        break;
                    }
                }
            }
            output.put("era_balance_a", NumberAsString.formatAsString(eraBalanceA));
            output.put("era_balance_b", NumberAsString.formatAsString(eraBalanceB));
            output.put("era_balance_c", NumberAsString.formatAsString(eraBalanceC));
            output.put("era_balance_total", NumberAsString.formatAsString(eraBalanceTotal));
            output.put("compu_balance", NumberAsString.formatAsString(compuBalance));
        }
        output.put("accounts", accountsJSON);

        // my persons

        output.put("Label_My_Persons", Lang.getInstance().translate_from_langObj("My Persons", langObj));
        output.put("Label_My_Person_key", Lang.getInstance().translate_from_langObj("Key", langObj));
        output.put("Label_My_Persons_Name", Lang.getInstance().translate_from_langObj("Name", langObj));

        Map my_Persons_JSON = new LinkedHashMap();

        int i = 0;
        for (Transaction my_Issue_Person : my_Issue_Persons) {
            Map my_Person_JSON = new LinkedHashMap();
            Issue_ItemRecord record = (Issue_ItemRecord) my_Issue_Person;
            ItemCls item = record.getItem();

            my_Person_JSON.put("key", item.getKey());
            my_Person_JSON.put("name", item.getName());

            my_Person_JSON.put("date", df.format(new Date(my_Issue_Person.getTimestamp())).toString());// new
            // Date(my_Issue_Person.getTimestamp().toString()));
            /// my_Person_JSON.put("date",
            /// utils.DateTimeFormat.timestamptoString(my_Issue_Person.getTimestamp()));
            my_Persons_JSON.put(i, my_Person_JSON);
            i++;
        }

        output.put("My_Persons", my_Persons_JSON);

        return output;
    }

    public Map jsonQuerySearchPersons(String search) {
        /*
         * Block block; if(start > 0) { block =
         * Controller.getInstance().getBlockByHeight(start); } else { block =
         * getLastBlock(); start = block.getHeight(dcSet); }
         */
        Map output = new LinkedHashMap();

        output.put("unconfirmedTxs", dcSet.getTransactionMap().size());

        // TODO translate_web(

        output.put("Label_key", Lang.getInstance().translate_from_langObj("Key", langObj));
        output.put("Label_name", Lang.getInstance().translate_from_langObj("Name", langObj));
        output.put("Label_creator", Lang.getInstance().translate_from_langObj("Creator", langObj));
        output.put("Label_Later", Lang.getInstance().translate_from_langObj(">>", langObj));
        output.put("Label_Previous", Lang.getInstance().translate_from_langObj("<<", langObj));

        /*
         * output.put("Label_Unconfirmed_transactions",
         * "Unconfirmed transactions"); output.put("Label_Height", "Height");
         * output.put("Label_Time", "Time"); output.put("Label_Generator",
         * "Creator"); output.put("Label_Gen_balance", "Gen.Balance");
         * output.put("Label_TXs", "TXs"); output.put("Label_Fee", "Fee");
         * output.put("Label_AT_Amount", "AT_Amount");
         * output.put("Label_Amount", "Amount"); output.put("Label_Later",
         * "Later"); output.put("Label_Previous", "Previous");
         *
         * int counter = start;
         */

        // if (i <0) i =i + maxRow - start_Web;
        // k = maxRow - i;
        List<ItemCls> listPerson = new ArrayList();
        if (search != "") {

            if (search.matches("\\d+") && dcSet.getItemPersonMap().contains(Long.valueOf(search))) {
                listPerson.add(dcSet.getItemPersonMap().get(Long.valueOf(search)));
            } else {
                listPerson = dcSet.getItemPersonMap().get_By_Name(search, false);
            }
        }

        // if (k> dcSet.getItemPersonMap().getSize()) k=
        // dcSet.getItemPersonMap().getSize();

        int i = 0;
        if (listPerson != null) {
            for (ItemCls pers : listPerson) {

                PersonCls person = (PersonCls) pers;

                Map blockJSON = new LinkedHashMap();
                blockJSON.put("key", person.getKey());
                blockJSON.put("name", person.getName());
                blockJSON.put("creator", person.getOwner().getAddress());
                String img = Base64.encodeBase64String(person.getImage());
                blockJSON.put("img", img);

                /*
                 * blockJSON.put("generatingBalance",
                 * block.getGeneratingBalance(dcSet));
                 * //blockJSON.put("winValue", block.calcWinValue(dcSet));
                 * blockJSON.put("winValueTargetted",
                 * block.calcWinValueTargeted(dcSet));
                 * blockJSON.put("transactionCount",
                 * block.getTransactionCount()); blockJSON.put("timestamp",
                 * block.getTimestamp(dcSet)); blockJSON.put("dateTime",
                 * BlockExplorer.timestampToStr(block.getTimestamp(dcSet)));
                 * blockJSON.put("totalFee",
                 * block.getTotalFee().toPlainString());
                 *
                 * BigDecimal totalAmount = BigDecimal.ZERO; for (Transaction
                 * transaction : block.getTransactions()) { for (Account account
                 * : transaction.getInvolvedAccounts()) { BigDecimal amount =
                 * transaction.getAmount(account);
                 * if(amount.compareTo(BigDecimal.ZERO) > 0) { totalAmount =
                 * totalAmount.add(amount); } } }
                 *
                 * blockJSON.put("totalAmount", totalAmount.toPlainString());
                 *
                 * LinkedHashMap< Tuple2<Integer, Integer> , AT_Transaction>
                 * aTtxs =
                 * dcSet.getATTransactionMap().getATTransactions(counter);
                 *
                 * BigDecimal totalATAmount = BigDecimal.ZERO;
                 *
                 * for(Map.Entry<Tuple2<Integer, Integer> , AT_Transaction> e :
                 * aTtxs.entrySet()) { totalATAmount =
                 * totalATAmount.add(BigDecimal.valueOf(
                 * e.getValue().getAmount() )); }
                 *
                 * blockJSON.put("totalATAmount",
                 * totalATAmount.toPlainString()); //blockJSON.put("aTfee",
                 * block.getATfee().toPlainString());
                 *
                 * output.put(counter, blockJSON);
                 *
                 * counter --; block = block.getParent(dcSet);
                 */
                output.put(i, blockJSON);
                i++;

            }

            output.put("start_row", listPerson.size() - 1);
            output.put("maxHeight", dcSet.getItemPersonMap().getLastKey());
            output.put("row", -1);
            output.put("view_Row", listPerson.size() - 1);
        }

        return output;
    }

    public Map jsonQueryPersons(String start_Web) {
        /*
         * Block block; if(start > 0) { block =
         * Controller.getInstance().getBlockByHeight(start); } else { block =
         * getLastBlock(); start = block.getHeight(dcSet); }
         */
        Map output = new LinkedHashMap();

        output.put("unconfirmedTxs", dcSet.getTransactionMap().size());

        // TODO translate_web(

        output.put("Label_key", Lang.getInstance().translate_from_langObj("Key", langObj));
        output.put("Label_name", Lang.getInstance().translate_from_langObj("Name", langObj));
        output.put("Label_creator", Lang.getInstance().translate_from_langObj("Creator", langObj));
        output.put("Label_Later", Lang.getInstance().translate_from_langObj(">>", langObj));
        output.put("Label_Previous", Lang.getInstance().translate_from_langObj("<<", langObj));

        /*
         * output.put("Label_Unconfirmed_transactions",
         * "Unconfirmed transactions"); output.put("Label_Height", "Height");
         * output.put("Label_Time", "Time"); output.put("Label_Generator",
         * "Creator"); output.put("Label_Gen_balance", "Gen.Balance");
         * output.put("Label_TXs", "TXs"); output.put("Label_Fee", "Fee");
         * output.put("Label_AT_Amount", "AT_Amount");
         * output.put("Label_Amount", "Amount"); output.put("Label_Later",
         * "Later"); output.put("Label_Previous", "Previous");
         *
         * int counter = start;
         */

        long maxRow = dcSet.getItemPersonMap().getLastKey();
        long view_Row = 21;
        Long startRow;
        try {
            startRow = Long.valueOf(start_Web);
            if (startRow > maxRow)
                startRow = maxRow;

        } catch (NumberFormatException e) {
            // TODO Auto-generated catch block

            startRow = maxRow;
        }

        if (startRow < 1)
            startRow = view_Row;

        long i = startRow;
        long k = i - view_Row;
        if (startRow - view_Row < 0)
            k = 0;
        // if (i <0) i =i + maxRow - start_Web;
        // k = maxRow - i;

        // if (k> dcSet.getItemPersonMap().getSize()) k=
        // dcSet.getItemPersonMap().getSize();
        output.put("start_row", i);
        do {

            PersonCls person = (PersonCls) dcSet.getItemPersonMap().get(i);

            Map blockJSON = new LinkedHashMap();
            blockJSON.put("key", person.getKey());
            blockJSON.put("name", person.getName());
            blockJSON.put("creator", person.getOwner().getAddress());
            String img = Base64.encodeBase64String(person.getImage());
            blockJSON.put("img", img);
            String ico = Base64.encodeBase64String(person.getIcon());
            blockJSON.put("ico", ico);

            /*
             * blockJSON.put("generatingBalance",
             * block.getGeneratingBalance(dcSet)); //blockJSON.put("winValue",
             * block.calcWinValue(dcSet)); blockJSON.put("winValueTargetted",
             * block.calcWinValueTargeted(dcSet));
             * blockJSON.put("transactionCount", block.getTransactionCount());
             * blockJSON.put("timestamp", block.getTimestamp(dcSet));
             * blockJSON.put("dateTime",
             * BlockExplorer.timestampToStr(block.getTimestamp(dcSet)));
             * blockJSON.put("totalFee", block.getTotalFee().toPlainString());
             *
             * BigDecimal totalAmount = BigDecimal.ZERO; for (Transaction
             * transaction : block.getTransactions()) { for (Account account :
             * transaction.getInvolvedAccounts()) { BigDecimal amount =
             * transaction.getAmount(account);
             * if(amount.compareTo(BigDecimal.ZERO) > 0) { totalAmount =
             * totalAmount.add(amount); } } }
             *
             * blockJSON.put("totalAmount", totalAmount.toPlainString());
             *
             * LinkedHashMap< Tuple2<Integer, Integer> , AT_Transaction> aTtxs =
             * dcSet.getATTransactionMap().getATTransactions(counter);
             *
             * BigDecimal totalATAmount = BigDecimal.ZERO;
             *
             * for(Map.Entry<Tuple2<Integer, Integer> , AT_Transaction> e :
             * aTtxs.entrySet()) { totalATAmount =
             * totalATAmount.add(BigDecimal.valueOf( e.getValue().getAmount()));
             * }
             *
             * blockJSON.put("totalATAmount", totalATAmount.toPlainString());
             * //blockJSON.put("aTfee", block.getATfee().toPlainString());
             *
             * output.put(counter, blockJSON);
             *
             * counter --; block = block.getParent(dcSet);
             */
            output.put(i, blockJSON);
            i--;

        } while (i > k);

        output.put("maxHeight", dcSet.getItemPersonMap().getLastKey());
        output.put("row", i);
        output.put("view_Row", view_Row);

        return output;
    }

    public Map jsonQueryLastBlock() {
        Map output = new LinkedHashMap();

        Block lastBlock = getLastBlock();

        output.put("height", lastBlock.getHeight(dcSet));
        output.put("timestamp", lastBlock.getTimestamp(dcSet));
        output.put("dateTime", BlockExplorer.timestampToStr(lastBlock.getTimestamp(dcSet)));

        output.put("timezone", Settings.getInstance().getTimeZone());
        output.put("timeformat", Settings.getInstance().getTimeFormat());
        output.put("label_hour", Lang.getInstance().translate_from_langObj("hour", langObj));
        output.put("label_hours", Lang.getInstance().translate_from_langObj("hours", langObj));
        output.put("label_mins", Lang.getInstance().translate_from_langObj("mins", langObj));
        output.put("label_min", Lang.getInstance().translate_from_langObj("min", langObj));
        output.put("label_secs", Lang.getInstance().translate_from_langObj("secs", langObj));
        output.put("label_ago", Lang.getInstance().translate_from_langObj("ago", langObj));
        output.put("label_Last_processed_block",
                Lang.getInstance().translate_from_langObj("Last processed block", langObj));

        return output;
    }

    public Map jsonQueryTopRichest(UriInfo info) {
        Map output = new LinkedHashMap();
        Map balances = new LinkedHashMap();
        BigDecimal all = BigDecimal.ZERO;
        BigDecimal alloreders = BigDecimal.ZERO;
        int limit = Integer.valueOf((info.getQueryParameters().getFirst("top")));
        long key = 1l;
        if (info.getQueryParameters().containsKey("asset")) 
            key =  Long.valueOf(info.getQueryParameters().getFirst("asset"));
         List<Tuple3<String, BigDecimal, BigDecimal>> top100s = new ArrayList<Tuple3<String, BigDecimal, BigDecimal>>();

        Collection<Tuple2<String, Long>> addrs = dcSet.getAssetBalanceMap().getKeys();
        for (Tuple2<String, Long> addr : addrs) {
            if (addr.b == key) {
                Tuple5<Tuple2<BigDecimal, BigDecimal>, Tuple2<BigDecimal, BigDecimal>, Tuple2<BigDecimal, BigDecimal>, Tuple2<BigDecimal, BigDecimal>, Tuple2<BigDecimal, BigDecimal>> ball = dcSet
                        .getAssetBalanceMap().get(addr);
                // all = all.add(ball.a);
                Account account = new Account(addr.a);
                BigDecimal ballans = account.getBalanceUSE(key);

                top100s.add(Fun.t3(addr.a, ballans, ball.a.b));
            }
        }

       Collection<Order> orders = dcSet.getOrderMap().getValuesAll();

        for (Order order : orders) {
            if (order.getHave() == key) {
                alloreders = alloreders.add(order.getFulfilledHave());
            }
        }
        Collections.sort(top100s, new ReverseComparator(new BigDecimalComparator_C()));

        int couter = 0;
        for (Tuple3<String, BigDecimal, BigDecimal> top100 : top100s) {
            /*
             * if(limit == -1) // allnotzero {
             * if(top100.b.compareTo(BigDecimal.ZERO) <= 0) { break; } }
             */
            couter++;

            Account account = new Account(top100.a);

            Tuple2<Integer, PersonCls> person = account.getPerson();

            Map balance = new LinkedHashMap();
            balance.put("address", top100.a);
            balance.put("balance", top100.b.toPlainString());
            balance.put("in_OWN", top100.c.toPlainString());

            if (person != null) {
                balance.put("person", person.b.getName());
                balance.put("person_key", person.b.getKey());
            } else {
                balance.put("person", "-");
                balance.put("person_key", "-");// (String)person.b.getKey());

            }

            balances.put(couter, balance);

            if (couter >= limit && limit != -2 && limit != -1) // -2 = all
            {
                break;
            }
        }
        AssetCls asset = Controller.getInstance().getAsset(key);
        output.put("Label_Table_Account", Lang.getInstance().translate_from_langObj("Account", langObj));
        output.put("Label_Table_Balance", Lang.getInstance().translate_from_langObj("Balance", langObj));
        output.put("Label_Table_in_OWN", Lang.getInstance().translate_from_langObj("in OWN", langObj));
        output.put("Label_Table_Prop", Lang.getInstance().translate_from_langObj("Prop.", langObj));
        output.put("Label_Table_person", Lang.getInstance().translate_from_langObj("Owner", langObj));

        output.put("Label_minus", Lang.getInstance().translate_from_langObj("minus", langObj));
        output.put("Label_in_order", Lang.getInstance().translate_from_langObj("in order", langObj));

        output.put("Label_Top", Lang.getInstance().translate_from_langObj("Top", langObj));
        output.put("Label_Top", Lang.getInstance().translate_from_langObj("Top", langObj));

        output.put("all", all.toPlainString());
        output.put("allinOrders", alloreders.toPlainString());
        output.put("allTotal", asset.getTotalQuantity(dcSet));// (all.add(alloreders)).toPlainString());
        output.put("assetKey", key);
        output.put("assetName", asset.getName());
        output.put("limit", limit);
        output.put("count", couter);

        output.put("top", balances);
        output.put("Label_Title", (Lang.getInstance().translate_from_langObj("Top %limit% %assetName% Richest", langObj)
                .replace("%limit%", String.valueOf(limit))).replace("%assetName%", asset.getName()));
        output.put("Label_All_non",
                (Lang.getInstance().translate_from_langObj("All non-empty %assetName% accounts (%count%)", langObj)
                        .replace("%assetName%", asset.getName())).replace("%count%", String.valueOf(couter)));
        output.put("Label_All_accounts",
                (Lang.getInstance().translate_from_langObj("All %assetName% accounts (%count%)", langObj)
                        .replace("%assetName%", asset.getName())).replace("%count%", String.valueOf(couter)));
        output.put("Label_Total_coins_in_the_system",
                Lang.getInstance().translate_from_langObj("Total asset units in the system", langObj));

        output.put("assets", jsonQueryAssetsLite());
        return output;
    }

    public LinkedHashMap Transactions_JSON(List<Transaction> transactions) {
        return Transactions_JSON(transactions, 0, 0);
    }

    public LinkedHashMap Transactions_JSON(List<Transaction> transactions, int fromIndex, int toIndex) {

        LinkedHashMap output = new LinkedHashMap();
        int i1 = 0;
        LinkedHashMap transactionsJSON = new LinkedHashMap();
        List<Transaction> transactions2 = (toIndex == 0) ? transactions
                : transactions.subList(fromIndex, Math.min(toIndex, transactions.size()));
        for (Transaction trans : transactions2) {
            LinkedHashMap transactionJSON = new LinkedHashMap();

            trans.setDC(dcSet, false);

            /*
             * String itemName = "-"; Long itemKey = 0L; if (trans instanceof
             * TransactionAmount && trans.getAbsKey() >0) { TransactionAmount
             * transAmo = (TransactionAmount)trans; //recipient =
             * transAmo.getRecipient(); ItemCls item =
             * dcSet.getItemAssetMap().get(transAmo.getAbsKey()); if
             * (item==null){ itemName = "-"; itemKey = 0L;
             *
             * } itemName = item.toString(); itemKey = item.getKey(); } else if
             * ( trans instanceof GenesisTransferAssetTransaction) {
             * GenesisTransferAssetTransaction transGen =
             * (GenesisTransferAssetTransaction)trans; //recipient =
             * transGen.getRecipient(); ItemCls item =
             * dcSet.getItemAssetMap().get(transGen.getAbsKey()); itemName =
             * item.toString(); itemKey = item.getKey(); } else if ( trans
             * instanceof Issue_ItemRecord) { Issue_ItemRecord transIssue =
             * (Issue_ItemRecord)trans; ItemCls item = transIssue.getItem();
             * itemName = item.getShort(); itemKey = item.getKey(); } else if (
             * trans instanceof GenesisIssue_ItemRecord) {
             * GenesisIssue_ItemRecord transIssue =
             * (GenesisIssue_ItemRecord)trans; ItemCls item =
             * transIssue.getItem(); itemName = item.getShort(); itemKey =
             * item.getKey(); } else if (trans instanceof R_SertifyPubKeys ) {
             * R_SertifyPubKeys sertifyPK = (R_SertifyPubKeys)trans; //recipient
             * = transAmo.getRecipient(); ItemCls item =
             * dcSet.getItemPersonMap().get(sertifyPK.getAbsKey()); if (item ==
             * null){ itemName = "-"; itemKey = (long) -1;
             *
             * } itemName = item.toString(); itemKey = item.getKey(); } else {
             * itemName = trans.viewItemName(); itemKey = (long) -1; }
             *
             * transactionJSON.put("amount",amount);
             * transactionJSON.put("item_name", itemName);
             * transactionJSON.put("item_key", itemKey);
             */

            //
            transactionJSON.put("block", trans.getBlockHeight(dcSet));// .getSeqNo(dcSet));

            transactionJSON.put("seq", trans.getSeqNo(dcSet));
            // transactionJSON.put("reference",trans.getReference());
            transactionJSON.put("signature", Base58.encode(trans.getSignature()));
            transactionJSON.put("date", DateTimeFormat.timestamptoString(trans.getTimestamp()));
            transactionJSON.put("creator", trans.viewCreator());

            if (trans.getCreator() == null) {
                transactionJSON.put("creator_key", "-");
                transactionJSON.put("creator_addr", "-");
            } else {
                transactionJSON.put("pub_key", Base58.encode(trans.getCreator().getPublicKey()));
                transactionJSON.put("creator_addr", trans.getCreator().getAddress());
                if (trans.getCreator().getPerson() == null) {
                    transactionJSON.put("creator_key", "+");

                } else {
                    transactionJSON.put("creator_key", trans.getCreator().getPerson().b.getKey());
                }
            }

            transactionJSON.put("size", trans.viewSize(false));
            transactionJSON.put("fee", trans.getFee());
            transactionJSON.put("confirmations", trans.getConfirmations(dcSet));
            transactionJSON.put("type", Lang.getInstance().translate_from_langObj(trans.viewFullTypeName(), langObj));

            // String amount = "-";
            // if (trans.getAmount() != null) amount =
            // trans.getAmount().toString();

            long absKey = trans.getAbsKey();
            String amount = trans.viewAmount();
            if (absKey > 0) {
                if (amount.length() > 0) {
                    transactionJSON.put("amount_key", trans.viewAmount() + ":" + absKey);
                } else {
                    transactionJSON.put("amount_key", "" + absKey);
                }
            } else {
                transactionJSON.put("amount_key", "");
            }

            if (trans.viewRecipient() == null) {
                transactionJSON.put("recipient", "-");
            } else {
                transactionJSON.put("recipient", trans.viewRecipient());
            }

            transactionsJSON.put(i1, transactionJSON);
            i1++;
        }

        output.put("transactions", transactionsJSON);
        output.put("label_block", Lang.getInstance().translate_from_langObj("Block", langObj));
        output.put("label_date", Lang.getInstance().translate_from_langObj("Date", langObj));
        output.put("label_type_transaction", Lang.getInstance().translate_from_langObj("Type", langObj));
        output.put("label_creator", Lang.getInstance().translate_from_langObj("Creator", langObj));
        output.put("label_asset", Lang.getInstance().translate_from_langObj("Asset", langObj));
        output.put("label_amount", Lang.getInstance().translate_from_langObj("Amount", langObj));
        output.put("label_confirmations", Lang.getInstance().translate_from_langObj("Confirmations", langObj));
        output.put("label_recipient", Lang.getInstance().translate_from_langObj("Recipient", langObj));
        output.put("label_size", Lang.getInstance().translate_from_langObj("Size", langObj));
        output.put("label_seq", Lang.getInstance().translate_from_langObj("Seq", langObj));
        output.put("label_signature", Lang.getInstance().translate_from_langObj("Signature", langObj));
        // output.put("label_reference",Lang.getInstance().translate_from_langObj("Reference",langObj));
        output.put("label_amount_key", Lang.getInstance().translate_from_langObj("Amount:Key", langObj));
        output.put("label_fee", Lang.getInstance().translate_from_langObj("Fee", langObj));
        output.put("label_transactions_table", Lang.getInstance().translate_from_langObj("Transactions", langObj));

        return output;

    }

    @SuppressWarnings("static-access")
    private LinkedHashMap Balance_JSON(Account account) {

        // balance assets from
        LinkedHashMap output = new LinkedHashMap();
        WEB_Balance_from_Adress_TableModel balanceTableModel = new WEB_Balance_from_Adress_TableModel(account);
        int ad = balanceTableModel.getRowCount();
        int idr;
        Map bal_Assets = new LinkedHashMap();
        if (ad > 0)
            for (idr = 0; idr < ad; idr++) {
                Map bal = new LinkedHashMap();
                bal.put("asset_key", balanceTableModel.getValueAt(idr, balanceTableModel.COLUMN_ASSET_KEY));
                bal.put("asset_name", balanceTableModel.getValueAt(idr, balanceTableModel.COLUMN_ASSET_NAME));
                bal.put("balance_A", balanceTableModel.getValueAt(idr, balanceTableModel.COLUMN_A));
                bal.put("balance_B", balanceTableModel.getValueAt(idr, balanceTableModel.COLUMN_B));
                bal.put("balance_C", balanceTableModel.getValueAt(idr, balanceTableModel.COLUMN_C));
                if (!(balanceTableModel.getValueAt(idr, balanceTableModel.COLUMN_A).equals("0.00000000")
                        && balanceTableModel.getValueAt(idr, balanceTableModel.COLUMN_B).equals("0.00000000")
                        && balanceTableModel.getValueAt(idr, balanceTableModel.COLUMN_C).equals("0.00000000")))
                    bal_Assets.put(idr, bal);
            }

        output.put("balances", bal_Assets);
        output.put("label_Balance_table", Lang.getInstance().translate_from_langObj("Balance", langObj));
        output.put("label_asset_key", Lang.getInstance().translate_from_langObj("Key", langObj));
        output.put("label_asset_name", Lang.getInstance().translate_from_langObj("Name", langObj));
        output.put("label_Balance_A", Lang.getInstance().translate_from_langObj("Balance", langObj) + " A");
        output.put("label_Balance_B", Lang.getInstance().translate_from_langObj("Balance", langObj) + " B");
        output.put("label_Balance_C", Lang.getInstance().translate_from_langObj("Balance", langObj) + " C");

        return output;

    }

    // dcSet
    public Map jsonUnitPrint(Object unit, AssetNames assetNames) {

        Map transactionDataJSON = new LinkedHashMap();
        Map transactionJSON = new LinkedHashMap();

        if (unit instanceof Trade) {
            Trade trade = (Trade) unit;

            Order orderInitiator = trade.getInitiatorOrder(dcSet);

            /*
             * if(dcSet.getOrderMap().contains(trade.getInitiator())) {
             * orderInitiator = dcSet.getOrderMap().get(trade.getInitiator()); }
             * else { orderInitiator =
             * dcSet.getCompletedOrderMap().get(trade.getInitiator()); }
             */

            Order orderTarget = trade.getTargetOrder(dcSet);

            /*
             * if(dcSet.getOrderMap().contains(trade.getTarget())) { orderTarget
             * = dcSet.getOrderMap().get(trade.getTarget()); } else {
             * orderTarget =
             * dcSet.getCompletedOrderMap().get(trade.getTarget()); }
             */

            transactionDataJSON.put("amountHave", trade.getAmountHave().toPlainString());
            transactionDataJSON.put("amountWant", trade.getAmountWant().toPlainString());

            transactionDataJSON.put("realPrice",
                    trade.getAmountWant().divide(trade.getAmountHave(), 8, RoundingMode.FLOOR).toPlainString());

<<<<<<< HEAD
            Transaction createOrder = this.dcSet.getTransactionFinalMap().get(orderInitiator.getId());
            transactionDataJSON.put("initiatorTxSignature", Base58.encode(createOrder.getSignature()));
=======
            transactionDataJSON.put("initiatorTxSignature", Base58.encode(orderInitiator.a.a, 64));
>>>>>>> 6a7d976e

            transactionDataJSON.put("initiatorCreator", orderInitiator.getCreator());
            transactionDataJSON.put("initiatorAmount", orderInitiator.getAmountHave().toPlainString());
            transactionDataJSON.put("initiatorHave", orderInitiator.getHave());
            transactionDataJSON.put("initiatorWant", orderInitiator.getWant());

            if (assetNames != null) {
                assetNames.setKey(orderInitiator.getHave());
                assetNames.setKey(orderInitiator.getWant());
            }

<<<<<<< HEAD
            Transaction createOrderTarget = this.dcSet.getTransactionFinalMap().get(orderTarget.getId());
            transactionDataJSON.put("targetTxSignature", Base58.encode(createOrderTarget.getSignature()));
            transactionDataJSON.put("targetCreator", orderTarget.getCreator());
            transactionDataJSON.put("targetAmount", orderTarget.getAmountHave().toPlainString());

            Block parentBlock = createOrderTarget.getBlock(dcSet);
=======
            transactionDataJSON.put("targetTxSignature", Base58.encode(orderTarget.a.a, 64));
            transactionDataJSON.put("targetCreator", orderTarget.a.b);
            transactionDataJSON.put("targetAmount", orderTarget.b.b.toPlainString());

            Block parentBlock = Controller.getInstance().getTransaction(Order.bigIntToSignature(orderInitiator.a.a))
                    .getBlock(dcSet);
>>>>>>> 6a7d976e
            transactionDataJSON.put("height", parentBlock.getHeight(dcSet));
            transactionDataJSON.put("confirmations", getHeight() - parentBlock.getHeight(dcSet) + 1);

            transactionDataJSON.put("timestamp", trade.getInitiator());
            transactionDataJSON.put("dateTime", "--"); //BlockExplorer.timestampToStr(trade.getTimestamp()));

            transactionJSON.put("type", "trade");
            transactionJSON.put("trade", transactionDataJSON);
            return transactionJSON;
        }

        if (unit instanceof Transaction) {
            Transaction transaction = (Transaction) unit;

            transactionDataJSON = transaction.toJson();
            // transactionDataJSON.put("Р ВµРЎв‚¬РЎРЉРЎС“РЎвЂ№Р ВµРЎвЂћ",
            // GZIP.webDecompress(transactionDataJSON.get("value").toString()));

            if (transaction.getType() == Transaction.REGISTER_NAME_TRANSACTION) {
                if (transactionDataJSON.get("value").toString().startsWith("?gz!")) {
                    transactionDataJSON.put("value", GZIP.webDecompress(transactionDataJSON.get("value").toString()));
                    transactionDataJSON.put("compressed", true);
                } else {
                    transactionDataJSON.put("compressed", false);
                }

            } else if (transaction.getType() == Transaction.UPDATE_NAME_TRANSACTION) {
                if (transactionDataJSON.get("newValue").toString().startsWith("?gz!")) {
                    transactionDataJSON.put("newValue",
                            GZIP.webDecompress(transactionDataJSON.get("newValue").toString()));
                    transactionDataJSON.put("compressed", true);
                } else {
                    transactionDataJSON.put("compressed", false);
                }
            } else if (transaction.getType() == Transaction.CANCEL_ORDER_TRANSACTION) {
                Long key = ((CancelOrderTransaction) unit).getOrderID();
                Order order;
                if (dcSet.getCompletedOrderMap().contains(key)) {
                    order = dcSet.getCompletedOrderMap().get(key);
                } else {
                    order = dcSet.getOrderMap().get(key);
                }

                Map orderJSON = new LinkedHashMap();
                if (order != null) {

<<<<<<< HEAD
                if (assetNames != null) {
                    assetNames.setKey(order.getHave());
                    assetNames.setKey(order.getWant());
                }

                orderJSON.put("have", order.getHave());
                orderJSON.put("want", order.getWant());

                orderJSON.put("amount", order.getAmountHave().toPlainString());
                orderJSON.put("amountLeft", order.getAmountHaveLeft().toPlainString());
                orderJSON.put("amountWant", order.getAmountWant().toPlainString());
                orderJSON.put("price", order.getPrice().toPlainString());
=======
                    if (assetNames != null) {
                        assetNames.setKey(order.b.a);
                        assetNames.setKey(order.c.a);
                    }

                    orderJSON.put("have", order.b.a);
                    orderJSON.put("want", order.c.a);

                    orderJSON.put("amount", order.b.b.toPlainString());
                    orderJSON.put("amountLeft", order.b.c.toPlainString());
                    orderJSON.put("amountWant", order.c.b.toPlainString());
                    orderJSON.put("price", order.a.e.toPlainString());
                } else {
                    orderJSON.put("body", "none");
                }
>>>>>>> 6a7d976e

                transactionDataJSON.put("orderSource", orderJSON);

            } else if (transaction.getType() == Transaction.ISSUE_ASSET_TRANSACTION) {
                long assetkey = ((IssueAssetTransaction) transaction).getItem().getKey();

                transactionDataJSON.put("asset", assetkey);

                transactionDataJSON.put("assetName", ((IssueAssetTransaction) transaction).getItem().getName());

            } else if (transaction.getType() == Transaction.SEND_ASSET_TRANSACTION) {
                if (assetNames != null) {
                    assetNames.setKey(((R_Send) unit).getKey());
                }

                // R_Send r_Send = (R_Send) transaction;
                // transactionDataJSON.put("assetName",
                // Controller.getInstance().getAsset(
                // r_Send.getKey()).toString());
                transactionDataJSON.put("assetName", assetNames.getMap().get(((R_Send) unit).getAbsKey()));

                if (((R_Send) unit).isEncrypted()) {
                    transactionDataJSON.put("data", "encrypted");
                }

            } else if (transaction.getType() == Transaction.HASHES_RECORD) {

            } else if (transaction.getType() == Transaction.MULTI_PAYMENT_TRANSACTION) {
                Map<Long, BigDecimal> totalAmountOfAssets = new TreeMap<Long, BigDecimal>();

                for (Payment payment : ((MultiPaymentTransaction) transaction).getPayments()) {
                    BigDecimal amount = BigDecimal.ZERO;
                    if (totalAmountOfAssets.containsKey(payment.getAsset())) {
                        amount = totalAmountOfAssets.get(payment.getAsset());
                    }
                    amount = amount.add(payment.getAmount());

                    if (assetNames != null) {
                        assetNames.setKey(payment.getAsset());
                    }

                    totalAmountOfAssets.put(payment.getAsset(), amount);
                }

                Map amountOfAssetsJSON = new LinkedHashMap();

                for (Map.Entry<Long, BigDecimal> assetInfo : totalAmountOfAssets.entrySet()) {
                    amountOfAssetsJSON.put(assetInfo.getKey(), assetInfo.getValue().toPlainString());
                }

                transactionDataJSON.put("amounts", amountOfAssetsJSON);

            } else if (transaction.getType() == Transaction.ARBITRARY_TRANSACTION) {
                Map<Long, BigDecimal> totalAmountOfAssets = new TreeMap<Long, BigDecimal>();

                for (Payment payment : ((ArbitraryTransaction) transaction).getPayments()) {
                    BigDecimal amount = BigDecimal.ZERO;
                    if (totalAmountOfAssets.containsKey(payment.getAsset())) {
                        amount = totalAmountOfAssets.get(payment.getAsset());
                    }
                    amount = amount.add(payment.getAmount());

                    if (assetNames != null) {
                        assetNames.setKey(payment.getAsset());
                    }

                    totalAmountOfAssets.put(payment.getAsset(), amount);
                }

                Map amountOfAssetsJSON = new LinkedHashMap();

                for (Map.Entry<Long, BigDecimal> assetInfo : totalAmountOfAssets.entrySet()) {
                    amountOfAssetsJSON.put(assetInfo.getKey(), assetInfo.getValue().toPlainString());
                }

                transactionDataJSON.put("amounts", amountOfAssetsJSON);

            } else if (transaction.getType() == Transaction.VOTE_ON_POLL_TRANSACTION) {
                transactionDataJSON.put("optionString",
                        Controller.getInstance().getPoll(((VoteOnPollTransaction) transaction).getPoll()).getOptions()
                                .get(((VoteOnPollTransaction) transaction).getOption()).getName());

            } else if (transaction.getType() == Transaction.CREATE_ORDER_TRANSACTION) {
                if (assetNames != null) {
                    assetNames.setKey(((CreateOrderTransaction) transaction).getHaveKey());
                    assetNames.setKey(((CreateOrderTransaction) transaction).getWantKey());
                }

            } else if (transaction.getType() == Transaction.DEPLOY_AT_TRANSACTION) {
                transactionDataJSON.put("atAddress",
                        ((DeployATTransaction) transaction).getATaccount(dcSet).getAddress());
            }

            if (transaction.isConfirmed(dcSet)) {
                Block parent = transaction.getBlock(dcSet);
                transactionDataJSON.put("block", Base58.encode(parent.getSignature()));
                transactionDataJSON.put("blockHeight", parent.getHeight(dcSet));
            }

            transactionDataJSON.put("dateTime", BlockExplorer.timestampToStr(transaction.getTimestamp()));

            transactionJSON.put("type", "transaction");
            transactionJSON.put("transaction", transactionDataJSON);
            return transactionJSON;
        }

        if (unit instanceof Block) {
            Block block = (Block) unit;

            transactionDataJSON = new LinkedHashMap();
            transactionDataJSON.put("timestamp", block.getTimestamp(dcSet));
            transactionDataJSON.put("dateTime", BlockExplorer.timestampToStr(block.getTimestamp(dcSet)));

            int height = block.getHeight(dcSet);
            transactionDataJSON.put("confirmations", getHeight() - height + 1);
            transactionDataJSON.put("height", height);

            transactionDataJSON.put("generator", block.getCreator().getAddress());
            transactionDataJSON.put("signature", Base58.encode(block.getSignature()));

            /*
             * transactionDataJSON.put("generatingBalance",
             * block.getGeneratingBalance()); transactionDataJSON.put("atFees",
             * block.getATfee()); transactionDataJSON.put("reference",
             * Base58.encode(block.getReference()));
             * transactionDataJSON.put("generatorSignature",
             * Base58.encode(block.getGeneratorSignature()));
             * transactionDataJSON.put("transactionsSignature",
             * block.getTransactionsSignature());
             * transactionDataJSON.put("version", block.getVersion());
             */

            // transactionDataJSON.put("fee", balances[size -
            // counter].getTransactionBalance().get(0l).toPlainString());
            transactionDataJSON.put("fee", block.getTotalFee().toPlainString());

            transactionJSON.put("type", "block");
            transactionJSON.put("block", transactionDataJSON);
            return transactionJSON;

        }

        if (unit instanceof AT_Transaction) {
            AT_Transaction aTtransaction = (AT_Transaction) unit;
            transactionDataJSON = aTtransaction.toJSON();

            Block block = Controller.getInstance().getBlockByHeight(aTtransaction.getBlockHeight());
            long timestamp = block.getTimestamp(dcSet);
            transactionDataJSON.put("timestamp", timestamp);
            transactionDataJSON.put("dateTime", BlockExplorer.timestampToStr(timestamp));

            transactionDataJSON.put("confirmations", getHeight() - ((AT_Transaction) unit).getBlockHeight() + 1);

            if (((AT_Transaction) unit).getRecipient().equals("1111111111111111111111111")) {
                transactionDataJSON.put("generatorAddress", block.getCreator().getAddress());
            }

            transactionJSON.put("type", "atTransaction");
            transactionJSON.put("atTransaction", transactionDataJSON);
            return transactionJSON;
        }

        return transactionJSON;
    }

    public Map jsonQueryName(String query, int start, int txOnPage, String filter, boolean allOnOnePage) {
        TreeSet<BlExpUnit> all = new TreeSet<>();
        String name = query;

        int[] txsTypeCount = new int[256];

        Map output = new LinkedHashMap();

        int txsCount = 0;
        int height = 1;

        Block block = new GenesisBlock();
        do {
            int seq = 1;
            for (Transaction transaction : block.getTransactions()) {
                if ((transaction.getType() == Transaction.REGISTER_NAME_TRANSACTION
                        && ((RegisterNameTransaction) transaction).getName().toString().equals(name))
                        || (transaction.getType() == Transaction.UPDATE_NAME_TRANSACTION
                                && ((UpdateNameTransaction) transaction).getName().toString().equals(name))
                        || (transaction.getType() == Transaction.SELL_NAME_TRANSACTION
                                && ((SellNameTransaction) transaction).getNameSale().toString().equals(name))
                        || (transaction.getType() == Transaction.CANCEL_SELL_NAME_TRANSACTION
                                && ((CancelSellNameTransaction) transaction).getName().equals(name))
                        || (transaction.getType() == Transaction.BUY_NAME_TRANSACTION
                                && ((BuyNameTransaction) transaction).getNameSale().toString().equals(name))) {
                    all.add(new BlExpUnit(height, seq, transaction));
                    txsTypeCount[transaction.getType() - 1]++;
                }
                seq++;
            }
            block = block.getChild(dcSet);
            height++;
        } while (block != null);

        int size = all.size();
        txsCount = size;

        if (start == -1) {
            start = size;
        }

        output.put("type", "name");

        output.put("name", name);

        Map txCountJSON = new LinkedHashMap();

        if (txsCount > 0) {
            txCountJSON.put("txsCount", txsCount);
            Map txTypeCountJSON = new LinkedHashMap();
            int n = 1;
            for (int txCount : txsTypeCount) {
                if (txCount > 0) {
                    txTypeCountJSON.put(n, txCount);
                }
                n++;
            }
            txCountJSON.put("txsTypesCount", txTypeCountJSON);
        }

        txCountJSON.put("allCount", txsCount);

        output.put("countTx", txCountJSON);

        output.put("txOnPage", txOnPage);

        output.put("filter", filter);

        output.put("allOnOnePage", allOnOnePage);

        output.put("start", start);

        int end;

        if (start > txOnPage) {
            if (allOnOnePage) {
                end = 1;
            } else {
                end = start - txOnPage;
            }
        } else {
            end = 1;
        }

        output.put("end", end);

        int counter = 0;

        AssetNames assetNames = new AssetNames();

        for (BlExpUnit unit : all) {
            if (counter >= size - start) {
                output.put(size - counter, jsonUnitPrint(unit.getUnit(), assetNames));
            }

            if (counter > size - end) {
                break;
            }

            counter++;
        }

        return output;
    }

    public Map jsonQueryBalance(String address) {
        Map output = new LinkedHashMap();

        if (!Crypto.getInstance().isValidAddress(address)) {
            output.put("error", "Address is not valid!");
            return output;
        }

        SortableList<Tuple2<String, Long>, Tuple5<Tuple2<BigDecimal, BigDecimal>, Tuple2<BigDecimal, BigDecimal>, Tuple2<BigDecimal, BigDecimal>, Tuple2<BigDecimal, BigDecimal>, Tuple2<BigDecimal, BigDecimal>>> assetsBalances = dcSet
                .getAssetBalanceMap().getBalancesSortableList(new Account(address));

        for (Pair<Tuple2<String, Long>, Tuple5<Tuple2<BigDecimal, BigDecimal>, Tuple2<BigDecimal, BigDecimal>, Tuple2<BigDecimal, BigDecimal>, Tuple2<BigDecimal, BigDecimal>, Tuple2<BigDecimal, BigDecimal>>> assetsBalance : assetsBalances) {
            Map assetBalance = new LinkedHashMap();

            assetBalance.put("assetName", Controller.getInstance().getAsset(assetsBalance.getA().b).getName());
            assetBalance.put("amount", assetsBalance.getB().toString());

            output.put(assetsBalance.getA().b, assetBalance);
        }

        return output;
    }

    public Map<Long, Tuple5<Tuple2<BigDecimal, BigDecimal>, Tuple2<BigDecimal, BigDecimal>, Tuple2<BigDecimal, BigDecimal>, Tuple2<BigDecimal, BigDecimal>, Tuple2<BigDecimal, BigDecimal>>> assetBalance(
            String address) {
        Map<Long, Tuple5<Tuple2<BigDecimal, BigDecimal>, Tuple2<BigDecimal, BigDecimal>, Tuple2<BigDecimal, BigDecimal>, Tuple2<BigDecimal, BigDecimal>, Tuple2<BigDecimal, BigDecimal>>> output = new LinkedHashMap();

        SortableList<Tuple2<String, Long>, Tuple5<Tuple2<BigDecimal, BigDecimal>, Tuple2<BigDecimal, BigDecimal>, Tuple2<BigDecimal, BigDecimal>, Tuple2<BigDecimal, BigDecimal>, Tuple2<BigDecimal, BigDecimal>>> assetsBalances = dcSet
                .getAssetBalanceMap().getBalancesSortableList(new Account(address));

        for (Pair<Tuple2<String, Long>, Tuple5<Tuple2<BigDecimal, BigDecimal>, Tuple2<BigDecimal, BigDecimal>, Tuple2<BigDecimal, BigDecimal>, Tuple2<BigDecimal, BigDecimal>, Tuple2<BigDecimal, BigDecimal>>> assetsBalance : assetsBalances) {
            output.put(assetsBalance.getA().b, assetsBalance.getB());
        }

        return output;
    }

    @SuppressWarnings({ "serial", "static-access" })
    public Map jsonQueryAddress(List<String> addresses, int transPage, int start, int txOnPage, String filter,
            boolean allOnOnePage, String showOnly, String showWithout) {

        List<Transaction> tt = dcSet.getTransactionFinalMap().getTransactionsByAddress(addresses.get(0));

        TreeSet<BlExpUnit> all = new TreeSet<>();

        addresses = new ArrayList<>(new LinkedHashSet<String>(addresses));

        LinkedHashMap error = new LinkedHashMap();

        LinkedHashMap output = new LinkedHashMap();
        LinkedHashMap transactionsJSON = new LinkedHashMap();
        output.put("account", addresses.get(0));

        Account acc = new Account(addresses.get(0));
        Long person_key = (long) -10;
        Tuple2<Integer, PersonCls> pp = acc.getPerson();

        if (pp != null) {
            output.put("label_person_name", Lang.getInstance().translate_from_langObj("Name", langObj));
            output.put("person_Img", Base64.encodeBase64String(pp.b.getImage()));
            output.put("Person_Name", pp.b.getName());
            person_key = pp.b.getKey();
        }
        output.put("person_key", person_key);
        output.put("label_account", Lang.getInstance().translate_from_langObj("Account", langObj));

        // balance assets from
        output.put("Balance", Balance_JSON(new Account(addresses.get(0))));

        // Transactions view
        output.put("Transactions", Transactions_JSON(tt, (transPage - 1) * 100, transPage * 100));
        output.put("pageCount", (int) Math.ceil((tt.size()) / 100d));
        output.put("pageNumber", transPage);

        output.put("type", "standardAccount");

        int a = 1;
        if (a == 1)
            return output;

        Map<String, Boolean> showOnlyMap = new LinkedHashMap<String, Boolean>();
        for (String string : showOnly.split(",")) {
            showOnlyMap.put(string, true);
        }

        Map<String, Boolean> showWithoutMap = new LinkedHashMap<String, Boolean>();
        for (String string : showWithout.split(",")) {
            showWithoutMap.put(string, true);
        }

        for (String address : addresses) {
            if (!Crypto.getInstance().isValidAddress(address)) {
                error.put(address, "Address is not valid!");
            }

            if (addresses.size() > 1 && address.startsWith("A")) {
                error.put(address, "Multiple addresses with the AT is not supported!");
            }
        }

        if (!error.isEmpty()) {
            output.put("error", error);
            return output;
        }

        if (addresses.size() > 10) {
            output.put("error", "Too many addresses!");
        }

        Map<String, Integer> txsCountOfAddr = new LinkedHashMap<>();

        output.put("addresses", addresses);

        if (addresses.get(0).startsWith("A")) {
            String address = addresses.get(0);

            AT at = dcSet.getATMap().getAT(address);
            Block block = Controller.getInstance().getBlockByHeight(at.getCreationBlockHeight());
            long aTtimestamp = block.getTimestamp(dcSet);
            BigDecimal aTbalanceCreation = BigDecimal.ZERO;
            for (Transaction transaction : block.getTransactions()) {
                if (transaction.getType() == Transaction.DEPLOY_AT_TRANSACTION) {
                    Account atAccount = ((DeployATTransaction) transaction).getATaccount(dcSet);

                    if (atAccount.getAddress().equals(address)) {
                        all.add(new BlExpUnit(at.getCreationBlockHeight(), 0, transaction));
                        aTbalanceCreation = ((DeployATTransaction) transaction).getAmount();
                    }
                }
            }

            Set<BlExpUnit> atTransactions = dcSet.getATTransactionMap().getBlExpATTransactionsBySender(address);

            all.addAll(atTransactions);

            output.put("type", "at");

            Map atJSON = new LinkedHashMap();
            atJSON = at.toJSON();
            atJSON.put("balanceCreation", aTbalanceCreation.toPlainString());
            atJSON.put("timestamp", aTtimestamp);
            atJSON.put("dateTime", BlockExplorer.timestampToStr(aTtimestamp));

            output.put("at", atJSON);
        } else {
            output.put("type", "standardAccount");
        }

        for (String address : addresses) {
            if (!address.startsWith("A")) {
                Collection<Integer> block_heights = dcSet.getBlockMap().getGeneratorBlocks(address);

                for (int height : block_heights) {
                    Block block = dcSet.getBlockMap().get(height);
                    all.add(new BlExpUnit(block.getHeight(dcSet), 0, block));
                }
            }

            Set<BlExpUnit> transactions = dcSet.getTransactionFinalMap().getBlExpTransactionsByAddress(address);
            txsCountOfAddr.put(address, transactions.size());
            all.addAll(transactions);
        }

        for (String address : addresses) {
            Map<Tuple2<Long, Long>, Trade> trades
                    = new TreeMap<Tuple2<Long, Long>, Trade>();
            List<Transaction> orders = dcSet.getTransactionFinalMap().getTransactionsByTypeAndAddress(address,
                    Transaction.CREATE_ORDER_TRANSACTION, 0);
            TradeMap tradeMap = dcSet.getTradeMap();
            for (Transaction transaction : orders) {
                Tuple2<Integer, Integer> dbRefTuple = dcSet.getTransactionFinalMapSigns().get(transaction.getSignature());
                SortableList<Tuple2<Long, Long>, Trade> tradesBuf
                        = tradeMap.getTradesByOrderID(Transaction.makeDBRef(dbRefTuple));
                for (Pair<Tuple2<Long, Long>, Trade> pair : tradesBuf) {
                    trades.put(pair.getA(), pair.getB());
                }
            }

            for (Map.Entry<Tuple2<Long, Long>, Trade> trade : trades
                    .entrySet()) {
                Transaction txInitiator = dcSet.getTransactionFinalMap().get(Transaction.parseDBRef(trade.getValue().getInitiator()));

                Transaction txTarget = dcSet.getTransactionFinalMap().get(Transaction.parseDBRef(trade.getValue().getTarget()));

                all.add(new BlExpUnit(txInitiator.getBlockHeightByParentOrLast(dcSet),
                        txTarget.getBlockHeightByParentOrLast(dcSet), txInitiator.getSeqNo(dcSet),
                        txTarget.getSeqNo(dcSet), trade.getValue()));
            }

            Set<BlExpUnit> atTransactions = dcSet.getATTransactionMap().getBlExpATTransactionsByRecipient(address);
            all.addAll(atTransactions);
        }

        int size = all.size();

        if (size == 0) {
            output.put("error",
                    "No transactions found for this address.<br>It has probably not been used on the network yet.");
            return output;
        }

        int tradesCount = 0;
        int aTTxsCount = 0;
        int txsCount = 0;
        int totalBlocksGeneratedCount = 0;
        BigDecimal totalBlocksGeneratedFee = BigDecimal.ZERO;
        int[] txsTypeCount = new int[256];
        List<Map<String, Map<Long, BigDecimal>>> tXincomes = new ArrayList<>();
        List<Map<Long, BigDecimal>> totalBalances = new ArrayList<>();
        BigDecimal spentFee = BigDecimal.ZERO;
        Map<Long, BigDecimal> receivedCoins = new LinkedHashMap<>();
        Map<Long, BigDecimal> sentCoins = new LinkedHashMap<>();
        Map<String, BigDecimal> generatedFee = new LinkedHashMap<>();
        Map<String, Integer> blocksGeneratedCount = new LinkedHashMap<>();

        Map<Long, BigDecimal> zeroAmount = new LinkedHashMap<Long, BigDecimal>() {
            {
                put(FEE_KEY, BigDecimal.ZERO);
            }
        };

        int i = 1;
        for (BlExpUnit unit : all) {

            Map<String, Map<Long, BigDecimal>> tXincome = new LinkedHashMap<>();

            if (unit.getUnit() instanceof TransactionAmount) {

                TransactionAmount tx = (TransactionAmount) unit.getUnit();
                tx.setDC(dcSet, false);

                tXincome = tx.getAssetAmount();

                if (tx.getCreator() != null && addresses.contains(tx.getCreator().getAddress())) {
                    spentFee = spentFee.add(tx.getFee());
                }

                txsCount++;
                txsTypeCount[((Transaction) unit.getUnit()).getType() - 1]++;

            } else if (unit.getUnit() instanceof Block) {

                BigDecimal fee = ((Block) unit.getUnit()).getTotalFee();
                String generator = ((Block) unit.getUnit()).getCreator().getAddress();

                tXincome = Transaction.addAssetAmount(tXincome, generator, FEE_KEY, fee);

                generatedFee.put(generator, generatedFee.getOrDefault(generator, BigDecimal.ZERO).add(fee));

                totalBlocksGeneratedFee = totalBlocksGeneratedFee.add(fee);

                blocksGeneratedCount.put(generator, blocksGeneratedCount.getOrDefault(generator, 0) + 1);

                totalBlocksGeneratedCount++;

            } else if (unit.getUnit() instanceof Trade) {
                Trade trade = (Trade) unit.getUnit();

                Order orderInitiator;
                if (dcSet.getCompletedOrderMap().contains(trade.getInitiator())) {
                    orderInitiator = dcSet.getCompletedOrderMap().get(trade.getInitiator());
                } else {
                    orderInitiator = dcSet.getOrderMap().get(trade.getInitiator());
                }

                Order orderTarget;
                if (dcSet.getCompletedOrderMap().contains(trade.getTarget())) {
                    orderTarget = dcSet.getCompletedOrderMap().get(trade.getTarget());
                } else {
                    orderTarget = dcSet.getOrderMap().get(trade.getTarget());
                }

                if (addresses.contains(orderInitiator.getCreator())) {
                    tXincome = Transaction.addAssetAmount(tXincome, orderInitiator.getCreator().getAddress(), orderInitiator.getHave(),
                            trade.getAmountHave());
                }

                if (addresses.contains(orderTarget.getCreator())) {

                    tXincome = Transaction.addAssetAmount(tXincome, orderTarget.getCreator().getAddress(), orderInitiator.getHave(),
                            trade.getAmountWant());

                }

                tradesCount++;

            } else if (unit.getUnit() instanceof AT_Transaction) {
                AT_Transaction atTransaction = (AT_Transaction) unit.getUnit();

                if (addresses.contains(atTransaction.getSender())) {
                    tXincome = Transaction.subAssetAmount(tXincome, atTransaction.getSender(), FEE_KEY,
                            BigDecimal.valueOf(atTransaction.getAmount()));
                }

                if (addresses.contains(atTransaction.getRecipient())) {
                    tXincome = Transaction.addAssetAmount(tXincome, atTransaction.getRecipient(), FEE_KEY,
                            BigDecimal.valueOf(atTransaction.getAmount()));
                }

                aTTxsCount++;
            }

            tXincomes.add(tXincome);

            Map<Long, BigDecimal> newTotalBalance;
            if (totalBalances.size() > 0) {
                newTotalBalance = new LinkedHashMap<>(totalBalances.get(totalBalances.size() - 1));
            } else {
                newTotalBalance = new LinkedHashMap<>(zeroAmount);
            }

            for (String address : addresses) {
                for (Map.Entry<Long, BigDecimal> assetAmount : tXincome.getOrDefault(address, zeroAmount).entrySet()) {
                    if (assetAmount.getValue().compareTo(BigDecimal.ZERO) < 0) {
                        sentCoins.put(assetAmount.getKey(), sentCoins
                                .getOrDefault(assetAmount.getKey(), BigDecimal.ZERO).subtract(assetAmount.getValue()));
                    }

                    if (assetAmount.getValue().compareTo(BigDecimal.ZERO) > 0) {
                        receivedCoins.put(assetAmount.getKey(), receivedCoins
                                .getOrDefault(assetAmount.getKey(), BigDecimal.ZERO).add(assetAmount.getValue()));
                    }

                    newTotalBalance.put(assetAmount.getKey(), newTotalBalance
                            .getOrDefault(assetAmount.getKey(), BigDecimal.ZERO).add(assetAmount.getValue()));
                }

                if ((newTotalBalance.containsKey(FEE_KEY))
                        && newTotalBalance.get(FEE_KEY).compareTo(BigDecimal.ZERO) < 0) {
                    LOGGER.info(i);
                }
            }

            totalBalances.add(newTotalBalance);

            i++;
        }

        Map blockExplorerBalance = new LinkedHashMap();
        Map total = new LinkedHashMap();

        Map<Long, String> receivedCoinsPrint = new LinkedHashMap();
        for (Map.Entry<Long, BigDecimal> e : receivedCoins.entrySet()) {
            receivedCoinsPrint.put(e.getKey(), e.getValue().toPlainString());
        }
        blockExplorerBalance.put("received", receivedCoinsPrint);

        Map<Long, String> sentCoinsPrint = new LinkedHashMap();
        for (Map.Entry<Long, BigDecimal> e : sentCoins.entrySet()) {
            if (e.getKey() == FEE_KEY) {
                sentCoinsPrint.put(e.getKey(), e.getValue().subtract(spentFee).toPlainString());
            } else {
                sentCoinsPrint.put(e.getKey(), e.getValue().toPlainString());
            }
        }
        blockExplorerBalance.put("sent", sentCoinsPrint);

        blockExplorerBalance.put("spentFee", spentFee.toPlainString());

        for (Map.Entry<Long, BigDecimal> assetAmounts : totalBalances.get(size - 1).entrySet()) {
            total.put(assetAmounts.getKey(), assetAmounts.getValue().toPlainString());
        }
        blockExplorerBalance.put("total", total);

        output.put("balance", blockExplorerBalance);

        Map generatedBlocks = new LinkedHashMap();
        for (Map.Entry<String, Integer> e : blocksGeneratedCount.entrySet()) {
            Map generatedInfo = new LinkedHashMap();
            generatedInfo.put("count", e.getValue());
            generatedInfo.put("fees", generatedFee.get(e.getKey()).toPlainString());
            generatedBlocks.put(e.getKey(), generatedInfo);
        }

        Map generatedInfo = new LinkedHashMap();
        generatedInfo.put("count", totalBlocksGeneratedCount);
        generatedInfo.put("fees", totalBlocksGeneratedFee.toPlainString());
        generatedBlocks.put("total", generatedInfo);

        output.put("generatedBlocks", generatedBlocks);

        output.put("txsCountOfAddr", txsCountOfAddr);

        Map nativeBalance = new LinkedHashMap();

        Map<Long, Tuple5<Tuple2<BigDecimal, BigDecimal>, Tuple2<BigDecimal, BigDecimal>, Tuple2<BigDecimal, BigDecimal>, Tuple2<BigDecimal, BigDecimal>, Tuple2<BigDecimal, BigDecimal>>> assetAmountTotal = new LinkedHashMap<>();

        for (String address : addresses) {

            Map<Long, Tuple5<Tuple2<BigDecimal, BigDecimal>, Tuple2<BigDecimal, BigDecimal>, Tuple2<BigDecimal, BigDecimal>, Tuple2<BigDecimal, BigDecimal>, Tuple2<BigDecimal, BigDecimal>>> assetAmountOfAddr = assetBalance(
                    address);

            Map<Long, String> assetAmountOfAddrPrint = new LinkedHashMap<>();

            for (Map.Entry<Long, Tuple5<Tuple2<BigDecimal, BigDecimal>, Tuple2<BigDecimal, BigDecimal>, Tuple2<BigDecimal, BigDecimal>, Tuple2<BigDecimal, BigDecimal>, Tuple2<BigDecimal, BigDecimal>>> assetAmounts : assetAmountOfAddr
                    .entrySet()) {
                if (assetAmountTotal.containsKey(assetAmounts.getKey())) {
                    Tuple5<Tuple2<BigDecimal, BigDecimal>, Tuple2<BigDecimal, BigDecimal>, Tuple2<BigDecimal, BigDecimal>, Tuple2<BigDecimal, BigDecimal>, Tuple2<BigDecimal, BigDecimal>> balance = assetAmountTotal
                            .get(assetAmounts.getKey());
                    Tuple5<Tuple2<BigDecimal, BigDecimal>, Tuple2<BigDecimal, BigDecimal>, Tuple2<BigDecimal, BigDecimal>, Tuple2<BigDecimal, BigDecimal>, Tuple2<BigDecimal, BigDecimal>> value = assetAmounts
                            .getValue();
                    balance = new Tuple5<Tuple2<BigDecimal, BigDecimal>, Tuple2<BigDecimal, BigDecimal>, Tuple2<BigDecimal, BigDecimal>, Tuple2<BigDecimal, BigDecimal>, Tuple2<BigDecimal, BigDecimal>>(
                            new Tuple2<BigDecimal, BigDecimal>(balance.a.a, balance.a.b.add(value.a.b)),
                            new Tuple2<BigDecimal, BigDecimal>(balance.b.a, balance.b.b.add(value.b.b)),
                            new Tuple2<BigDecimal, BigDecimal>(balance.c.a, balance.c.b.add(value.c.b)),
                            new Tuple2<BigDecimal, BigDecimal>(balance.d.a, balance.d.b.add(value.d.b)),
                            new Tuple2<BigDecimal, BigDecimal>(balance.e.a, balance.e.b.add(value.e.b)));

                    assetAmountTotal.put(assetAmounts.getKey(), balance);
                } else {
                    assetAmountTotal.put(assetAmounts.getKey(), assetAmounts.getValue());
                }

                assetAmountOfAddrPrint.put(assetAmounts.getKey(), assetAmounts.getValue().toString());
            }

            nativeBalance.put(address, assetAmountOfAddrPrint);
        }

        Map<Long, String> assetAmountTotalPrint = new LinkedHashMap<>();
        for (Map.Entry<Long, Tuple5<Tuple2<BigDecimal, BigDecimal>, Tuple2<BigDecimal, BigDecimal>, Tuple2<BigDecimal, BigDecimal>, Tuple2<BigDecimal, BigDecimal>, Tuple2<BigDecimal, BigDecimal>>> assetAmounts : assetAmountTotal
                .entrySet()) {
            assetAmountTotalPrint.put(assetAmounts.getKey(), assetAmounts.getValue().toString());
        }

        nativeBalance.put("total", assetAmountTotalPrint);

        output.put("nativeBalance", nativeBalance);

        Map assetNames = new LinkedHashMap();

        for (Map.Entry<Long, BigDecimal> assetAmounts : totalBalances.get(size - 1).entrySet()) {
            assetNames.put(assetAmounts.getKey(), Controller.getInstance().getAsset(assetAmounts.getKey()).getName());
        }

        output.put("assetNames", assetNames);

        Map txCountJSON = new LinkedHashMap();

        if (!showOnly.equals("")) {
            showWithoutMap.clear();
            int n = 1;
            for (int txCount : txsTypeCount) {
                if (txCount > 0) {
                    if (!showOnlyMap.containsKey(String.valueOf(n))) {
                        showWithoutMap.put(String.valueOf(n), true);
                    }
                }

                n++;
            }

            if (totalBlocksGeneratedCount > 0) {
                if (!showOnlyMap.containsKey("blocks")) {
                    showWithoutMap.put("blocks", true);
                }
            }

            if (aTTxsCount > 0) {
                if (!showOnlyMap.containsKey("aTTxs")) {
                    showWithoutMap.put("aTTxs", true);
                }
            }

            if (tradesCount > 0) {
                if (!showOnlyMap.containsKey("trades")) {
                    showWithoutMap.put("trades", true);
                }
            }
        }

        if (txsCount > 0) {
            txCountJSON.put("txsCount", txsCount);
            Map txTypeCountJSON = new LinkedHashMap();
            int n = 1;
            for (int txCount : txsTypeCount) {
                if (txCount > 0) {
                    txTypeCountJSON.put(n, txCount);
                }
                n++;
            }
            txCountJSON.put("txsTypesCount", txTypeCountJSON);
        }
        if (totalBlocksGeneratedCount > 0) {
            txCountJSON.put("blocksCount", totalBlocksGeneratedCount);
        }
        if (aTTxsCount > 0) {
            txCountJSON.put("aTTxsCount", aTTxsCount);
        }
        if (tradesCount > 0) {
            txCountJSON.put("tradesCount", tradesCount);
        }

        txCountJSON.put("allCount", tradesCount + aTTxsCount + totalBlocksGeneratedCount + txsCount);

        output.put("countTx", txCountJSON);

        output.put("txOnPage", txOnPage);

        output.put("filter", filter);

        output.put("allOnOnePage", allOnOnePage);

        output.put("showOnly", showOnly);

        output.put("showWithout", showWithout);

        int end = -1;

        int counter = size;

        Map<Integer, Map<String, Integer>> pagesStartEnd = new LinkedHashMap();
        Map<String, Integer> pageStartEnd = new LinkedHashMap();

        int onThisPage = 0;
        int pagesCounter = 0;

        int onThisPageCurent = 0;
        boolean firstPage = false;

        Iterator iterator;
        iterator = all.descendingIterator();

        while (iterator.hasNext()) {

            BlExpUnit unit = (BlExpUnit) iterator.next();

            onThisPage++;

            if (((unit.getUnit() instanceof Block) && (showWithoutMap.containsKey("blocks")))) {
                onThisPage--;
            }

            if (((unit.getUnit() instanceof Trade) && showWithoutMap.containsKey("trades"))) {
                onThisPage--;
            }

            if (((unit.getUnit() instanceof AT_Transaction) && showWithoutMap.containsKey("aTTxs"))) {
                onThisPage--;
            }

            if (((unit.getUnit() instanceof Transaction)
                    && showWithoutMap.containsKey(String.valueOf(((Transaction) unit.getUnit()).getType())))) {
                onThisPage--;
            }

            if (!firstPage && onThisPage == 1) {
                pageStartEnd.put("start", counter);
                firstPage = true;

                if (start == -1) {
                    start = counter;
                }
            }

            if (onThisPage >= txOnPage) {
                pageStartEnd.put("end", counter);

                onThisPage = 0;
                firstPage = false;
            }

            if (pageStartEnd.size() == 2) {
                pagesCounter++;

                pagesStartEnd.put(pagesCounter, new LinkedHashMap(pageStartEnd));

                pageStartEnd.clear();
            }

            if (start != -1 && counter <= start && ((onThisPageCurent < txOnPage) || allOnOnePage)) {
                if ((unit.getUnit() instanceof Block) && (showWithoutMap.containsKey("blocks"))) {
                    counter--;
                    continue;
                }

                if ((unit.getUnit() instanceof Trade) && showWithoutMap.containsKey("trades")) {
                    counter--;
                    continue;
                }

                if ((unit.getUnit() instanceof AT_Transaction) && showWithoutMap.containsKey("aTTxs")) {
                    counter--;
                    continue;
                }

                if ((unit.getUnit() instanceof Transaction)
                        && showWithoutMap.containsKey(String.valueOf(((Transaction) unit.getUnit()).getType()))) {
                    counter--;
                    continue;
                }

                onThisPageCurent++;

                Map transactionJSON = new LinkedHashMap();

                transactionJSON.putAll(jsonUnitPrint(unit.getUnit(), null));

                Map tXbalanceChange = new LinkedHashMap();
                Map<Long, Boolean> assetIsChange = new LinkedHashMap() {
                    {
                        put(FEE_KEY, true);
                    }
                };

                for (Map.Entry<String, Map<Long, BigDecimal>> addrsMap : tXincomes.get(counter - 1).entrySet()) {
                    if (addresses.contains(addrsMap.getKey())) {
                        Map<Long, String> tXaddrBalanceChange = new LinkedHashMap();

                        for (Map.Entry<Long, BigDecimal> assetAmount : addrsMap.getValue().entrySet()) {
                            tXaddrBalanceChange.put(assetAmount.getKey(), assetAmount.getValue().toPlainString());
                            assetIsChange.put(assetAmount.getKey(), true);
                        }

                        tXbalanceChange.put(addrsMap.getKey(), tXaddrBalanceChange);
                    }
                }

                transactionJSON.put("tXbalanceChange", tXbalanceChange);

                Map<Long, String> tXbalance = new LinkedHashMap();

                for (Long assetKey : assetIsChange.keySet()) {
                    tXbalance.put(assetKey, totalBalances.get(counter - 1).get(assetKey).toPlainString());
                }

                transactionJSON.put("tXbalance", tXbalance);

                output.put(counter, transactionJSON);

                end = counter;
            }

            counter--;
        }

        if (pageStartEnd.size() == 1) {
            pageStartEnd.put("end", 1);

            pagesCounter++;

            pagesStartEnd.put(pagesCounter, new LinkedHashMap(pageStartEnd));
        }

        output.put("start", start);
        output.put("end", end);

        output.put("pages", pagesStartEnd);

        return output;
    }

    public Map jsonQueryTrade(String query) {
        Map output = new LinkedHashMap();
        AssetNames assetNames = new AssetNames();

        List<Object> all = new ArrayList<Object>();

        String[] signatures = query.split("/");

        Transaction initiator = dcSet.getTransactionFinalMap().getTransaction(Base58.decode(signatures[0]));
        Transaction target = dcSet.getTransactionFinalMap().getTransaction(Base58.decode(signatures[1]));
        Trade trade = dcSet.getTradeMap()
                .get(Fun.t2(Transaction.makeDBRef(initiator.getHeightSeqNo()),
                        Transaction.makeDBRef(target.getHeightSeqNo())));
        output.put("type", "trade");
        output.put("trade", query);

        all.add(trade);

        all.add(Controller.getInstance().getTransaction(Base58.decode(signatures[0])));
        all.add(Controller.getInstance().getTransaction(Base58.decode(signatures[1])));

        int size = all.size();

        output.put("start", size);
        output.put("end", 1);

        int counter = 0;
        for (Object unit : all) {
            output.put(size - counter, jsonUnitPrint(unit, assetNames));
            counter++;
        }

        output.put("assetNames", assetNames.getMap());

        return output;
    }

    // http://127.0.0.1:9067/index/blockexplorer.json?peers&lang=en&view=1&sort_reliable=1&sort_ping=1&start=4&row_view=3
    // view=1 0- view only work Peers; 1 - view all Peers
    // sort_reliable=1 0 - as sort ; 1 - des sort
    // sort_ping=1 0 - as sort ; 1 - des sort
    // start=0 start records 0....
    // row_view=3 view records 1.....

    public Map jsonQueryPeers(UriInfo info) {

        int start = 0;
        int end = 20;
        int view = 0;
        int sortPing = 0;
        PeersTableModel model_Peers = new PeersTableModel();
        // start records
        try {
            start = Integer.valueOf((info.getQueryParameters().getFirst("start")));
        } catch (NumberFormatException e3) {
            // TODO Auto-generated catch block

        }
        // end records
        try {
            end = Integer.valueOf((info.getQueryParameters().getFirst("row_view")));
        } catch (NumberFormatException e3) {
            // TODO Auto-generated catch block

        }
        // view all| only Active
        try {
            model_Peers.setView(Integer.valueOf((info.getQueryParameters().getFirst("view"))));
        } catch (NumberFormatException e2) {
            // TODO Auto-generated catch block
            // all peers
            model_Peers.setView(1);
        }

        // sort reliable
        try {
            model_Peers.setSortReliable(Integer.valueOf(info.getQueryParameters().getFirst("sort_reliable")));
        } catch (NumberFormatException e) {
            // TODO Auto-generated catch block
            // e.printStackTrace();
        }
        // sort PING
        try {
            model_Peers.setSortPing(Integer.valueOf(info.getQueryParameters().getFirst("sort_ping")));
        } catch (NumberFormatException e1) {
            // TODO Auto-generated catch block
            // e1.printStackTrace();
        }
        // repaint model
        model_Peers.fireTableDataChanged();

        Map output = new LinkedHashMap();

        int column_Count = model_Peers.getColumnCount();

        for (int column = 0; column < column_Count; column++) {

            output.put("Label_" + model_Peers.getColumnNameNO_Translate(column).replace(' ', '_'),
                    Lang.getInstance().translate_from_langObj(model_Peers.getColumnNameNO_Translate(column), langObj));
        }

        Map out_peers = new LinkedHashMap();
        // if (rowCount> model_Peers.getRowCount()) rowCount =
        // model_Peers.getRowCount();
        int rowCount = start + end;
        int rowCount1 = model_Peers.getRowCount();
        if (rowCount >= rowCount1) {
            rowCount = rowCount1;
            output.put("end_page", "end");
        }
        for (int row = start; row < rowCount; row++) {
            Map out_peer = new LinkedHashMap();

            for (int column = 0; column < column_Count; column++) {
                out_peer.put(model_Peers.getColumnNameNO_Translate(column).replace(' ', '_'),
                        model_Peers.getValueAt(row, column).toString());

            }
            out_peers.put(row, out_peer);
        }

        // calc many pages
        output.put("pages", M_Integer.roundUp((float) rowCount1 / end));
        output.put("Label_No", Lang.getInstance().translate_from_langObj("No.", langObj));
        output.put("Peers", out_peers);
        return output;
    }

    public Map jsonQueryStatements(int start) {
        Map output = new LinkedHashMap();
        WEB_Statements_Table_Model_Search model_Statements = new WEB_Statements_Table_Model_Search();
        int rowCount = start + 20;
        int column_Count = model_Statements.getColumnCount();

        for (int column = 0; column < column_Count; column++) {

            output.put("Label_" + model_Statements.getColumnNameNO_Translate(column).replace(' ', '_'), Lang
                    .getInstance().translate_from_langObj(model_Statements.getColumnNameNO_Translate(column), langObj));
        }

        Map out_Statements = new LinkedHashMap();
        // if (rowCount> model_Peers.getRowCount()) rowCount =
        // model_Peers.getRowCount();
        rowCount = model_Statements.getRowCount();
        for (int row = 0; row < rowCount; row++) {
            Map out_statement = new LinkedHashMap();
            Transaction statement = model_Statements.get_Statement(row);
            out_statement.put("Block", statement.getBlockHeight(dcSet));
            out_statement.put("Seg_No", statement.getSeqNo(dcSet));
            out_statement.put("person_key", model_Statements.get_person_key(row));

            for (int column = 0; column < column_Count; column++) {
                String value = model_Statements.getValueAt(row, column).toString();
                if (value == null || value.isEmpty())
                    value = "***";

                out_statement.put(model_Statements.getColumnNameNO_Translate(column).replace(' ', '_'), value);
            }
            out_Statements.put(row, out_statement);
        }
        // output.put("rowCount", rowCount);
        // output.put("start", start);
        output.put("Label_No", Lang.getInstance().translate_from_langObj("No.", langObj));
        output.put("Label_block", Lang.getInstance().translate_from_langObj("Block", langObj));
        output.put("Statements", out_Statements);
        return output;
    }

    public Map jsonQueryTemplates(int start) {
        Map output = new LinkedHashMap();

        SortableList<Long, ItemCls> it = dcSet.getItemTemplateMap().getList();

        int view_Row = 21;
        int end = start + view_Row;
        if (end > it.size())
            end = it.size();

        output.put("start_row", start);
        int i;
        Map templatesJSON = new LinkedHashMap();
        for (i = start; i < end; i++) {

            TemplateCls template = (TemplateCls) it.get(i).getB();

            Map templateJSON = new LinkedHashMap();

            templateJSON.put("key", template.getKey());
            templateJSON.put("name", template.getName());
            templateJSON.put("description", template.getDescription());
            templateJSON.put("owner", template.getOwner().getAddress());

            templatesJSON.put(template.getKey(), templateJSON);
        }
        output.put("view_Row", view_Row);
        output.put("hasLess", start > view_Row);
        output.put("hasMore", end < it.size());
        output.put("templates", templatesJSON);
        output.put("label_table_key", Lang.getInstance().translate_from_langObj("Key", langObj));
        output.put("label_table_name", Lang.getInstance().translate_from_langObj("Name", langObj));
        output.put("label_table_creator", Lang.getInstance().translate_from_langObj("Creator", langObj));
        output.put("label_table_description", Lang.getInstance().translate_from_langObj("Description", langObj));
        output.put("Label_Later", Lang.getInstance().translate_from_langObj(">>", langObj));
        output.put("Label_Previous", Lang.getInstance().translate_from_langObj("<<", langObj));

        return output;
    }

    public Map jsonQueryStatuses(int start) {
        Map output = new LinkedHashMap();

        SortableList<Long, ItemCls> it = dcSet.getItemStatusMap().getList();

        int view_Row = 21;
        int end = start + view_Row;
        if (end > it.size())
            end = it.size();

        output.put("start_row", start);
        int i;
        Map templatesJSON = new LinkedHashMap();
        for (i = start; i < end; i++) {

            StatusCls template = (StatusCls) it.get(i).getB();

            Map templateJSON = new LinkedHashMap();

            templateJSON.put("key", template.getKey());
            templateJSON.put("name", template.getName());
            templateJSON.put("description", template.getDescription());
            templateJSON.put("owner", template.getOwner().getAddress());

            templatesJSON.put(template.getKey(), templateJSON);
        }
        output.put("view_Row", view_Row);
        output.put("hasLess", start > view_Row);
        output.put("hasMore", end < it.size());
        output.put("templates", templatesJSON);
        output.put("label_table_key", Lang.getInstance().translate_from_langObj("Key", langObj));
        output.put("label_table_name", Lang.getInstance().translate_from_langObj("Name", langObj));
        output.put("label_table_creator", Lang.getInstance().translate_from_langObj("Creator", langObj));
        output.put("label_table_description", Lang.getInstance().translate_from_langObj("Description", langObj));
        output.put("Label_Later", Lang.getInstance().translate_from_langObj(">>", langObj));
        output.put("Label_Previous", Lang.getInstance().translate_from_langObj("<<", langObj));

        return output;
    }

    public Map jsonQuerySearchStatuses(String search) {

        List<ItemCls> listPerson = new ArrayList();
        if (search != "") {

            if (search.matches("\\d+") && dcSet.getItemStatusMap().contains(Long.valueOf(search))) {
                listPerson.add(dcSet.getItemPersonMap().get(Long.valueOf(search)));
            } else {
                listPerson = dcSet.getItemStatusMap().get_By_Name(search, false);
            }
        }
        Map output = new LinkedHashMap();
        Map templatesJSON = new LinkedHashMap();
        if (listPerson != null) {
            for (ItemCls pers : listPerson) {

                StatusCls template = (StatusCls) pers;

                Map templateJSON = new LinkedHashMap();

                templateJSON.put("key", template.getKey());
                templateJSON.put("name", template.getName());
                templateJSON.put("description", template.getDescription());
                templateJSON.put("owner", template.getOwner().getAddress());

                templatesJSON.put(template.getKey(), templateJSON);
            }
            output.put("view_Row", listPerson.size() - 1);
            output.put("hasLess", false);
            output.put("hasMore", true);
            output.put("templates", templatesJSON);
            output.put("label_table_key", Lang.getInstance().translate_from_langObj("Key", langObj));
            output.put("label_table_name", Lang.getInstance().translate_from_langObj("Name", langObj));
            output.put("label_table_creator", Lang.getInstance().translate_from_langObj("Creator", langObj));
            output.put("label_table_description", Lang.getInstance().translate_from_langObj("Description", langObj));
            output.put("Label_Later", Lang.getInstance().translate_from_langObj(">>", langObj));
            output.put("Label_Previous", Lang.getInstance().translate_from_langObj("<<", langObj));
        }
        return output;
    }

    public Map jsonQueryTemplate(Long key) {
        Map output = new LinkedHashMap();

        TemplateCls template = (TemplateCls) dcSet.getItemTemplateMap().get(key);

        Map templateJSON = new LinkedHashMap();
        templateJSON.put("key", template.getKey());
        templateJSON.put("name", template.getName());
        templateJSON.put("description", template.getDescription());
        templateJSON.put("owner", template.getOwner().getAddress());

        output.put("template", templateJSON);

        output.put("label_Template", Lang.getInstance().translate_from_langObj("Template", langObj));
        output.put("label_Key", Lang.getInstance().translate_from_langObj("Key", langObj));
        output.put("label_Creator", Lang.getInstance().translate_from_langObj("Creator", langObj));
        output.put("label_Description", Lang.getInstance().translate_from_langObj("Description", langObj));

        return output;
    }

    public Map jsonQueryStatus(Long key) {
        Map output = new LinkedHashMap();

        StatusCls template = (StatusCls) dcSet.getItemStatusMap().get(key);

        Map templateJSON = new LinkedHashMap();
        templateJSON.put("key", template.getKey());
        templateJSON.put("name", template.getName());
        templateJSON.put("description", template.getDescription());
        templateJSON.put("owner", template.getOwner().getAddress());

        output.put("status", templateJSON);

        output.put("label_Template", Lang.getInstance().translate_from_langObj("Status", langObj));
        output.put("label_Key", Lang.getInstance().translate_from_langObj("Key", langObj));
        output.put("label_Creator", Lang.getInstance().translate_from_langObj("Creator", langObj));
        output.put("label_Description", Lang.getInstance().translate_from_langObj("Description", langObj));

        return output;
    }

    private Map jsonQueryStatement(String block, String seg_No) {
        // TODO Auto-generated method stub
        Map output = new LinkedHashMap();

        R_SignNote trans = (R_SignNote) dcSet.getTransactionFinalMap().getTransaction(new Integer(block),
                new Integer(seg_No));
        // output.put("Label_title",
        // Lang.getInstance().translate_from_langObj("Title",langObj));
        output.put("Label_statement", Lang.getInstance().translate_from_langObj("Statement", langObj));
        output.put("Label_creator", Lang.getInstance().translate_from_langObj("Creator", langObj));
        output.put("Label_date", Lang.getInstance().translate_from_langObj("Date", langObj));
        output.put("Label_block", Lang.getInstance().translate_from_langObj("Block", langObj));
        output.put("Label_seg_No", Lang.getInstance().translate_from_langObj("Seg_no", langObj));
        output.put("Label_No", Lang.getInstance().translate_from_langObj("No.", langObj));

        output.put("block", block);
        output.put("Seg_No", seg_No);

        TemplateCls statement = (TemplateCls) ItemCls.getItem(dcSet, ItemCls.TEMPLATE_TYPE, trans.getKey());

        if (!trans.isEncrypted()) {

            if (trans.getVersion() == 2) {
                // version 2
                Tuple4<String, String, JSONObject, HashMap<String, Tuple2<Boolean, byte[]>>> map_Data;

                try {
                    map_Data = trans.parse_Data_V2();
                } catch (Exception e) {
                    // TODO Auto-generated catch block
                    e.printStackTrace();
                    return null;
                }

                String str_HTML = "<br>";
                if (map_Data.b != null)
                    str_HTML = "<b>" + Lang.getInstance().translate_from_langObj("Title", langObj) + ": </b>"
                            + map_Data.b + "<br>";

                JSONObject jSON = map_Data.c;
                // parse JSON
                if (jSON != null) {

                    // V2.0 Template
                    if (jSON.containsKey("Template")) {
                        Long key = new Long(jSON.get("Template") + "");
                        TemplateCls template = (TemplateCls) ItemCls.getItem(dcSet, ItemCls.TEMPLATE_TYPE, key);
                        if (template != null) {
                            String description = template.getDescription();

                            // Template Params
                            if (jSON.containsKey("Statement_Params")) {

                                String str = jSON.get("Statement_Params").toString();
                                JSONObject params = new JSONObject();
                                ;
                                try {
                                    params = (JSONObject) JSONValue.parseWithException(str);
                                } catch (ParseException e) {
                                    // TODO Auto-generated catch block
                                    e.printStackTrace();
                                }
                                Set<String> kS = params.keySet();
                                for (String s : kS) {
                                    description = description.replace("{{" + s + "}}", (CharSequence) params.get(s));
                                }

                            }
                            str_HTML += description + "<br>";
                        }
                    }
                    // V2.1 Template
                    if (jSON.containsKey("TM")) {
                        Long key = new Long(jSON.get("TM") + "");
                        TemplateCls template = (TemplateCls) ItemCls.getItem(dcSet, ItemCls.TEMPLATE_TYPE, key);
                        if (template != null) {
                            String description = template.getDescription();

                            // Template Params
                            if (jSON.containsKey("PR")) {
                                String str = jSON.get("PR").toString();
                                JSONObject params = new JSONObject();
                                ;
                                try {
                                    params = (JSONObject) JSONValue.parseWithException(str);
                                } catch (ParseException e) {
                                    // TODO Auto-generated catch block
                                    e.printStackTrace();
                                }
                                Set<String> kS = params.keySet();
                                for (String s : kS) {
                                    description = description.replace("{{" + s + "}}", (CharSequence) params.get(s));
                                }

                            }
                            // str_HTML+= description + "<br>";
                            str_HTML += description + "<br>";

                        }

                    }
                    // Message v2.0
                    if (jSON.containsKey("Message"))
                        str_HTML += "<b>" + Lang.getInstance().translate_from_langObj("Message", langObj) + ": </b><br>"
                                + jSON.get("Message") + "<br>";
                    // v 2.1
                    if (jSON.containsKey("MS")) {
                        String mess = (String) jSON.get("MS");
                        str_HTML += "<b>" + Lang.getInstance().translate_from_langObj("Message", langObj) + ": </b><br>"
                                + mess + "<br><br>";

                    }
                    // Hashes
                    // v2.0
                    if (jSON.containsKey("Hashes")) {
                        str_HTML += "<b>" + Lang.getInstance().translate_from_langObj("Hashes", langObj) + ": </b><br>";
                        String hasHes = "";
                        String str = jSON.get("Hashes").toString();
                        JSONObject params = new JSONObject();
                        try {
                            params = (JSONObject) JSONValue.parseWithException(str);
                        } catch (ParseException e) {
                            // TODO Auto-generated catch block
                            e.printStackTrace();
                        }
                        Set<String> kS = params.keySet();

                        int i = 1;
                        for (String s : kS) {
                            hasHes += i + " " + s + " " + params.get(s) + "<br>";
                        }

                        str_HTML += hasHes + "<br>";
                    }
                    // v2.1
                    if (jSON.containsKey("HS")) {

                        str_HTML += "<b>" + Lang.getInstance().translate_from_langObj("Hashes", langObj) + ": <b><br>";
                        String hasHes = "";
                        String str = jSON.get("HS").toString();
                        JSONObject params = new JSONObject();
                        try {
                            params = (JSONObject) JSONValue.parseWithException(str);
                        } catch (ParseException e) {
                            // TODO Auto-generated catch block
                            e.printStackTrace();
                        }
                        Set<String> kS = params.keySet();

                        int i = 1;
                        for (String s : kS) {
                            hasHes += i + " " + s + " " + params.get(s) + "<br>";
                        }

                        str_HTML += hasHes + "<br>";

                    }

                }
                // parse Ffiles
                // v2.0
                if (jSON.containsKey("&*&*%$$%_files_#$@%%%")) {
                    str_HTML += "<b>" + Lang.getInstance().translate_from_langObj("Files", langObj) + ": </b><br>";
                    String hasHes = "";
                    String str = jSON.get("&*&*%$$%_files_#$@%%%").toString();
                    JSONObject params = new JSONObject();
                    try {
                        params = (JSONObject) JSONValue.parseWithException(str);
                    } catch (ParseException e) {
                        // TODO Auto-generated catch block
                        e.printStackTrace();
                    }
                    Set<String> kS = params.keySet();

                    int i = 1;
                    JSONObject ss = new JSONObject();
                    for (String s : kS) {

                        ss = (JSONObject) params.get(s);

                        hasHes += i + " " + ss.get("File_Name") + "<br>";
                    }

                    str_HTML += hasHes + "<br>";

                }
                // v 2.1
                if (jSON.containsKey("F")) {

                    str_HTML += "<b>" + Lang.getInstance().translate_from_langObj("Files", langObj) + ": </b><br>";
                    String hasHes = "";
                    String str = jSON.get("F").toString();
                    JSONObject params = new JSONObject();
                    try {
                        params = (JSONObject) JSONValue.parseWithException(str);
                    } catch (ParseException e) {
                        // TODO Auto-generated catch block
                        e.printStackTrace();
                    }
                    Set<String> kS = params.keySet();

                    int i = 1;
                    JSONObject ss = new JSONObject();
                    for (String s : kS) {

                        ss = (JSONObject) params.get(s);

                        hasHes += i + " " + ss.get("FN") + "<br>";
                    }

                    str_HTML += hasHes + "<br>";

                }

                output.put("statement", str_HTML);
                // output.put("statement", str_HTML);
            } else {

                // version 1
                try {

                    Set<String> kS;
                    String description = "";
                    String str;
                    JSONObject params = new JSONObject();
                    JSONObject data = new JSONObject();
                    TemplateCls template = (TemplateCls) ItemCls.getItem(dcSet, ItemCls.TEMPLATE_TYPE,
                            statement.getKey());
                    if (template != null) {
                        description = template.getDescription();
                        data = (JSONObject) JSONValue
                                .parseWithException(new String(trans.getData(), Charset.forName("UTF-8")));
                        str = data.get("Statement_Params").toString();
                        params = (JSONObject) JSONValue.parseWithException(str);
                        kS = params.keySet();
                        for (String s : kS) {
                            description = description.replace("{{" + s + "}}", (CharSequence) params.get(s));
                        }
                    }
                    String hasHes = "";
                    str = data.get("Hashes").toString();
                    params = (JSONObject) JSONValue.parseWithException(str);
                    kS = params.keySet();

                    int i = 1;
                    for (String s : kS) {
                        hasHes += i + " " + s + " " + params.get(s) + "<br>";
                    }

                    String sT = "<br>" + data.get("Title") + "<br><br>" + description + "<br><br>" + data.get("Message")
                            + "<br><br>" + hasHes;

                    // output.put("statement", library.to_HTML(sT));
                    output.put("statement", sT);

                } catch (ParseException e) {

                    output.put("statement", new String(trans.getData(), Charset.forName("UTF-8")));

                }
            }

        } else {

            TemplateCls template = (TemplateCls) ItemCls.getItem(dcSet, ItemCls.TEMPLATE_TYPE, statement.getKey());
            output.put("statement",
                    template.getName() + "<br>" + Lang.getInstance().translate_from_langObj("Encrypted", langObj));
        }

        output.put("creator", trans.getCreator().getPersonAsString());

        if (trans.getCreator().getPerson() != null) {
            output.put("creator_key", trans.getCreator().getPerson().b.getKey());
            output.put("creator_name", trans.getCreator().getPerson().b.getName());
        } else {
            output.put("creator_key", "");
            output.put("creator_name", "");
        }

        // output.put("name", person.getName());
        output.put("date", df.format(new Date(trans.getTimestamp())).toString());
        // output.put("description", person.getDescription());

        // vouchers
        output.put("Label_vouchs", Lang.getInstance().translate_from_langObj("Certified", langObj));
        output.put("Label_accounts_table_adress", Lang.getInstance().translate_from_langObj("Address", langObj));
        output.put("Label_accounts_table_data", Lang.getInstance().translate_from_langObj("Date", langObj));
        output.put("Label_accounts_table_creator", Lang.getInstance().translate_from_langObj("Creator", langObj));

        Map vouchesJSON = new LinkedHashMap();

        WEB_Statements_Vouch_Table_Model table_sing_model = new WEB_Statements_Vouch_Table_Model(trans);
        int rowCount = table_sing_model.getRowCount();

        if (rowCount > 0) {
            for (int i = 0; i < rowCount; i++) {

                Transaction vouch_Tr = (Transaction) table_sing_model.getValueAt(i, 3);
                Map vouchJSON = new LinkedHashMap();
                vouchJSON.put("date", vouch_Tr.viewTimestamp());
                vouchJSON.put("block", "" + vouch_Tr.getBlockHeight(dcSet));
                vouchJSON.put("Seg_No", "" + vouch_Tr.getSeqNo(dcSet));
                vouchJSON.put("creator", vouch_Tr.getCreator().getAddress());

                Tuple2<Integer, PersonCls> personInfo = vouch_Tr.getCreator().getPerson();
                if (personInfo != null) {
                    PersonCls person = personInfo.b;
                    vouchJSON.put("creator_name", person.getName());
                    vouchJSON.put("creator_key", "" + person.getKey());
                }

                vouchesJSON.put(i, vouchJSON);
            }
        }
        output.put("vouches", vouchesJSON);

        return output;
    }

    public Map jsonQueryTX(String query) {

        Map output = new LinkedHashMap();
        AssetNames assetNames = new AssetNames();

        TreeSet<BlExpUnit> all = new TreeSet<>();
        Map<Tuple2<byte[], byte[]>, Trade> trades = new TreeMap<Tuple2<byte[], byte[]>, Trade>();

        String[] signatures = query.split(",");

        byte[] signatureBytes = null;

        output.put("type", "transaction");

        for (int i = 0; i < signatures.length; i++) {
            try {
                signatureBytes = Base58.decode(signatures[i]);
            } catch (Exception e) {
                continue;
            }

            Transaction transaction = Controller.getInstance().getTransaction(signatureBytes);
<<<<<<< HEAD
            if (transaction == null)
                continue;

=======
            if (transaction == null) {
                output.put("body", "none");
                continue;
            }
>>>>>>> 6a7d976e
            transaction.setDC(dcSet, false);
            List<Transaction> tt = new ArrayList<Transaction>();
            tt.add(transaction);
            // output.put("transaction_Header",Transactions_JSON(tt));
            output.put("body", WEB_Transactions_HTML.getInstance().get_HTML(tt.get(0), langObj));
            // output.put("Json", transaction.toJson().toString());

            // output.put("",transaction);

            /*
             * all.add( new BlExpUnit(
             * transaction.getBlock(dcSet).getHeight(dcSet),
             * transaction.getSeqNo(dcSet), transaction));
             *
             * if(transaction instanceof CreateOrderTransaction) {
             * Tuple3<Tuple5<byte[], String, Long, Boolean, BigDecimal>,
             * Tuple3<Long, BigDecimal, BigDecimal>, Tuple2<Long, BigDecimal>>
             * order = ((CreateOrderTransaction)transaction).getOrder();
             *
             * SortableList<Tuple2<byte[], byte[]>, Trade> tradesBuf =
             * Controller.getInstance().getTrades(order); for
             * (Pair<Tuple2<byte[], byte[]>, Trade> pair : tradesBuf) {
             * trades.put(pair.getA(), pair.getB()); } } }
             *
             * for(Map.Entry<Tuple2<byte[], byte[]>, Trade> trade :
             * trades.entrySet()) { Transaction txInitiator =
             * Controller.getInstance().getTransaction(trade.getValue().
             * getInitiator().toByteArray());
             *
             * Transaction txTarget =
             * Controller.getInstance().getTransaction(trade.getValue().
             * getTarget().toByteArray());
             *
             * all.add( new
             * BlExpUnit(txInitiator.getBlock(dcSet).getHeight(dcSet),
             * txTarget.getBlock(dcSet).getHeight(dcSet),
             * txInitiator.getSeqNo(dcSet), txTarget.getSeqNo(dcSet),
             * trade.getValue() ) ); }
             *
             * int size = all.size();
             *
             * output.put("start", size); output.put("end", 1);
             *
             * int counter = 0; for (BlExpUnit unit : all) { output.put(size -
             * counter, jsonUnitPrint(unit.getUnit(), assetNames)); counter ++;
             */
        }

        output.put("Label_Transaction", Lang.getInstance().translate_from_langObj("Transaction", langObj));

        return output;
    }

    public Map jsonQueryBlock(String query, int transPage) {

        Map output = new LinkedHashMap();
        List<Object> all = new ArrayList<Object>();
        int[] txsTypeCount = new int[256];
        int aTTxsCount = 0;
        Block block;
        AssetNames assetNames = new AssetNames();

        if (query.matches("\\d+")) {
            block = Controller.getInstance().getBlockByHeight(dcSet, Integer.parseInt(query));
        } else if (query.equals("last")) {
            block = getLastBlock();
        } else {
            block = Controller.getInstance().getBlock(Base58.decode(query));
        }

        block.loadHeadMind(dcSet);

        for (Transaction transaction : block.getTransactions()) {
            all.add(transaction);
            txsTypeCount[transaction.getType() - 1]++;
        }

        // Transactions view
        output.put("Transactions", Transactions_JSON(block.getTransactions(), (transPage - 1) * 100, transPage * 100));
        output.put("pageCount", (int) Math.ceil((block.getTransactions().size()) / 100d));
        output.put("pageNumber", transPage);

        int txsCount = all.size();

        LinkedHashMap<Tuple2<Integer, Integer>, AT_Transaction> atTxs = dcSet.getATTransactionMap()
                .getATTransactions(block.getHeight(dcSet));

        for (Entry<Tuple2<Integer, Integer>, AT_Transaction> e : atTxs.entrySet()) {
            all.add(e.getValue());
            aTTxsCount++;
        }

        output.put("type", "block");

        output.put("blockSignature", Base58.encode(block.getSignature()));
        output.put("blockHeight", block.getHeight(dcSet));

        if (block.getHeight(dcSet) > 1) {
            if (block.getParent(dcSet) != null) {
                output.put("parentBlockSignature", Base58.encode(block.getParent(dcSet).getSignature()));
            }
        } else {
            output.put("parentBlockSignature", "");
        }

        if (block.getChild(dcSet) != null) {
            output.put("childBlockSignature", Base58.encode(block.getChild(dcSet).getSignature()));
        }

        int size = all.size();

        Map txCountJSON = new LinkedHashMap();

        if (txsCount > 0) {
            txCountJSON.put("txsCount", txsCount);
            Map txTypeCountJSON = new LinkedHashMap();
            int n = 1;
            for (int txCount : txsTypeCount) {
                if (txCount > 0) {
                    txTypeCountJSON.put(n, txCount);
                }
                n++;
            }
            txCountJSON.put("txsTypesCount", txTypeCountJSON);
        }

        if (aTTxsCount > 0) {
            txCountJSON.put("aTTxsCount", aTTxsCount);
        }

        txCountJSON.put("allCount", txsCount);

        output.put("countTx", txCountJSON);

        BigDecimal totalAmount = BigDecimal.ZERO;
        for (Transaction transaction : block.getTransactions()) {
            for (Account account : transaction.getInvolvedAccounts()) {
                BigDecimal amount = transaction.getAmount(account);
                if (amount.compareTo(BigDecimal.ZERO) > 0) {
                    totalAmount = totalAmount.add(amount);
                }
            }
        }

        output.put("totalAmount", totalAmount.toPlainString());

        BigDecimal totalATAmount = BigDecimal.ZERO;

        for (Map.Entry<Tuple2<Integer, Integer>, AT_Transaction> e : atTxs.entrySet()) {
            totalATAmount = totalATAmount.add(BigDecimal.valueOf(e.getValue().getAmount()));
        }

        output.put("totalATAmount", totalATAmount.toPlainString());
        // output.put("aTfee", block.getATfee().toPlainString());
        output.put("totalFee", block.getTotalFee().toPlainString());
        output.put("version", block.getVersion());

        output.put("generatingBalance", block.getForgingValue());
        output.put("winValue", block.getWinValue());
        output.put("target", block.getTarget());
        output.put("winValueTargeted", block.calcWinValueTargeted());

        output.put("start", size + 1);
        output.put("end", 1);

        Map assetsJSON = new LinkedHashMap();

        int counter = 0;

        // for(Object unit: all)
        // {
        // counter ++;

        // output.put(counter, jsonUnitPrint(unit, assetNames));
        // }

        {
            Map transactionJSON = new LinkedHashMap();
            Map transactionDataJSON = new LinkedHashMap();

            transactionDataJSON = new LinkedHashMap();
            transactionDataJSON.put("timestamp", block.getTimestamp(dcSet));
            transactionDataJSON.put("dateTime", BlockExplorer.timestampToStr(block.getTimestamp(dcSet)));

            int height = block.getHeight(dcSet);
            transactionDataJSON.put("confirmations", getHeight() - height + 1);
            transactionDataJSON.put("height", height);

            transactionDataJSON.put("generator", block.getCreator().getAddress());
            transactionDataJSON.put("signature", Base58.encode(block.getSignature()));
            // transactionDataJSON.put("atFees",
            // block.getATfee().toPlainString());
            transactionDataJSON.put("reference", Base58.encode(block.getReference()));
            transactionDataJSON.put("generatorSignature", Base58.encode(block.getSignature()));
            // transactionDataJSON.put("transactionsSignature",
            // Base58.encode(block.getTransactionsSignature()));
            transactionDataJSON.put("version", block.getVersion());

            transactionDataJSON.put("fee", block.getTotalFee().toPlainString());

            transactionJSON.put("type", "block");
            transactionJSON.put("block", transactionDataJSON);

            output.put(counter + 1, transactionJSON);
        }

        // output.put("assetNames", assetNames.getMap());

        // output.put("totalBalance", assetsJSON);

        output.put("label_block", Lang.getInstance().translate_from_langObj("Block", langObj));
        output.put("label_Block_version", Lang.getInstance().translate_from_langObj("Block version", langObj));
        output.put("label_Transactions_count",
                Lang.getInstance().translate_from_langObj("Transactions count", langObj));
        output.put("label_Total_Amount", Lang.getInstance().translate_from_langObj("Total Amount", langObj));
        output.put("label_Total_AT_Amount", Lang.getInstance().translate_from_langObj("Total AT Amount", langObj));
        output.put("label_Total_Fee", Lang.getInstance().translate_from_langObj("Total Fee", langObj));

        output.put("label_Win_Value", Lang.getInstance().translate_from_langObj("Win Value", langObj));
        output.put("label_Generating_Balance",
                Lang.getInstance().translate_from_langObj("Generating Balance", langObj));
        output.put("label_Target", Lang.getInstance().translate_from_langObj("Target", langObj));
        output.put("label_Targeted_Win_Value",
                Lang.getInstance().translate_from_langObj("Targeted Win Value", langObj));

        output.put("label_Parent_block", Lang.getInstance().translate_from_langObj("Parent block", langObj));
        output.put("label_Current_block", Lang.getInstance().translate_from_langObj("Current block", langObj));
        output.put("label_Child_block", Lang.getInstance().translate_from_langObj("Child block", langObj));
        output.put("label_Including", Lang.getInstance().translate_from_langObj("Including", langObj));
        output.put("label_Signature", Lang.getInstance().translate_from_langObj("Signature", langObj));

        return output;
    }

    public Map jsonQueryUnconfirmedTXs() {
        Map output = new LinkedHashMap();
        List<Transaction> all = new ArrayList<Transaction>();

        AssetNames assetNames = new AssetNames();

        all.addAll(Controller.getInstance().getUnconfirmedTransactions(0, 100, true));

        output.put("type", "unconfirmed");

        int size = all.size();

        output.put("start", size);

        if (size > 0) {
            output.put("end", 1);
        } else {
            output.put("end", 0);
        }

        int counter = 0;
        for (Object unit : all) {
            counter++;

            output.put(counter, jsonUnitPrint(unit, assetNames));
        }

        return output;
    }

    public int getHeight() {

        // GET LAST BLOCK
        // byte[] lastBlockSignature =
        // dcSet.getBlockMap().getLastBlockSignature();
        // RETURN HEIGHT
        // return dcSet.getBlockSignsMap().getHeight(lastBlockSignature);
        return dcSet.getBlockMap().size();
    }

    public Tuple2<Integer, Long> getHWeightFull() {

        // RETURN HEIGHT
        return Controller.getInstance().getBlockChain().getHWeightFull(dcSet);
    }

    public Block getLastBlock() {
        return dcSet.getBlockMap().last();
    }

    public static class Stopwatch {

        private long start;

        /**
         * Create a stopwatch object.
         */
        public Stopwatch() {
            start = System.currentTimeMillis();
        }

        /**
         * Return elapsed time (in seconds) since this object was created.
         */
        public double elapsedTime() {
            long now = System.currentTimeMillis();
            return (now - start);
        }

        public double elapsedTime0() {
            long now = System.currentTimeMillis();
            long start0 = start;
            start = System.currentTimeMillis();
            return (now - start0);
        }

    }

    class AssetNames {
        private Map<Long, String> assetNames;

        public AssetNames() {
            assetNames = new TreeMap<Long, String>();
        }

        public void setKey(long key) {
            if (!assetNames.containsKey(key)) {
                assetNames.put(key, Controller.getInstance().getAsset(key).getName());
            }
        }

        public Map<Long, String> getMap() {
            return assetNames;
        }
    }

    class Balance {
        private Map<Long, BigDecimal> totalBalance;
        private Map<Long, BigDecimal> transactionBalance;

        public Balance() {
            totalBalance = new TreeMap<Long, BigDecimal>();
            transactionBalance = new TreeMap<Long, BigDecimal>();
        }

        public void setTotalBalance(long key, BigDecimal amount) {
            totalBalance.put(key, amount);
        }

        public void addTotalBalance(long key, BigDecimal amount) {
            if (totalBalance.containsKey(key)) {
                totalBalance.put(key, totalBalance.get(key).add(amount));
            } else {
                totalBalance.put(key, amount);
            }
        }

        public void setTransactionBalance(long key, BigDecimal amount) {
            transactionBalance.put(key, amount);
        }

        public void addTransactionBalance(long key, BigDecimal amount) {
            if (transactionBalance.containsKey(key)) {
                transactionBalance.put(key, transactionBalance.get(key).add(amount));
            } else {
                transactionBalance.put(key, amount);
            }
        }

        public BigDecimal getTransactionBalance(long key) {
            if (transactionBalance.containsKey(key)) {
                return transactionBalance.get(key);
            } else {
                return BigDecimal.ZERO;
            }
        }

        public BigDecimal getTotalBalance(long key) {
            if (totalBalance.containsKey(key)) {
                return totalBalance.get(key);
            } else {
                return BigDecimal.ZERO;
            }
        }

        public Map<Long, BigDecimal> getTotalBalance() {
            return totalBalance;
        }

        public Map<Long, BigDecimal> getTransactionBalance() {
            return transactionBalance;
        }

        public void setFromTransactionToTotalBalance() {
            for (Map.Entry<Long, BigDecimal> e : transactionBalance.entrySet()) {
                if (totalBalance.containsKey(e.getKey())) {
                    totalBalance.put(e.getKey(), totalBalance.get(e.getKey()).add(e.getValue()));
                } else {
                    totalBalance.put(e.getKey(), e.getValue());
                }
            }
        }

        public void copyTotalBalanceFrom(Map<Long, BigDecimal> fromTotalBalance) {
            for (Map.Entry<Long, BigDecimal> e : fromTotalBalance.entrySet()) {
                totalBalance.put(e.getKey(), e.getValue());
            }
        }
    }

    public class BigDecimalComparator implements Comparator<Tuple2<String, BigDecimal>> {

        @Override
        public int compare(Tuple2<String, BigDecimal> a, Tuple2<String, BigDecimal> b) {
            try {
                return a.b.compareTo(b.b);
            } catch (Exception e) {
                return 0;
            }
        }

    }

    public class BigDecimalComparator_C implements Comparator<Tuple3<String, BigDecimal, BigDecimal>> {

        @Override
        public int compare(Tuple3<String, BigDecimal, BigDecimal> a, Tuple3<String, BigDecimal, BigDecimal> b) {
            try {
                return a.c.compareTo(b.c);
            } catch (Exception e) {
                return 0;
            }
        }

    }

}
<|MERGE_RESOLUTION|>--- conflicted
+++ resolved
@@ -1345,13 +1345,9 @@
 
             sumSellingAmount = sumSellingAmount.add(sellingAmount);
 
-<<<<<<< HEAD
 
             createOrder = finalMap.get(order.getId());
             sellsJSON.put(Base58.encode(createOrder.getSignature()), sellJSON);
-=======
-            sellsJSON.put(Base58.encode(order.a.a, 64), sellJSON);
->>>>>>> 6a7d976e
         }
 
         output.put("sells", sellsJSON);
@@ -1392,12 +1388,8 @@
 
             sumBuyingAmount = sumBuyingAmount.add(buyingAmount);
 
-<<<<<<< HEAD
             createOrder = finalMap.get(order.getId());
             buysJSON.put(Base58.encode(createOrder.getSignature()), buyJSON);
-=======
-            buysJSON.put(Base58.encode(order.a.a, 64), buyJSON);
->>>>>>> 6a7d976e
         }
         output.put("buys", buysJSON);
 
@@ -1427,12 +1419,8 @@
             tradeJSON.put("realPrice", trade.calcPrice());
             tradeJSON.put("realReversePrice", trade.calcPriceRevers());
 
-<<<<<<< HEAD
             createOrder = finalMap.get(orderInitiator.getId());
             tradeJSON.put("initiatorTxSignature", Base58.encode(createOrder.getSignature()));
-=======
-            tradeJSON.put("initiatorTxSignature", Base58.encode(orderInitiator.a.a, 64));
->>>>>>> 6a7d976e
 
             tradeJSON.put("initiatorCreator", orderInitiator.getCreator().getAddress()); // viewCreator
             tradeJSON.put("initiatorAmount", orderInitiator.getAmountHave().toPlainString());
@@ -1451,12 +1439,6 @@
                 tradeJSON.put("amountHave", trade.getAmountHave().toPlainString());
                 tradeJSON.put("amountWant", trade.getAmountWant().toPlainString());
             }
-<<<<<<< HEAD
-=======
-            tradeJSON.put("targetTxSignature", Base58.encode(orderTarget.a.a, 64));
-            tradeJSON.put("targetCreator", orderTarget.a.b);
-            tradeJSON.put("targetAmount", orderTarget.b.b.toPlainString());
->>>>>>> 6a7d976e
 
             createOrder = finalMap.get(orderTarget.getId());
             tradeJSON.put("targetTxSignature", Base58.encode(createOrder.getSignature()));
@@ -2329,12 +2311,8 @@
             transactionDataJSON.put("realPrice",
                     trade.getAmountWant().divide(trade.getAmountHave(), 8, RoundingMode.FLOOR).toPlainString());
 
-<<<<<<< HEAD
             Transaction createOrder = this.dcSet.getTransactionFinalMap().get(orderInitiator.getId());
             transactionDataJSON.put("initiatorTxSignature", Base58.encode(createOrder.getSignature()));
-=======
-            transactionDataJSON.put("initiatorTxSignature", Base58.encode(orderInitiator.a.a, 64));
->>>>>>> 6a7d976e
 
             transactionDataJSON.put("initiatorCreator", orderInitiator.getCreator());
             transactionDataJSON.put("initiatorAmount", orderInitiator.getAmountHave().toPlainString());
@@ -2346,21 +2324,12 @@
                 assetNames.setKey(orderInitiator.getWant());
             }
 
-<<<<<<< HEAD
             Transaction createOrderTarget = this.dcSet.getTransactionFinalMap().get(orderTarget.getId());
             transactionDataJSON.put("targetTxSignature", Base58.encode(createOrderTarget.getSignature()));
             transactionDataJSON.put("targetCreator", orderTarget.getCreator());
             transactionDataJSON.put("targetAmount", orderTarget.getAmountHave().toPlainString());
 
             Block parentBlock = createOrderTarget.getBlock(dcSet);
-=======
-            transactionDataJSON.put("targetTxSignature", Base58.encode(orderTarget.a.a, 64));
-            transactionDataJSON.put("targetCreator", orderTarget.a.b);
-            transactionDataJSON.put("targetAmount", orderTarget.b.b.toPlainString());
-
-            Block parentBlock = Controller.getInstance().getTransaction(Order.bigIntToSignature(orderInitiator.a.a))
-                    .getBlock(dcSet);
->>>>>>> 6a7d976e
             transactionDataJSON.put("height", parentBlock.getHeight(dcSet));
             transactionDataJSON.put("confirmations", getHeight() - parentBlock.getHeight(dcSet) + 1);
 
@@ -2407,7 +2376,6 @@
                 Map orderJSON = new LinkedHashMap();
                 if (order != null) {
 
-<<<<<<< HEAD
                 if (assetNames != null) {
                     assetNames.setKey(order.getHave());
                     assetNames.setKey(order.getWant());
@@ -2420,23 +2388,6 @@
                 orderJSON.put("amountLeft", order.getAmountHaveLeft().toPlainString());
                 orderJSON.put("amountWant", order.getAmountWant().toPlainString());
                 orderJSON.put("price", order.getPrice().toPlainString());
-=======
-                    if (assetNames != null) {
-                        assetNames.setKey(order.b.a);
-                        assetNames.setKey(order.c.a);
-                    }
-
-                    orderJSON.put("have", order.b.a);
-                    orderJSON.put("want", order.c.a);
-
-                    orderJSON.put("amount", order.b.b.toPlainString());
-                    orderJSON.put("amountLeft", order.b.c.toPlainString());
-                    orderJSON.put("amountWant", order.c.b.toPlainString());
-                    orderJSON.put("price", order.a.e.toPlainString());
-                } else {
-                    orderJSON.put("body", "none");
-                }
->>>>>>> 6a7d976e
 
                 transactionDataJSON.put("orderSource", orderJSON);
 
@@ -4031,16 +3982,9 @@
             }
 
             Transaction transaction = Controller.getInstance().getTransaction(signatureBytes);
-<<<<<<< HEAD
             if (transaction == null)
                 continue;
 
-=======
-            if (transaction == null) {
-                output.put("body", "none");
-                continue;
-            }
->>>>>>> 6a7d976e
             transaction.setDC(dcSet, false);
             List<Transaction> tt = new ArrayList<Transaction>();
             tt.add(transaction);
@@ -4471,4 +4415,4 @@
 
     }
 
-}
+}
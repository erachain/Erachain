package core.transaction;

import com.google.common.primitives.Bytes;
import core.BlockChain;
import core.account.Account;
import core.account.PrivateKeyAccount;
import core.account.PublicKeyAccount;
import core.block.Block;
import core.item.ItemCls;
import org.apache.log4j.Logger;
import org.json.simple.JSONObject;
import utils.Pair;

import java.nio.charset.StandardCharsets;
import java.util.HashSet;

public abstract class Issue_ItemRecord extends Transaction {

    static Logger LOGGER = Logger.getLogger(Issue_ItemRecord.class.getName());

    //private static final int BASE_LENGTH_AS_PACK = Transaction.BASE_LENGTH_AS_PACK;
    //private static final int BASE_LENGTH = Transaction.BASE_LENGTH;

    protected ItemCls item;

    public Issue_ItemRecord(byte[] typeBytes, String NAME_ID, PublicKeyAccount creator, ItemCls item, byte feePow, long timestamp, Long reference) {
        super(typeBytes, NAME_ID, creator, feePow, timestamp, reference);
        this.item = item;
    }

    public Issue_ItemRecord(byte[] typeBytes, String NAME_ID, PublicKeyAccount creator, ItemCls item, byte feePow, long timestamp, Long reference, byte[] signature) {
        this(typeBytes, NAME_ID, creator, item, feePow, timestamp, reference);
        this.signature = signature;
        if (item.getReference() == null) item.setReference(signature); // set reference
        //item.resolveKey(DBSet.getInstance());
        //if (timestamp > 1000 ) this.calcFee(); // not asPaack
    }

    public Issue_ItemRecord(byte[] typeBytes, String NAME_ID, PublicKeyAccount creator, ItemCls item, byte[] signature) {
        this(typeBytes, NAME_ID, creator, item, (byte) 0, 0l, null);
        this.signature = signature;
        if (this.item.getReference() == null) this.item.setReference(signature);
        //item.resolveKey(DBSet.getInstance());
    }

    //GETTERS/SETTERS
    //public static String getName() { return "Issue Item"; }

    public ItemCls getItem() {
        return this.item;
    }

    @Override
    public String viewItemName() {
        return item.toString();
    }

    @Override
    public boolean hasPublicText() {
        return true;
    }

    //@Override
    @Override
    public void sign(PrivateKeyAccount creator, int forDeal) {
        super.sign(creator, forDeal);
        // in IMPRINT reference already setted before sign
        if (this.item.getReference() == null) this.item.setReference(this.signature);
    }

    protected abstract long getStartKey();
    //PARSE CONVERT


    @SuppressWarnings("unchecked")
    @Override
    public JSONObject toJson() {
        //GET BASE
        JSONObject transaction = this.getJsonBase();

        //ADD CREATOR/NAME/DISCRIPTION/QUANTITY/DIVISIBLE
        transaction.put("item", this.item.toJson());

        return transaction;
    }

    @Override
    public byte[] toBytes(int forDeal, boolean withSignature) {
        byte[] data = super.toBytes(forDeal, withSignature);

        // without reference
        data = Bytes.concat(data, this.item.toBytes(false, false));

        return data;
    }

    @Override
    public int getDataLength(int forDeal, boolean withSignature) {
        // not include item reference

        int base_len;
        if (forDeal == FOR_MYPACK)
            base_len = BASE_LENGTH_AS_MYPACK;
        else if (forDeal == FOR_PACK)
            base_len = BASE_LENGTH_AS_PACK;
        else if (forDeal == FOR_DB_RECORD)
            base_len = BASE_LENGTH_AS_DBRECORD;
        else
            base_len = BASE_LENGTH;

        if (!withSignature)
            base_len -= SIGNATURE_LENGTH;

        return base_len + this.item.getDataLength(false);

    }

    //VALIDATE

    //@Override
    @Override
    public int isValid(int asDeal, long flags) {

        //CHECK NAME LENGTH
        String name = this.item.getName();
        // TEST ONLY CHARS
        int nameLen = name.length();
        if (nameLen < item.getMinNameLen()
                //&& !BlockChain.DEVELOP_USE
                && this.getBlockHeightByParentOrLast(this.dcSet) > 114000
                ) {
            // IF already in DB
            Pair<Integer, byte[]> pair = BlockChain.NOVA_ASSETS.get(name);
            if (pair == null
                    || this.item.getKey(this.dcSet) > 0
                    || !this.getCreator().equals(pair.getB())) {
                return INVALID_NAME_LENGTH;
            }
        }

        // TEST ALL BYTES for database FIELD
        if (name.getBytes(StandardCharsets.UTF_8).length > ItemCls.MAX_NAME_LENGTH) {
            return INVALID_NAME_LENGTH;
        }

        //CHECK ICON LENGTH
        int iconLength = this.item.getIcon().length;
        if (iconLength < 0 || iconLength > ItemCls.MAX_ICON_LENGTH) {
            return INVALID_ICON_LENGTH;
        }

        //CHECK IMAGE LENGTH
        int imageLength = this.item.getImage().length;
        if (imageLength < 0 || imageLength > ItemCls.MAX_IMAGE_LENGTH) {
            return INVALID_IMAGE_LENGTH;
        }

        //CHECK DESCRIPTION LENGTH
        int descriptionLength = this.item.getDescription().getBytes(StandardCharsets.UTF_8).length;
        if (descriptionLength > BlockChain.MAX_REC_DATA_BYTES) {
            return INVALID_DESCRIPTION_LENGTH;
        }

        return super.isValid(asDeal, flags);

    }

    //PROCESS/ORPHAN
    //@Override
    @Override
    public void process(Block block, int asDeal) {
        //UPDATE CREATOR
        super.process(block, asDeal);

        // SET REFERENCE if not setted before (in Imprint it setted)
        if (this.item.getReference() == null)
            this.item.setReference(this.signature);

        //INSERT INTO DATABASE
        this.item.insertToMap(this.dcSet, this.getStartKey());

    }

    //@Override
    @Override
    public void orphan(int asDeal) {
        //UPDATE CREATOR
        super.orphan(asDeal);

        //LOGGER.debug("<<<<< core.transaction.Issue_ItemRecord.orphan 1");
        //DELETE FROM DATABASE
        long key = this.item.removeFromMap(this.dcSet);
        //LOGGER.debug("<<<<< core.transaction.Issue_ItemRecord.orphan 2");
    }

    @Override
    public HashSet<Account> getInvolvedAccounts() {
<<<<<<< HEAD
        HashSet<Account> accounts = new HashSet<>();
        accounts.add(this.creator);
        accounts.addAll(this.getRecipientAccounts());
=======
        HashSet<Account> accounts = this.getRecipientAccounts();
        accounts.add(this.creator);
>>>>>>> 2cdd0d9c
        return accounts;
    }

    @Override
    public HashSet<Account> getRecipientAccounts() {
        HashSet<Account> accounts = new HashSet<>();
        if (!this.item.getOwner().equals(this.creator)) {
            accounts.add(this.item.getOwner());
        }
        return accounts;
    }

    @Override
    public boolean isInvolved(Account account) {
<<<<<<< HEAD

        if (false) {
            return getInvolvedAccounts().contains(account);
        } else {
            String address = account.getAddress();

            if (address.equals(this.creator.getAddress())) {
                return true;
            } else if (address.equals(this.item.getOwner().getAddress())) {
                return true;
            }
=======

        String address = account.getAddress();

        if (address.equals(this.creator.getAddress())) {
            return true;
        } else if (address.equals(this.item.getOwner().getAddress())) {
            return true;
>>>>>>> 2cdd0d9c
        }

        return false;
    }

    @Override
    public long calcBaseFee() {
        return calcCommonFee() + BlockChain.FEE_PER_BYTE * 128 * BlockChain.ISSUE_MULT_FEE;
    }
}<|MERGE_RESOLUTION|>--- conflicted
+++ resolved
@@ -195,14 +195,8 @@
 
     @Override
     public HashSet<Account> getInvolvedAccounts() {
-<<<<<<< HEAD
-        HashSet<Account> accounts = new HashSet<>();
-        accounts.add(this.creator);
-        accounts.addAll(this.getRecipientAccounts());
-=======
         HashSet<Account> accounts = this.getRecipientAccounts();
         accounts.add(this.creator);
->>>>>>> 2cdd0d9c
         return accounts;
     }
 
@@ -217,19 +211,6 @@
 
     @Override
     public boolean isInvolved(Account account) {
-<<<<<<< HEAD
-
-        if (false) {
-            return getInvolvedAccounts().contains(account);
-        } else {
-            String address = account.getAddress();
-
-            if (address.equals(this.creator.getAddress())) {
-                return true;
-            } else if (address.equals(this.item.getOwner().getAddress())) {
-                return true;
-            }
-=======
 
         String address = account.getAddress();
 
@@ -237,7 +218,6 @@
             return true;
         } else if (address.equals(this.item.getOwner().getAddress())) {
             return true;
->>>>>>> 2cdd0d9c
         }
 
         return false;

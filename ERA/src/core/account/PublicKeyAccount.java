package core.account;

import core.crypto.Base32;
import core.crypto.Base58;
import core.crypto.Crypto;
import utils.Pair;

import java.util.Arrays;

//import java.math.BigDecimal;
//import org.mapdb.Fun.Tuple2;
//import org.mapdb.Fun.Tuple3;

public class PublicKeyAccount extends Account {

    public static final int PUBLIC_KEY_LENGTH = Crypto.HASH_LENGTH;
    //public static final int STIRNG_PUBLIC_KEY_LENGTH = Base58.encode(new byte[PUBLIC_KEY_LENGTH]).length();
<<<<<<< HEAD
=======

>>>>>>> 84abd9b5
    protected Pair<byte[], byte[]> keyPair;
    protected byte[] publicKey;

    public PublicKeyAccount(byte[] publicKey) {
        super(Crypto.getInstance().getAddress(publicKey));
        this.publicKey = publicKey;
<<<<<<< HEAD
        //this.address = ;
        //this.bytes = Base58.decode(address);
        //this.shortBytes = Arrays.copyOfRange(this.bytes, 1, this.bytes.length - 5);
=======
        //this.address =
        //this.bytes = Base58.decode(address);
        //this.shortBytes = Arrays.copyOfRange(this.bytes, 5, this.bytes.length);
>>>>>>> 84abd9b5
    }

    public PublicKeyAccount(Pair<byte[], byte[]> keyPair) {
        this(keyPair.getB());
        this.keyPair = keyPair;
    }

    public PublicKeyAccount(String publicKey) {
        this(Base58.decode(publicKey));
    }

    protected PublicKeyAccount() {

    }

    //CHECK IF IS VALID PUBLIC KEY and MAKE NEW
    public static boolean isValidPublicKey(byte[] publicKey) {
        if (publicKey == null
                || publicKey.length != PUBLIC_KEY_LENGTH)
            return false;
        return true;
    }

    public static boolean isValidPublicKey(String publicKey) {

        byte[] pk = null;
        if (publicKey.startsWith("+")) {
            // BASE.32 from  BANK
            publicKey = publicKey.substring(1);
            try {
                pk = Base32.decode(publicKey);
            } catch (Exception e) {
                return false;
            }
            return isValidPublicKey(pk);
        } else {
            try {
                pk = Base58.decode(publicKey);
            } catch (Exception e) {
                return false;
            }
            return isValidPublicKey(pk);
        }
    }

    public byte[] getPublicKey() {
        return publicKey;
    }

    //EQUALS
    @Override
    public boolean equals(Object b) {
        if (b instanceof PublicKeyAccount) {
            return Arrays.equals(publicKey, ((PublicKeyAccount) b).getPublicKey());
        } else if (b instanceof byte[]) {
            byte[] bs = (byte[]) b;
            if (bs.length == 20) {
                return Arrays.equals(this.shortBytes, bs);
            } else if (bs.length == 25) {
                return Arrays.equals(this.bytes, bs);
            } else {
                return Arrays.equals(this.publicKey, bs);
            }
        } else if (b instanceof Account) {
            return this.address.equals(((Account) b).getAddress());
        } else if (b instanceof String) {
            return this.address.equals((String) b);
        }

        return false;
    }

    public String getBase58() {
        return Base58.encode(publicKey);
    }

    public String getBase32() {
        return Base32.encode(publicKey);
    }

    public boolean isValid() {
        return isValidPublicKey(this.publicKey);
    }


}<|MERGE_RESOLUTION|>--- conflicted
+++ resolved
@@ -15,25 +15,16 @@
 
     public static final int PUBLIC_KEY_LENGTH = Crypto.HASH_LENGTH;
     //public static final int STIRNG_PUBLIC_KEY_LENGTH = Base58.encode(new byte[PUBLIC_KEY_LENGTH]).length();
-<<<<<<< HEAD
-=======
 
->>>>>>> 84abd9b5
     protected Pair<byte[], byte[]> keyPair;
     protected byte[] publicKey;
 
     public PublicKeyAccount(byte[] publicKey) {
         super(Crypto.getInstance().getAddress(publicKey));
         this.publicKey = publicKey;
-<<<<<<< HEAD
-        //this.address = ;
-        //this.bytes = Base58.decode(address);
-        //this.shortBytes = Arrays.copyOfRange(this.bytes, 1, this.bytes.length - 5);
-=======
         //this.address =
         //this.bytes = Base58.decode(address);
         //this.shortBytes = Arrays.copyOfRange(this.bytes, 5, this.bytes.length);
->>>>>>> 84abd9b5
     }
 
     public PublicKeyAccount(Pair<byte[], byte[]> keyPair) {

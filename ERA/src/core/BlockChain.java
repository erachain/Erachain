package core;

import java.math.BigDecimal;
import java.util.ArrayList;
import java.util.Arrays;
import java.util.HashMap;
import java.util.HashSet;
import java.util.Iterator;
import java.util.List;

import org.apache.log4j.Logger;
import org.mapdb.Fun.Tuple2;
import org.mapdb.Fun.Tuple3;

import controller.Controller;
import core.account.Account;
import core.account.PublicKeyAccount;
import core.block.Block;
import core.block.GenesisBlock;
import core.crypto.Base58;
import core.transaction.ArbitraryTransaction;
import core.transaction.Transaction;
import datachain.BlockSignsMap;
import datachain.BlocksHeadsMap;
import datachain.DCSet;
import datachain.TransactionMap;
import network.Peer;
import settings.Settings;
import utils.Pair;

public class BlockChain {

    // 1825 - 13189664557 - 2718
    // 1824 - 7635471

    //public static final int START_LEVEL = 1;
<<<<<<< HEAD
    public static final int TESTS_VERS = 0; // not use TESTs - or 411 (as version)
    public static final boolean DEVELOP_USE = true;
=======
    // not use TESTs - or 411 (as version)
    public static final int TESTS_VERS = Integer.parseInt(System.getProperty("version"));
   // public static final int TESTS_VERS = 0;
    public static final boolean DEVELOP_USE = Boolean.parseBoolean(System.getProperty("developer"));
 //   public static final boolean DEVELOP_USE = true;

>>>>>>> 21341429
    public static final boolean HARD_WORK = false;
    public static final boolean PERSON_SEND_PROTECT = true;
    //public static final int BLOCK_COUNT = 10000; // max count Block (if =<0 to the moon)

    public static final int TESTNET_PORT = DEVELOP_USE ? 9065 : 9045;
    public static final int MAINNET_PORT = DEVELOP_USE ? 9066 : 9046;

    public static final int DEFAULT_WEB_PORT = DEVELOP_USE ? 9067 : 9047;
    public static final int DEFAULT_RPC_PORT = DEVELOP_USE ? 9068 : 9048;

    //public static final String TIME_ZONE = "GMT+3";
    //
    public static final boolean ROBINHOOD_USE = false;
    public static final int NEED_PEERS_FOR_UPDATE = HARD_WORK ? 2 : 1;

    public static final int MAX_ORPHAN = 1000; // max orphan blocks in chain
    public static final int SYNCHRONIZE_PACKET = 300; // when synchronize - get blocks packet by transactions
    public static final int TARGET_COUNT_SHIFT = 10;
    public static final int TARGET_COUNT = 1 << TARGET_COUNT_SHIFT;
    public static final int BASE_TARGET = 100000;///1 << 15;
    public static final int REPEAT_WIN = DEVELOP_USE ? 4 : 40; // GENESIS START TOP ACCOUNTS

    // RIGHTs
    public static final int GENESIS_ERA_TOTAL = 10000000;
    public static final int GENERAL_ERA_BALANCE = GENESIS_ERA_TOTAL / 100;
    public static final int MAJOR_ERA_BALANCE = 33000;
    public static final int MINOR_ERA_BALANCE = 1000;
    public static final int MIN_GENERATING_BALANCE = 100;
    public static final BigDecimal MIN_GENERATING_BALANCE_BD = new BigDecimal(MIN_GENERATING_BALANCE);
    //public static final int GENERATING_RETARGET = 10;
    public static final int GENERATING_MIN_BLOCK_TIME = DEVELOP_USE ? 120 : 288; // 300 PER DAY
    public static final int GENERATING_MIN_BLOCK_TIME_MS = BlockChain.GENERATING_MIN_BLOCK_TIME * 1000;
    public static final int WIN_BLOCK_BROADCAST_WAIT_MS = 10000; //

    public static final int BLOCKS_PER_DAY = 24 * 60 * 60 / GENERATING_MIN_BLOCK_TIME; // 300 PER DAY
    //public static final int GENERATING_MAX_BLOCK_TIME = 1000;
    public static final int MAX_BLOCK_BYTES = 2 << 21; //4 * 1048576;
    public static final int MAX_REC_DATA_BYTES = MAX_BLOCK_BYTES >> 1;
    public static final int GENESIS_WIN_VALUE = DEVELOP_USE ? 3000 : 22000;
    public static final String[] GENESIS_ADMINS = new String[]{"78JFPWVVAVP3WW7S8HPgSkt24QF2vsGiS5",
            "7B3gTXXKB226bxTxEHi8cJNfnjSbuuDoMC"};

    public static final int ORDER_FEE_DOWN = DEVELOP_USE ? 80000 : 140000;
    public static final int SEND_AMOUNT_FEE_UP = DEVELOP_USE ? 100000 : 150000;
    public static final int HOLD_VALID_START = TESTS_VERS > 0? 0 : DEVELOP_USE ? 153333 : 150000;
    public static final int ALL_BALANCES_OK_TO = DEVELOP_USE ? 0 : 152532;

    public static final byte[][] WIPED_RECORDS = DEVELOP_USE ? new byte[][]{} :
            new byte[][]{

        // WRONG Issue Person #125
        Base58.decode("zDLLXWRmL8qhrU9DaxTTG4xrLHgb7xLx5fVrC2NXjRaw2vhzB1PArtgqNe2kxp655saohUcWcsSZ8Bo218ByUzH"),
        // WRONG orders by Person 90 Yakovlev
        Base58.decode("585CPBAusjDWpx9jyx2S2hsHByTd52wofYB3vVd9SvgZqd3igYHSqpS2gWu2THxNevv4LNkk4RRiJDULvHahPRGr"),
        Base58.decode("4xDHswuk5GsmHAeu82qysfdq9GyTxZ798ZQQGquprirrNBr7ACUeLZxBv7c73ADpkEvfBbhocGMhouM9y13sP8dK"),
        //Base58.decode("2Y81A7YjBji7NDKxYWMeNapSqFWFr8D4PSxBc4dCxSrCCVia6HPy2ZsezYKgeqZugNibAMra6DYT7NKCk6cSVUWX"),
        //Base58.decode("4drnqT2e8uYdhqz2TqscPYLNa94LWHhMZk4UD2dgjT5fLGMuSRiKmHyyghfMUMKreDLMZ5nCK2EMzUGz3Ggbc6W9")
        
        // CANCEL ORDERS - wrong after fix exchange
        Base58.decode("57vyEGwMH2eya5Czk7GSjG4hjJ2ABH165igGHU6BcnwSsu93ypL59Xj35MY5K5Cevy72Qp2dhNRzsJMqVeysjrvq"), // 8350
        Base58.decode("54CvZ8MrXe8AKCWBPQewVggczBG9URvYrTSS538xLF8rYo8q2yMWtQKd2CBFTpEZzVSyzdisoZGA9nRcVVhf4Z8V"), // 65431
        Base58.decode("2BiRnFY2hmJLCENMevcXsnC1cwmaJJgfaJtRby5xADmx7EGyFswiffTf23pGyohDmeeeFqB5LYAeatDrvvopHGqN"), // 86549
        Base58.decode("5iU3zefyZnWKpv2wd7E8m2hUCmLWASLM96SEfujAfvTKKDm4TA8n1HYFF5YWZkuk1k6vHVNLLv3XCG2MWrT7oHd9"), // 136754
        
        //Base58.decode("2XXmMPUD85h1m93N1Zks9gzs4jsQYB6qk9iQoK5UEgdi7ESXceTX3TZnQX6rieCE3uoTZ53KNfu3o38YYsxJsDzq"),
        //Base58.decode("2WrgVBhG244Pb1BMgQrt6K4AXbeLWNbBwknV4ghNxQefd3wvFoZcQmo3sU4ZMrpTNKJA9f9XPu3FzpmwEXDxzpCH"),
                    
    };

    /*
     *  SEE in concrete TRANSACTIONS
     * public static final byte[][] VALID_RECORDS = new byte[][]{
     * };
     */

    public static final byte[][] VALID_ADDRESSES = new byte[][]{
            Base58.decode("1A3P7u56G4NgYfsWMms1BuctZfnCeqrYk3")
    };

    public static final byte[][] VALID_BAL = DEVELOP_USE ? new byte[][]{} :
            new byte[][]{
                    //Base58.decode("5sAJS3HeLQARZJia6Yzh7n18XfDp6msuaw8J5FPA8xZoinW4FtijNru1pcjqGjDqA3aP8HY2MQUxfdvk8GPC5kjh"),
                    //Base58.decode("3K3QXeohM3V8beSBVKSZauSiREGtDoEqNYWLYHxdCREV7bxqE4v2VfBqSh9492dNG7ZiEcwuhhk6Y5EEt16b6sVe"),
                    //Base58.decode("5JP71DmsBQAVTQFUHJ1LJXw4qAHHcoBCzXswN9Ez3H5KDzagtqjpWUU2UNofY2JaSC4qAzaC12ER11kbAFWPpukc"),
                    //Base58.decode("33okYP8EdKkitutgat1PiAnyqJGnnWQHBfV7NyYndk7ZRy6NGogEoQMiuzfwumBTBwZyxchxXj82JaQiQXpFhRcs"),
                    //Base58.decode("23bci9zcrPunGppKCm6hKvfRoAStWv4JV2xe16tBEVZSmkCrhw7bXAFzPvv2jqZJXcbA8cmr8oMUfdmS1HJGab7s"),
                    
                    //Base58.decode("54xdM25ommdxTbAVvP7C9cFYPmwaAexkWHfkhgb8yhfCVvvRNrs166q8maYuXWpk4w9ft2HvctaFaafnKNfjyoKR"),
                    //Base58.decode("61Fzu3PhsQ74EoMKrwwxKHMQi3z9fYAU5UeUfxtGdXPRfKbWdgpBQWgAojEnmDHK2LWUKtsmyqWb4WpCEatthdgK"),
            };

    public static final int ITEM_POLL_FROM = DEVELOP_USE ? 77000 : 130033;

    public static final int AMOUNT_SCALE_FROM = DEVELOP_USE ? 1034 : 1033;
    public static final int AMOUNT_DEDAULT_SCALE = 8;
    public static final int TRADE_PRECISION = 5;
    public static final int FREEZE_FROM = DEVELOP_USE ? 12980 : 123100;
    public static final String[] TRUE_ADDRESSES = new String[]{
            "7R2WUFaS7DF2As6NKz13Pgn9ij4sFw6ymZ"
            //"78JFPWVVAVP3WW7S8HPgSkt24QF2vsGiS5",
            // "7S8qgSTdzDiBmyw7j3xgvXbVWdKSJVFyZv",
    };
    // CHAIN
    public static final int CONFIRMS_HARD = 3; // for reference by signature
    // MAX orphan CHAIN
    public static final int CONFIRMS_TRUE = MAX_ORPHAN; // for reference by ITEM_KEY
    //TESTNET
    //   1486444444444l
    //	 1487844444444   1509434273     1509434273
    public static final long DEFAULT_MAINNET_STAMP = DEVELOP_USE ? 1511164500000l : 1487844793333l;
    //public static final int FEE_MIN_BYTES = 200;
    public static final int FEE_PER_BYTE = 64;
    public static final int FEE_SCALE = 8;
    public static final BigDecimal FEE_RATE = BigDecimal.valueOf(1, FEE_SCALE);
    public static final BigDecimal MIN_FEE_IN_BLOCK = BigDecimal.valueOf(FEE_PER_BYTE * 8 * 128, FEE_SCALE);
    public static final float FEE_POW_BASE = (float) 1.5;
    public static final int FEE_POW_MAX = 6;
    public static final int ISSUE_MULT_FEE = 1 << 10;
    public static final int ISSUE_ASSET_MULT_FEE = 1 << 8;
    //
    public static final int FEE_INVITED_DEEP = 4; // levels for deep
    public static final int FEE_INVITED_SHIFT = 6; // 2^5 = 32 - total FEE -> fee for Forger and fee for Inviter
    public static final int FEE_INVITED_SHIFT_FOR_INVITE = 1; // - total FEE for Inviter of Person
    public static final int FEE_INVITED_SHIFT_IN_LEVEL = 3;
    public static final int FEE_FOR_ANONIMOUSE = 33;
    // SERTIFY
    // need RIGHTS for non PERSON account
    public static final BigDecimal MAJOR_ERA_BALANCE_BD = BigDecimal.valueOf(MAJOR_ERA_BALANCE);
    // need RIGHTS for PERSON account
    public static final BigDecimal MINOR_ERA_BALANCE_BD = BigDecimal.valueOf(MINOR_ERA_BALANCE);
    // GIFTS for R_SertifyPubKeys
    public static final int GIFTED_COMPU_AMOUNT = 10000; //FEE_PER_BYTE << 8;
    public static final BigDecimal GIFTED_COMPU_AMOUNT_BD = BigDecimal.valueOf(GIFTED_COMPU_AMOUNT, FEE_SCALE);
    public static final int GIFTED_COMPU_AMOUNT_FOR_PERSON = 200 * GIFTED_COMPU_AMOUNT; // GIFTED_COMPU_AMOUNT << 7;
    public static final BigDecimal GIFTED_COMPU_AMOUNT_FOR_PERSON_BD = BigDecimal.valueOf(GIFTED_COMPU_AMOUNT_FOR_PERSON, FEE_SCALE);
    //private int checkPoint = DEVELOP_USE?1:32400;
    public static final Tuple2<Integer, byte[]> CHECKPOINT = new Tuple2<Integer, byte[]>(36654,
            Base58.decode("4MhxLvzH3svg5MoVi4sX8LZYVQosamoBubsEbeTo2fqu6Fcv14zJSVPtZDuu93Tc7RuS2nPJDYycWjpvdSYdmm1W"));

    // issue PERSON
    //public static final BigDecimal PERSON_MIN_ERA_BALANCE = BigDecimal.valueOf(10000000);
    public static HashSet<String> TRUSTED_ANONYMOUS = new HashSet<String>();
    public static HashSet<String> ANONYMASERS = new HashSet<String>();
    public static HashSet<String> FOUNDATION_ADDRESSES = new HashSet<String>();
    public static HashMap<String, int[][]> FREEZED_BALANCES = new HashMap<String, int[][]>();
    public static HashMap<String, Pair<Integer, byte[]>> NOVA_ASSETS = new HashMap<String, Pair<Integer, byte[]>>();
    public static HashMap<String, String> LOCKED__ADDRESSES = new HashMap<String, String>();
    public static HashMap<String, Tuple3<String, Integer, Integer>> LOCKED__ADDRESSES_PERIOD = new HashMap<String, Tuple3<String, Integer, Integer>>();
    public static HashMap<Long, PublicKeyAccount> ASSET_OWNERS = new HashMap<Long, PublicKeyAccount>();
    static Logger LOGGER = Logger.getLogger(BlockChain.class.getName());
    private GenesisBlock genesisBlock;
    private long genesisTimestamp;
    private Block waitWinBuffer;

    //private int target = 0;
    //private byte[] lastBlockSignature;
    //private Tuple2<Integer, Long> HWeight;


    //private DBSet dcSet;

    // dcSet_in = db() - for test
    public BlockChain(DCSet dcSet_in) throws Exception {
        //CREATE GENESIS BLOCK
        genesisBlock = new GenesisBlock();
        genesisTimestamp = genesisBlock.getTimestamp(null);

        // GENERAL TRUST
        TRUSTED_ANONYMOUS.add("7BAXHMTuk1vh6AiZU65oc7kFVJGqNxLEpt");
        //TRUSTED_ANONYMOUS.add("79ZVGgCFrQPoVTsFm6qCNTZNkRbYNsTY4u");


        if (DEVELOP_USE) {
            // права для Кибальникова
            ASSET_OWNERS.put(7L, new PublicKeyAccount("FgdfKGEQkP1RobtbGqVSQN61AZYGy6W1WSAJvE9weYMe"));
            ASSET_OWNERS.put(8L, new PublicKeyAccount("FgdfKGEQkP1RobtbGqVSQN61AZYGy6W1WSAJvE9weYMe"));
        } else {
            // ANOMIMASER for incomes from PRSONALIZED
            ANONYMASERS.add("7BAXHMTuk1vh6AiZU65oc7kFVJGqNxLEpt");
            ANONYMASERS.add("79ZVGgCFrQPoVTsFm6qCNTZNkRbYNsTY4u");


            // TIKER = KEY + CREATOR
            NOVA_ASSETS.put("BTC",
                    new Pair<Integer, byte[]>(21, new Account("7PvUGfFTYPjYi5tcoKHL4UWcf417C8B3oh").getShortAddressBytes()));
            /// Права для Кибальникова в Боевой Версии
            NOVA_ASSETS.put("ERG",
                    new Pair<Integer, byte[]>(50, new Account("7GiE2pKyrULF2iQhAXvdUusXYqiKRQx68m").getShortAddressBytes()));
            
            //NOVA_ASSETS.put("@@USD",
            //		new Pair<Integer, byte[]>(95, new Account("7JS4ywtcqrcVpRyBxfqyToS2XBDeVrdqZL").getShortBytes()));
            //NOVA_ASSETS.put("¤¤RUB",
            //		new Pair<Integer, byte[]>(93, new Account("7JS4ywtcqrcVpRyBxfqyToS2XBDeVrdqZL").getShortBytes()));
            //NOVA_ASSETS.put("ERARUB",
            //		new Pair<Integer, byte[]>(91, new Account("7JS4ywtcqrcVpRyBxfqyToS2XBDeVrdqZL").getShortBytes()));
            //NOVA_ASSETS.put("ERAUSD",
            //		new Pair<Integer, byte[]>(85, new Account("7JS4ywtcqrcVpRyBxfqyToS2XBDeVrdqZL").getShortBytes()));

            // LOCKED -> to TRUSTED for it address
            LOCKED__ADDRESSES.put("7PvUGfFTYPjYi5tcoKHL4UWcf417C8B3oh", "79ZVGgCFrQPoVTsFm6qCNTZNkRbYNsTY4u");
            LOCKED__ADDRESSES.put("7Rt6gdkrFzayyqNec3nLhEGjuK9UsxycZ6", "79ZVGgCFrQPoVTsFm6qCNTZNkRbYNsTY4u");

            // TEAM 0 LOCKS
            LOCKED__ADDRESSES_PERIOD.put("79kXsWXHRYEb7ESMohm9DXYjXBzPfi1seE", new Tuple3("78JFPWVVAVP3WW7S8HPgSkt24QF2vsGiS5", 137000, 240000)); // Vasya
            LOCKED__ADDRESSES_PERIOD.put("787H1wwYPwu33BEm2KbNeksAgVaRf41b2H", new Tuple3("78JFPWVVAVP3WW7S8HPgSkt24QF2vsGiS5", 137000, 240000)); // Natasha
            LOCKED__ADDRESSES_PERIOD.put("7CT5k4Qqhb53ciHfrxXaR3bGyribLgSoyZ", new Tuple3("78JFPWVVAVP3WW7S8HPgSkt24QF2vsGiS5", 137000, 240000)); // Lena
            LOCKED__ADDRESSES_PERIOD.put("74g61DcTa8qdfvWxzcbTjTf6PhMfAB77HK", new Tuple3("78JFPWVVAVP3WW7S8HPgSkt24QF2vsGiS5", 137000, 240000)); // Ivan
            LOCKED__ADDRESSES_PERIOD.put("7BfB66DpkEx7KJaMN9bzphTJcZR29wprMU", new Tuple3("78JFPWVVAVP3WW7S8HPgSkt24QF2vsGiS5", 137000, 240000)); // Ruslan
            LOCKED__ADDRESSES_PERIOD.put("1", new Tuple3("78JFPWVVAVP3WW7S8HPgSkt24QF2vsGiS5", 137000, 240000)); // Sergey
            LOCKED__ADDRESSES_PERIOD.put("1", new Tuple3("78JFPWVVAVP3WW7S8HPgSkt24QF2vsGiS5", 137000, 240000)); // Vladimir
            LOCKED__ADDRESSES_PERIOD.put("1", new Tuple3("78JFPWVVAVP3WW7S8HPgSkt24QF2vsGiS5", 137000, 240000)); // Roman

            // TEST
            //FOUNDATION_ADDRESSES.add("7F9cZPE1hbzMT21g96U8E1EfMimovJyyJ7");

            // ERACHAIN FUNDATION
            FOUNDATION_ADDRESSES.add("74a73pykkNwmuwkZdh5Lt2xTbK7anG5B6i");
            FOUNDATION_ADDRESSES.add("7QTDHp15vcHN3F4zP2BTcDXJkeotzQZkG4");
            FOUNDATION_ADDRESSES.add("7FiXN8VTgjMsLrZUQY9ZBFNfek7SsDP6Uc");
            FOUNDATION_ADDRESSES.add("74QcLxHgPkuMSPsKTh7zGpJsd5aAxpWpFA");
            FOUNDATION_ADDRESSES.add("7BAXHMTuk1vh6AiZU65oc7kFVJGqNxLEpt");
            FOUNDATION_ADDRESSES.add("7P3HR8kdj4ojXPvpTnEtVnpEwenipvrcH1");
            FOUNDATION_ADDRESSES.add("75Mb8cGchcG4DF31wavhNrnoycWsoLQqP4");
            FOUNDATION_ADDRESSES.add("75LzKAoxx4TgAAkpMRStve26YEY625TCRE");

            FOUNDATION_ADDRESSES.add("73QYndpFQeFvyMvwBcMUwJRDTp7XaxkSmZ"); // STOLEN
            FOUNDATION_ADDRESSES.add("7FJUV5GLMuVdopUHSwTLsjmKF4wkPwFEcG"); // LOSED
            FOUNDATION_ADDRESSES.add("75LK84g7JHoLG2jRUmbJA6srLrFkaXEU5A"); // FREEZED


            // TEST
            //FREEZED_BALANCES.put("7F9cZPE1hbzMT21g96U8E1EfMimovJyyJ7",
            //		new int[][]{{9000, 110000}, {3200, 90000}, {138000, 7000}, {547500, 5000}});

            // TEAM 2
            FREEZED_BALANCES.put("77QMFKSdY4ZsG8bFHynYdFNCmis9fNw5yP",
                    new int[][]{{225655, 90000}, {333655, 60000}});
            FREEZED_BALANCES.put("7N7d8juuSSeEd92rkcEsfXhdi9WXE8zYXs",
                    new int[][]{{225655, 80000}, {333655, 53000}});
            FREEZED_BALANCES.put("7LETj4cW4rLWBCN52CaXmzQDnhwkEcrv9G",
                    new int[][]{{225655, 97000}, {333655, 65000}});

            // TEAM 3
            FREEZED_BALANCES.put("7GMENsugxjV8PToyUyHNUQF7yr9Gy6tJou",
                    new int[][]{{225655, 197000}, {333655, 131000}});
            FREEZED_BALANCES.put("7DMJcs8kw7EXUSeEFfNwznRKRLHLrcXJFm",
                    new int[][]{{225655, 150000}, {333655, 100000}});
            FREEZED_BALANCES.put("7QUeuMiWQjoQ3MZiriwhKfEG558RJWUUis",
                    new int[][]{{225655, 150000}, {333655, 100000}});
            FREEZED_BALANCES.put("7MxscS3mS6VWim8B9K3wEzFAUWYbsMkVon",
                    new int[][]{{225655, 140000}, {333655, 90000}});
            FREEZED_BALANCES.put("79NMuuW7thad2JodQ5mKxbMoyf1DjNT9Ap",
                    new int[][]{{225655, 130000}, {333655, 90000}});
            FREEZED_BALANCES.put("7MhifBHaZsUcjgckwFN57bAE9fPJVDLDQq",
                    new int[][]{{225655, 110000}, {333655, 80000}});
            FREEZED_BALANCES.put("7FRWJ4ww3VstdyAyKFwYfZnucJBK7Y4zmT",
                    new int[][]{{225655, 100000}, {333655, 70000}});
            FREEZED_BALANCES.put("7FNAphtSYXtP5ycn88B2KEywuHXzM3XNLK",
                    new int[][]{{225655, 90000}, {333655, 60000}});
            FREEZED_BALANCES.put("79ZVGgCFrQPoVTsFm6qCNTZNkRbYNsTY4u",
                    new int[][]{{225655, 80000}, {333655, 60000}});

            // TEAM 1
            FREEZED_BALANCES.put("74rRXsxoKtVKJqN8z6t1zHfufBXsELF94y",
                    new int[][]{{225655, 20000}, {333655, 10000}});
            FREEZED_BALANCES.put("7PChKkoASF1eLtCnAMx8ynU2sMYdSPwkGV",
                    new int[][]{{225655, 60000}, {333655, 40000}});

            FREEZED_BALANCES.put("7Jhh3TPmfoLag8FxnJRBRYYfqnUduvFDbv",
                    new int[][]{{225655, 150000}, {333655, 100000}});
            FREEZED_BALANCES.put("7Rt6gdkrFzayyqNec3nLhEGjuK9UsxycZ6",
                    new int[][]{{115000, 656000}, {225655, 441000}});
        }

        DCSet dcSet = dcSet_in;
        if (dcSet == null) {
            dcSet = DCSet.getInstance();
        }

        if (Settings.getInstance().isTestnet()) {
            LOGGER.info(genesisBlock.getTestNetInfo());
        }

        int height = dcSet.getBlockMap().size();
        if (height == 0)
        // process genesis block
        {
            if (dcSet_in == null && dcSet.getBlockMap().getLastBlockSignature() != null) {
                LOGGER.info("reCreate Database...");

                try {
                    dcSet.close();
                    dcSet = Controller.getInstance().reCreateDC();
                } catch (Exception e) {
                    LOGGER.error(e.getMessage(), e);
                }
            }

            //PROCESS
            genesisBlock.process(dcSet);

        } else {
            if (!dcSet.getBlockSignsMap().contains(genesisBlock.getSignature())) {

                throw new Exception("wrong DB for GENESIS BLOCK");
            }

        }

        //lastBlockSignature = dcSet.getBlockMap().getLastBlockSignature();
        //HWeight = dcSet.getBlockSignsMap().get(lastBlockSignature);

    }

    //
    public static int getHeight(DCSet dcSet) {

        //GET LAST BLOCK
        ///byte[] lastBlockSignature = dcSet.getBlockMap().getLastBlockSignature();
        ///return dcSet.getBlockSignsMap().getHeight(lastBlockSignature);
        return dcSet.getBlockMap().size();
    }

    public static int getCheckPoint(DCSet dcSet) {

        Integer item = dcSet.getBlockSignsMap().get(CHECKPOINT.b);
        if (item == null || item == -1)
            return 2;

        int heightCheckPoint = item;
        int dynamicCheckPoint = getHeight(dcSet) - BlockChain.MAX_ORPHAN;

        if (dynamicCheckPoint > heightCheckPoint)
            return dynamicCheckPoint;
        return heightCheckPoint;
    }

    public static int getNetworkPort() {
        if (Settings.getInstance().isTestnet()) {
            return BlockChain.TESTNET_PORT;
        } else {
            return BlockChain.MAINNET_PORT;
        }
    }

    public static long calcTarget(int height, long targetPrevios, long winValue) {

        if (height < TARGET_COUNT) {
            return targetPrevios - (targetPrevios / height) + (winValue / height);
        }

        // CUT GROWTH
        long cut1 = targetPrevios + (targetPrevios >> 1);
        if (height > TARGET_COUNT && winValue > cut1) {
            winValue = cut1;
        }

        //return targetPrevios - (targetPrevios>>TARGET_COUNT_SHIFT) + (winValue>>TARGET_COUNT_SHIFT);
        // better accuracy
        return (((targetPrevios << TARGET_COUNT_SHIFT) - targetPrevios) + winValue) >> TARGET_COUNT_SHIFT;
    }

    // GET MIN TARGET
    // TODO GENESIS_CHAIN
    // SEE core.block.Block.calcWinValue(DBSet, Account, int, int)
    public static int getTargetedMin(int height) {
        int base;
        if (height < BlockChain.REPEAT_WIN)
            // FOR not repeated WINS - not need check BASE_TARGET
            /////base = BlockChain.BASE_TARGET>>1;
            base = BlockChain.BASE_TARGET - (BlockChain.BASE_TARGET >> 2); // ONLY UP
        else if (DEVELOP_USE)
            base = 1; //BlockChain.BASE_TARGET >>5;
        else if (height < 110000)
            base = (BlockChain.BASE_TARGET >> 3); // + (BlockChain.BASE_TARGET>>4);
        else if (height < 115000)
            base = (BlockChain.BASE_TARGET >> 1) - (BlockChain.BASE_TARGET >> 4);
        else
            base = (BlockChain.BASE_TARGET >> 1) + (BlockChain.BASE_TARGET >> 4);

        return base;

    }

    public static int calcWinValueTargeted(long win_value, long target) {

        if (target == 0) {
            // in forked chain in may be = 0
            return -1;
        }

        int result = (int) (BlockChain.BASE_TARGET * win_value / target);
        return result;

    }

    // calc WIN_VALUE for ACCOUNT in HEIGHT
    public static long calcWinValue(DCSet dcSet, Account creator, int height, int forgingBalance) {

        if (forgingBalance < MIN_GENERATING_BALANCE)
            return 0l;

        Tuple2<Integer, Integer> previousForgingPoint = creator.getForgingData(dcSet, height);

        if (previousForgingPoint == null) {
            // IF BLOCK not inserted in MAP
            previousForgingPoint = creator.getLastForgingData(dcSet);
            if (previousForgingPoint == null)
                return 0l;
        }

        int previousForgingHeight = previousForgingPoint.a;

        // OWN + RENT balance - in USE
        if (forgingBalance > previousForgingPoint.b) {
            forgingBalance = previousForgingPoint.b;
        }

        if (!Controller.getInstance().isTestNet() && forgingBalance < BlockChain.MIN_GENERATING_BALANCE)
            return 0l;

        int difference = height - previousForgingHeight;
        if (Controller.getInstance().isTestNet()) {
            ;
        } else if (BlockChain.DEVELOP_USE) {
            if (height < BlockChain.REPEAT_WIN + 2) {
                if (difference < height - 2)
                    return difference - height + 2;
            } else if (height < 20) {
                if (difference < 4)
                    return -999l;
            } else {
                //difference -= REPEAT_WIN;
                if (difference < REPEAT_WIN)
                    return difference - REPEAT_WIN;
            }
        } else {

            int repeatsMin;

            if (height < BlockChain.REPEAT_WIN) {
                repeatsMin = height - 2;
            } else {
                repeatsMin = BlockChain.GENESIS_ERA_TOTAL / forgingBalance;
                repeatsMin = (repeatsMin >> 2);

                if (height < 40000) {
                    if (repeatsMin > 4)
                        repeatsMin = 4;
                } else if (height < 100000) {
                    if (repeatsMin > 6)
                        repeatsMin = 6;
                } else if (height < 110000) {
                    if (repeatsMin > 10) {
                        repeatsMin = 10;
                    }
                } else if (height < 120000) {
                    if (repeatsMin > 40)
                        repeatsMin = 40;
                } else if (repeatsMin < 10) {
                    repeatsMin = 10;
                }
            }

            if (difference < repeatsMin) {
                return difference - repeatsMin;
            }
        }

        long win_value;

        if (difference > 1)
            win_value = (long) forgingBalance * (long) difference;
        else
            win_value = forgingBalance;

        if (DEVELOP_USE)
            return win_value >> 2;

        if (false) {
            if (height < BlockChain.REPEAT_WIN)
                win_value >>= 4;
            else if (BlockChain.DEVELOP_USE)
                win_value >>= 4;
            else if (height < BlockChain.TARGET_COUNT)
                win_value = (win_value >> 4) - (win_value >> 6);
            else if (height < BlockChain.TARGET_COUNT << 2)
                win_value >>= 5;
            else if (height < BlockChain.TARGET_COUNT << 6)
                win_value = (win_value >> 5) - (win_value >> 7);
            else if (height < BlockChain.TARGET_COUNT << 10)
                win_value >>= 6;
            else
                win_value = (win_value >> 7) - (win_value >> 9);
        } else {
            if (height < BlockChain.REPEAT_WIN)
                win_value >>= 6;
                //else if (height < 110000)
                //	win_value = (win_value >>6) + (win_value >>9);
            else
                win_value >>= 7;
        }


        return win_value;

    }

    public static int calcWinValueTargetedBase(DCSet dcSet, int height, long win_value, long target) {

        if (win_value < 1)
            return (int) win_value;

        int base = BlockChain.getTargetedMin(height);
        int targetedWinValue = calcWinValueTargeted(win_value, target);
        if (!Controller.getInstance().isTestNet() && base > targetedWinValue) {
            return -targetedWinValue;
        }

        return targetedWinValue;

    }

    public GenesisBlock getGenesisBlock() {
        return this.genesisBlock;
    }

    public long getGenesisTimestamp() {
        return this.genesisTimestamp;
    }

	/*
	//public synchronized Tuple2<Integer, Long> getHWeight(DCSet dcSet, boolean withWinBuffer) {
	public Tuple2<Integer, Long> getHWeight(DCSet dcSet, boolean withWinBuffer) {

		if (dcSet.isStoped())
			return null;

		//GET LAST BLOCK
		byte[] lastBlockSignature = dcSet.getBlockMap().getLastBlockSignature();
		// test String b58 = Base58.encode(lastBlockSignature);

		int height;
		long weight;
		if (withWinBuffer && this.waitWinBuffer != null) {
			// with WIN BUFFER BLOCK
			height = 1;
			weight = this.waitWinBuffer.calcWinValueTargeted(dcSet);
		} else {
			height = 0;
			weight = 0l;
		}

		if (lastBlockSignature == null) {
			height++;
		} else {
			height += dcSet.getBlockSignsMap().getHeight(lastBlockSignature);
			weight += dcSet.getBlockSignsMap().getFullWeight();
		}

		return  new Tuple2<Integer, Long>(height, weight);

	}
	 */

    public long getTimestamp(int height) {
        return this.genesisTimestamp + (long) height * GENERATING_MIN_BLOCK_TIME_MS;
    }

    public long getTimestamp(DCSet dcSet) {
        return this.genesisTimestamp + (long) getHeight(dcSet) * GENERATING_MIN_BLOCK_TIME_MS;
    }

    // BUFFER of BLOCK for WIN solving
    public Block getWaitWinBuffer() {
        return this.waitWinBuffer;
    }

	/*
	public void setCheckPoint(int checkPoint) {

		if (checkPoint > 1)
			this.checkPoint = checkPoint;
	}
	 */

    public void clearWaitWinBuffer() {
        this.waitWinBuffer = null;
    }

    public Block popWaitWinBuffer() {
        Block block = this.waitWinBuffer;
        this.waitWinBuffer = null;
        return block;
    }

    public int compareNewWin(DCSet dcSet, Block block) {
        return this.waitWinBuffer == null ? -1 : this.waitWinBuffer.compareWin(block);
    }

    // SOLVE WON BLOCK
    // 0 - unchanged;
    // 1 - changed, need broadcasting;
    public synchronized boolean setWaitWinBuffer(DCSet dcSet, Block block) {

        LOGGER.info("try set new winBlock: " + block.toString(dcSet));

        if (this.waitWinBuffer == null
                || block.compareWin(waitWinBuffer) > 0) {

            this.waitWinBuffer = block;

            LOGGER.info("new winBlock setted! Transactions: " + block.getTransactionCount());
            return true;
        }

        LOGGER.info("new winBlock ignored!");
        return false;
    }

    public Tuple2<Integer, Long> getHWeightFull(DCSet dcSet) {
        return new Tuple2<Integer, Long>(dcSet.getBlocksHeadsMap().size(),
                dcSet.getBlocksHeadsMap().getFullWeight());
    }

    public long getFullWeight(DCSet dcSet) {

        return dcSet.getBlocksHeadsMap().getFullWeight();
    }

    public List<byte[]> getSignatures(DCSet dcSet, byte[] parentSignature) {

        //LOGGER.debug("getSignatures for ->" + Base58.encode(parent));

        List<byte[]> headers = new ArrayList<byte[]>();

        //CHECK IF BLOCK EXISTS
        Integer height = dcSet.getBlockSignsMap().get(parentSignature);
        if (height != null && height > 0) {

            int packet;
            if (Arrays.equals(parentSignature, this.genesisBlock.getSignature())
                    || Arrays.equals(parentSignature, CHECKPOINT.b)) {
                packet = 3;
            } else {
                packet = SYNCHRONIZE_PACKET;
            }
            //BlocksHeadsMap childsMap = dcSet.getBlockHeightsMap();
            //BlocksHeadsMap map = dcSet.getBlockHeightsMap();
            BlocksHeadsMap map = dcSet.getBlocksHeadsMap();
            int counter = 0;
            while (parentSignature != null && counter++ < packet) {
                headers.add(parentSignature);
                if (map.contains(++height))
                    parentSignature = map.get(height).b;
                else
                    parentSignature = null;
            }
            //LOGGER.debug("get size " + counter);
        } else if (Arrays.equals(parentSignature, this.CHECKPOINT.b)) {
            headers.add(parentSignature);
        } else {
            //LOGGER.debug("*** getSignatures NOT FOUND !");
        }

        return headers;
    }

    public Block getBlock(DCSet dcSet, byte[] header) {

        return dcSet.getBlockSignsMap().getBlock(header);
    }

    public Block getBlock(DCSet dcSet, int height) {

        return dcSet.getBlockMap().get(height);
    }

    public int isNewBlockValid(DCSet dcSet, Block block, Peer peer) {

        //CHECK IF NOT GENESIS
        if (block.getVersion() == 0 || block instanceof GenesisBlock) {
            LOGGER.debug("isNewBlockValid ERROR -> as GenesisBlock");
            return -100;
        }

        //CHECK IF SIGNATURE IS VALID
        if (!block.isSignatureValid()) {
            LOGGER.debug("isNewBlockValid ERROR -> signature");
            return -200;
        }

        //int height = dcSet.getBlockHeightsMap().getSize();
        BlockSignsMap dbMap = dcSet.getBlockSignsMap();
        //byte[] lastSignature = dcSet.getBlockHeightsMap().last();
        byte[] lastSignature = dcSet.getBlockMap().getLastBlockSignature();

        byte[] newBlockReference = block.getReference();
        if (!Arrays.equals(lastSignature, newBlockReference)) {

            // при больших нагрузках увеличивает развал сети
            if (true)
                return -111;

			/*
			//CHECK IF WE KNOW THIS BLOCK
			if(dbMap.contains(block.getSignature()))
			{
				LOGGER.debug("isNewBlockValid IGNORE -> already in DB #" + block.getHeight(dcSet));
				return 3;
			}

			int height01 = dcSet.getBlocksHeadsMap().size() - 1;
			lastSignature = dcSet.getBlocksHeadsMap().get(height01).b;
			if(Arrays.equals(lastSignature, block.getReference())) {
				// CONCURENT for LAST BLOCK
				Block lastBlock = dcSet.getBlockMap().last();
				if (block.calcWinValue(dcSet) > lastBlock.calcWinValue(dcSet)) {
					LOGGER.debug("isNewBlockValid -> reference to PARENT last block >>> TRY WIN");
					return 4;
				} else {
					LOGGER.debug("isNewBlockValid -> reference to PARENT last block >>> weak...");
					peer.sendMessage(MessageFactory.getInstance().createWinBlockMessage(lastBlock));
					return -4;
				}
			}

			Block winBlock = this.getWaitWinBuffer();
			if (winBlock == null) {
				LOGGER.debug("isNewBlockValid ERROR -> reference NOT to last block AND win BLOCK is NULL");
				return -6;
			}

			if (Arrays.equals(winBlock.getSignature(), newBlockReference)) {
				// this new block for my winBlock + 1 Height
				if (this.getTimestamp(dcSet) + BlockChain.GENERATING_MIN_BLOCK_TIME_MS - (GENERATING_MIN_BLOCK_TIME_MS>>8) > NTP.getTime()) {
					// BLOCK from FUTURE
					LOGGER.debug("isNewBlockValid ERROR -> reference to WIN block in BUFFER and IT from FUTURE");
					return -5;
				} else {
					// LETS FLUSH winBlock and set newBlock as waitWIN
					LOGGER.debug("isNewBlockValid ERROR -> reference to WIN block in BUFFER try SET IT");
					return 5;
				}
			}

			LOGGER.debug("isNewBlockValid ERROR -> reference NOT to last block -9");
			return -7;
			*/
        }

        return 0;
    }

	/*
	// ignore BIG win_values
	public static long getTarget_old(DCSet dcSet, Block block)
	{

		if (block == null)
			return 1000l;

		long min_value = 0;
		long win_value = 0;
		Block parent = block.getParent(dcSet);
		int i = 0;
		long value = 0;

		while (parent != null && parent.getVersion() > 0 && i < BlockChain.TARGET_COUNT)
		{
			i++;
			value = parent.calcWinValue(dcSet);
			if (min_value==0
					|| min_value > value) {
				min_value = value;
			}

			if (min_value + (min_value<<1) < value)
				value = min_value + (min_value<<1);

			parent = parent.getParent(dcSet);
		}

		if (i == 0) {
			return block.calcWinValue(dcSet);
		}

		int height = block.getHeightByParent(dcSet);
		min_value = min_value<<1;

		parent = block.getParent(dcSet);
		i = 0;
		while (parent != null && parent.getVersion() > 0 && i < BlockChain.TARGET_COUNT)
		{
			i++;
			value = parent.calcWinValue(dcSet);
			if (height > TARGET_COUNT && min_value < value)
				value = min_value;
			win_value += value;

			parent = parent.getParent(dcSet);
		}

		return win_value / i;
	}
	 */

    public Pair<Block, List<Transaction>> scanTransactions(DCSet dcSet, Block block, int blockLimit, int transactionLimit, int type, int service, Account account) {
        //CREATE LIST
        List<Transaction> transactions = new ArrayList<Transaction>();
        int counter = 0;

        //IF NO BLOCK START FROM GENESIS
        if (block == null) {
            block = new GenesisBlock();
        }

        //START FROM BLOCK
        int scannedBlocks = 0;
        do {
            //FOR ALL TRANSACTIONS IN BLOCK
            for (Transaction transaction : block.getTransactions()) {
                //CHECK IF ACCOUNT INVOLVED
                if (account != null && !transaction.isInvolved(account)) {
                    continue;
                }

                //CHECK IF TYPE OKE
                if (type != -1 && transaction.getType() != type) {
                    continue;
                }

                //CHECK IF SERVICE OKE
                if (service != -1 && transaction.getType() == Transaction.ARBITRARY_TRANSACTION) {
                    ArbitraryTransaction arbitraryTransaction = (ArbitraryTransaction) transaction;

                    if (arbitraryTransaction.getService() != service) {
                        continue;
                    }
                }

                //ADD TO LIST
                transactions.add(transaction);
                counter++;
            }

            //SET BLOCK TO CHILD
            block = block.getChild(dcSet);
            scannedBlocks++;
        }
        //WHILE BLOCKS EXIST && NOT REACHED TRANSACTIONLIMIT && NOT REACHED BLOCK LIMIT
        while (block != null && (counter < transactionLimit || transactionLimit == -1) && (scannedBlocks < blockLimit || blockLimit == -1));

        //CHECK IF WE REACHED THE END
        if (block == null) {
            block = this.getLastBlock(dcSet);
        } else {
            block = block.getParent(dcSet);
        }

        //RETURN PARENT BLOCK AS WE GET CHILD RIGHT BEFORE END OF WHILE
        return new Pair<Block, List<Transaction>>(block, transactions);
    }

    public Block getLastBlock(DCSet dcSet) {
        return dcSet.getBlockMap().last();
    }


	/*
	// IT IS RIGHTS ONLY WHEN BLOCK is MAKING
	// MABE used only in isValid and in Block Generator
	public static int calcGeneratingBalance(DCSet dcSet, Account creator, int height)
	{

		long incomed_amount = 0l;
		//long amount;

		int previousForgingHeight = getPreviousForgingHeightForCalcWin(dcSet, creator, height);
		int previousForgingHeight = creator.getForgingData(dcSet, height);
		if (previousForgingHeight == -1) {
			// IF BLOCK not inserted in MAP
			previousForgingHeight = creator.getLastForgingData(dcSet);
		}

		if (false && !BlockChain.DEVELOP_USE) {
			if (height > 87090 && height - previousForgingHeight < 10 ) {
				return -1;
			}
		}

		if (previousForgingHeight > height) {
			return height;
		}

		previousForgingHeight++;
		if (previousForgingHeight < height) {

			// for recipient only
			List<Transaction> txs = dcSet.getTransactionFinalMap().findTransactions(null, null, creator.getAddress(),
					previousForgingHeight, height,
					0, 0, false, 0, 0);

			//amount = 0l;
			for(Transaction transaction: txs)
			{
				if ( transaction.getAbsKey() != Transaction.RIGHTS_KEY )
					continue;

				transaction.setDC(dcSet, false);
				if (transaction instanceof TransactionAmount) {
					TransactionAmount recordAmount = (TransactionAmount) transaction;
					if (recordAmount.isBackward())
						continue;

					int amo_sign = recordAmount.getAmount().signum();
					if (amo_sign > 0) {
						// SEND or DEBT
						incomed_amount += recordAmount.getAmount().longValue();
					} else {
						continue;
					}
					//} else if (transaction instanceof CreateOrderTransaction) {
					//	amount = transaction.getAmount().longValue();
				} else {
					continue;
				}
				//incomed_amount += amount;
			}

			// for creator
			txs = dcSet.getTransactionFinalMap().findTransactions(null, creator.getAddress(), null,
					previousForgingHeight, height,
					0, 0, false, 0, 0);

			//amount = 0l;
			for(Transaction transaction: txs)
			{
				transaction.setDC(dcSet, false);

				if (false && transaction instanceof R_SertifyPubKeys) {
					//	amount = BlockChain.GIFTED_ERA_AMOUNT.intValue();
					//	incomed_amount += amount;

				} else if (transaction instanceof TransactionAmount) {

					if ( transaction.getAbsKey() != Transaction.RIGHTS_KEY )
						continue;

					TransactionAmount recordAmount = (TransactionAmount) transaction;
					// TODO: delete  on new CHAIN
					if (height > 45281 && recordAmount.isBackward()
							&& Account.actionType(recordAmount.getKey(), recordAmount.getAmount()) == 2) {
						// RE DEBT to me
						long amount = transaction.getAmount().abs().longValue();
						if (amount < 200) {
							continue;
						} else if (amount < 1000) {
							amount >>=2;
						} else {
							amount >>=1;
						}
						incomed_amount += amount;
					} else {
						continue;
					}
				} else {
					continue;
				}

				//incomed_amount += amount;
			}
			txs = null;
		}

		// OWN + RENT balance - in USE
		long used_amount = creator.getBalanceUSE(Transaction.RIGHTS_KEY, dcSet).longValue();
		if (used_amount < BlockChain.MIN_GENERATING_BALANCE)
			return 0;

		if (used_amount - incomed_amount < BlockChain.MIN_GENERATING_BALANCE ) {
			return BlockChain.MIN_GENERATING_BALANCE;
		} else {
			return (int)(used_amount - incomed_amount);
		}
	}
	OLD
	 */

    public byte[] getLastBlockSignature(DCSet dcSet) {
        return dcSet.getBlockMap().getLastBlockSignature();
    }

    // get last blocks for target
    public List<Block> getLastBlocksForTarget_old(DCSet dcSet) {

        Block last = dcSet.getBlockMap().last();

		/*
		if (this.lastBlocksForTarget != null
				&& Arrays.equals(this.lastBlocksForTarget.get(0).getSignature(), last.getSignature())) {
			return this.lastBlocksForTarget;
		}
		 */

        List<Block> list = new ArrayList<Block>();

        if (last == null || last.getVersion() == 0) {
            return list;
        }

        for (int i = 0; i < TARGET_COUNT && last.getVersion() > 0; i++) {
            list.add(last);
            last = last.getParent(dcSet);
        }

        return list;
    }

    // get Target by last blocks in chain
    public long getTarget(DCSet dcSet) {
        Block block = this.getLastBlock(dcSet);
        block.loadHeadMind(dcSet);
        return block.getTarget();
    }

    // CLEAR UNCONFIRMED TRANSACTION from Invalid and DEAD
    public void clearUnconfirmedRecords(Controller ctrl, DCSet dcSetOriginal) {

        if (true)
            return;

        long startTime = System.currentTimeMillis();

        long timestamp = GENERATING_MIN_BLOCK_TIME_MS + this.getTimestamp(dcSetOriginal);

        TransactionMap unconfirmedMap = dcSetOriginal.getTransactionMap();
        Iterator<byte[]> iterator = unconfirmedMap.getIterator(0, false);

        //CREATE FORK OF GIVEN DATABASE
        ///DCSet dcFork = dcSetOriginal.fork();
        Transaction transaction;
        byte[] key;

        while (iterator.hasNext()) {

            if (ctrl.isOnStopping()) {
                return;
            }

            key = iterator.next();
            transaction = unconfirmedMap.get(key);

            //CHECK TRANSACTION DEADLINE
            if (transaction.getDeadline() < timestamp) {
                unconfirmedMap.delete(key);
                continue;
            }

            //CHECK IF VALID
            if (!transaction.isSignatureValid(DCSet.getInstance())) {
                // INVALID TRANSACTION
                unconfirmedMap.delete(key);
                continue;
            }

			/*
				transaction.setDB(dcFork, false);

				if (transaction.isValid(dcFork, null) != Transaction.VALIDATE_OK) {
					// INVALID TRANSACTION
					unconfirmedMap.delete(transaction);
					continue;
				}
			}
			 */
        }

        LOGGER.debug("timerUnconfirmed ----------------  work: "
                + (System.currentTimeMillis() - startTime)
                + " new SIZE: " + dcSetOriginal.getUncTxCounter());

    }
}<|MERGE_RESOLUTION|>--- conflicted
+++ resolved
@@ -34,17 +34,8 @@
     // 1824 - 7635471
 
     //public static final int START_LEVEL = 1;
-<<<<<<< HEAD
     public static final int TESTS_VERS = 0; // not use TESTs - or 411 (as version)
-    public static final boolean DEVELOP_USE = true;
-=======
-    // not use TESTs - or 411 (as version)
-    public static final int TESTS_VERS = Integer.parseInt(System.getProperty("version"));
-   // public static final int TESTS_VERS = 0;
-    public static final boolean DEVELOP_USE = Boolean.parseBoolean(System.getProperty("developer"));
- //   public static final boolean DEVELOP_USE = true;
-
->>>>>>> 21341429
+    public static final boolean DEVELOP_USE = false;
     public static final boolean HARD_WORK = false;
     public static final boolean PERSON_SEND_PROTECT = true;
     //public static final int BLOCK_COUNT = 10000; // max count Block (if =<0 to the moon)

--- conflicted
+++ resolved
@@ -81,18 +81,9 @@
     public static final int ORDER_FEE_DOWN = DEVELOP_USE ? 80000 : 140000;
     public static final int SEND_AMOUNT_FEE_UP = DEVELOP_USE ? 100000 : 150000;
     public static final int HOLD_VALID_START = TESTS_VERS > 0? 0 : DEVELOP_USE ? 153333 : 150000;
-<<<<<<< HEAD
-    public static final int ALL_BALANCES_OK_TO = DEVELOP_USE ? 0 : 162532;
-=======
     public static final int ALL_BALANCES_OK_TO = DEVELOP_USE ? 185376 : 152532;
->>>>>>> 40934f45
-
-    public static final byte[][] WIPED_RECORDS = DEVELOP_USE ? new byte[][]{
-            //Base58.decode("447Kspr8AG1UYvTXZqDtrkbSycihFiU78W3NaworiD3o74vMa7Dr627KARn2xwutK6MoefjYrRSqXfT7a1Vks7jg"),
-            //Base58.decode("4jSppUKE8o81xtdgi1JMtcf6UaqJff17hbZ2HJasRCG4dcpAppt6jJQXkkgFN61RVdQ9LcuKEMeCLyhRvs7D6V4W"),
-            //Base58.decode("4XmDtBPUiajPkJ28RSRgz2WWe4oFyhXhw5G4qqa3nc9CxQGQzBiq71YmoDViPFHpDjxfW3K14B7fSEKc9uF32jU2"),
-
-        } :
+
+    public static final byte[][] WIPED_RECORDS = DEVELOP_USE ? new byte[][]{} :
             new byte[][]{
 
         // WRONG Issue Person #125

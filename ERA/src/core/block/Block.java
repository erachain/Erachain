package core.block;

import java.math.BigDecimal;
import java.math.BigInteger;
import java.security.NoSuchAlgorithmException;
import java.util.*;

import org.apache.log4j.Logger;
import org.json.simple.JSONArray;
import org.json.simple.JSONObject;
import org.mapdb.Fun;
import org.mapdb.Fun.Tuple2;
import org.mapdb.Fun.Tuple3;
import org.mapdb.Fun.Tuple5;

import com.google.common.primitives.Bytes;
import com.google.common.primitives.Ints;

import at.AT_Block;
import at.AT_Controller;
import at.AT_Exception;
import controller.Controller;
import core.BlockChain;
import core.account.Account;
import core.account.PrivateKeyAccount;
import core.account.PublicKeyAccount;
import core.crypto.Base58;
import core.crypto.Crypto;
import core.transaction.Transaction;
import core.transaction.TransactionFactory;
import datachain.DCSet;
import datachain.TransactionFinalMap;
import datachain.TransactionFinalMapSigns;
import datachain.TransactionMap;
import ntp.NTP;
import utils.Converter;


public class Block {

    static private HashMap totalCOMPUtest = new HashMap();
    public static final int VERSION_LENGTH = 4;
    //public static final int TIMESTAMP_LENGTH = 8;
    public static final int GENERATING_BALANCE_LENGTH = 4;
    public static final int CREATOR_LENGTH = Crypto.HASH_LENGTH;
    public static final int SIGNATURE_LENGTH = Crypto.SIGNATURE_LENGTH;
    public static final int REFERENCE_LENGTH = SIGNATURE_LENGTH;
    public static final int TRANSACTIONS_HASH_LENGTH = Crypto.HASH_LENGTH;
    public static final int AT_BYTES_LENGTH = 4;
    private static final int TRANSACTIONS_COUNT_LENGTH = 4;
    private static final int TRANSACTION_SIZE_LENGTH = 4;
    private static final int BASE_LENGTH = VERSION_LENGTH + REFERENCE_LENGTH + CREATOR_LENGTH
            //+ GENERATING_BALANCE_LENGTH
            + TRANSACTIONS_HASH_LENGTH + SIGNATURE_LENGTH + TRANSACTIONS_COUNT_LENGTH;
    public static final int MAX_TRANSACTION_BYTES = BlockChain.MAX_BLOCK_BYTES - BASE_LENGTH;
    //private static final int AT_FEES_LENGTH = 8;
    //private static final int AT_LENGTH = AT_FEES_LENGTH + AT_BYTES_LENGTH;
    private static final int AT_LENGTH = 0 + AT_BYTES_LENGTH;
    static Logger LOGGER = Logger.getLogger(Block.class.getName());
    /// HEAD of BLOCK ///
    // FACE
    protected int version;
    protected PublicKeyAccount creator;
    protected byte[] signature;
    protected int transactionCount;
    //protected long timestamp;
    protected byte[] transactionsHash;
    // LINK
    protected byte[] reference;
    protected Tuple3<Tuple5<Integer, byte[], byte[], Integer, byte[]>, byte[], Tuple3<Integer, Long, Long>> parentBlockHead;
    // MIND - that calculated on DB
    protected int heightBlock;
    //protected int creatorPreviousHeightBlock;
    protected int forgingValue;
    protected long winValue;
    /// END of HEAD ///
    protected long target;
    // BODY
    protected List<Transaction> transactions;
    protected byte[] rawTransactions = null;
    //protected Long atFees;
    protected byte[] atBytes;

    public Block(int version, byte[] reference, PublicKeyAccount creator, byte[] transactionsHash, byte[] atBytes) {
        this.version = version;
        this.reference = reference;
        this.creator = creator;

        this.transactionsHash = transactionsHash;

        this.transactionCount = 0;
        this.atBytes = atBytes;

        //this.setGeneratingBalance(dcSet);
        //BlockChain.getTarget();

    }

    // VERSION 2 AND 3 BLOCKS, WITH AT AND MESSAGE
    public Block(int version, byte[] reference, PublicKeyAccount creator, byte[] transactionsHash, byte[] atBytes, byte[] signature) {
        this(version, reference, creator, transactionsHash, atBytes);
        this.signature = signature;
    }


    //GETTERS/SETTERS

    public Block(int version, byte[] reference, PublicKeyAccount generator, Tuple2<List<Transaction>, Integer> transactionsItem,
                 byte[] atBytes) {
        // TODO Auto-generated constructor stub
        this.version = version;
        this.reference = reference;
        this.creator = generator;
        this.transactions = transactionsItem.a;
        this.transactionsHash = makeTransactionsHash(this.creator.getPublicKey(), transactions, this.atBytes);
        this.transactionCount = transactionsItem.b;
        this.atBytes = atBytes;

    }

    public static byte[] makeTransactionsHash(byte[] creator, List<Transaction> transactions, byte[] atBytes) {

        byte[] data = new byte[0];

        if (transactions == null || transactions.isEmpty()) {
            data = Bytes.concat(data, creator);

        } else {

            //MAKE TRANSACTIONS HASH
            for (Transaction transaction : transactions) {
                data = Bytes.concat(data, transaction.getSignature());
                transaction = null;
            }
            transactions = null;

        }

        if (atBytes != null)
            data = Bytes.concat(data, atBytes);


        return Crypto.getInstance().digest(data);

    }

    public static Block parse(byte[] data, boolean forDB) throws Exception {
        if (data.length == 0) {
            return null;
        }

        //CHECK IF WE HAVE MINIMUM BLOCK LENGTH
        if (data.length < BASE_LENGTH) {
            throw new Exception("Data is less then minimum block length");
        }

        int position = 0;

        //READ VERSION
        byte[] versionBytes = Arrays.copyOfRange(data, position, position + VERSION_LENGTH);
        int version = Ints.fromByteArray(versionBytes);
        position += VERSION_LENGTH;

		/*
		//READ TIMESTAMP
		byte[] timestampBytes = Arrays.copyOfRange(data, position, position + TIMESTAMP_LENGTH);
		long timestamp = Longs.fromByteArray(timestampBytes);
		position += TIMESTAMP_LENGTH;
		 */

        //READ REFERENCE
        byte[] reference = Arrays.copyOfRange(data, position, position + REFERENCE_LENGTH);
        position += REFERENCE_LENGTH;

        //READ GENERATOR
        byte[] generatorBytes = Arrays.copyOfRange(data, position, position + CREATOR_LENGTH);
        PublicKeyAccount generator = new PublicKeyAccount(generatorBytes);
        position += CREATOR_LENGTH;

        int generatingBalance = 0;
        if (false && forDB) {
            //READ GENERATING BALANCE
            byte[] generatingBalanceBytes = Arrays.copyOfRange(data, position, position + GENERATING_BALANCE_LENGTH);
            generatingBalance = Ints.fromByteArray(generatingBalanceBytes);
            if (generatingBalance < 0) {
                LOGGER.error("block.generatingBalance < 0:" + generatingBalance);
            }
            position += GENERATING_BALANCE_LENGTH;
        }

        //READ TRANSACTION SIGNATURE
        byte[] transactionsHash = Arrays.copyOfRange(data, position, position + TRANSACTIONS_HASH_LENGTH);
        position += TRANSACTIONS_HASH_LENGTH;

        //READ GENERATOR SIGNATURE
        byte[] signature = Arrays.copyOfRange(data, position, position + SIGNATURE_LENGTH);
        position += SIGNATURE_LENGTH;

        //CREATE BLOCK
        Block block;
        if (version > 1) {
            //ADD ATs BYTES
            byte[] atBytesCountBytes = Arrays.copyOfRange(data, position, position + AT_BYTES_LENGTH);
            int atBytesCount = Ints.fromByteArray(atBytesCountBytes);
            position += AT_BYTES_LENGTH;

            byte[] atBytes = Arrays.copyOfRange(data, position, position + atBytesCount);
            position += atBytesCount;

            //byte[] atFees = Arrays.copyOfRange( data , position , position + 8 );
            //position += 8;

            //long atFeesL = Longs.fromByteArray(atFees);

            block = new Block(version, reference, generator, transactionsHash, atBytes, signature); //, atFeesL);
        } else {
            // GENESIS BLOCK version = 0
            block = new Block(version, reference, generator, transactionsHash, new byte[0], signature);
        }

        //if (forDB)
        //	block.setGeneratingBalance(generatingBalance);

        //READ TRANSACTIONS COUNT
        byte[] transactionCountBytes = Arrays.copyOfRange(data, position, position + TRANSACTIONS_COUNT_LENGTH);
        int transactionCount = Ints.fromByteArray(transactionCountBytes);
        position += TRANSACTIONS_COUNT_LENGTH;

        //SET TRANSACTIONDATA

        block.setTransactionData(transactionCount, Arrays.copyOfRange(data, position, data.length));


        //SET TRANSACTIONS SIGNATURE
        // transaction only in raw here - block.makeTransactionsHash();

        return block;
    }

    public int getVersion() {
        return version;
    }

    public byte[] getSignature() {
        return this.signature;
    }

    public void setHeight(int height) {
        this.heightBlock = height;
    }

    public void setHeadMind(int height, int forgingValue, long winValue, long previousTarget) {
        this.heightBlock = height;
        this.forgingValue = forgingValue;
        this.winValue = winValue;
        this.target = BlockChain.calcTarget(this.heightBlock, previousTarget, this.winValue);

    }

    public int getHeight(DCSet db) {

        if (this instanceof GenesisBlock
                || Arrays.equals(this.signature,
                Controller.getInstance().getBlockChain().getGenesisBlock().getSignature()))
            return 1;

        if (heightBlock < 1) {
            Integer item = db.getBlockSignsMap().get(this.signature);
            if (item == null) {
                heightBlock = -1;
            } else {
                heightBlock = item;
            }
        }

        return heightBlock;

    }

    public long getTarget() {
        return this.target;
    }

    public void loadParentHead(DCSet db) {
        if (parentBlockHead == null) {
            Integer heightParentBlock = db.getBlockSignsMap().get(this.reference);
            if (heightParentBlock == null) {
                this.heightBlock = -1;
                this.parentBlockHead = null;
            } else {
                this.heightBlock = heightParentBlock + 1;
                this.parentBlockHead = db.getBlocksHeadsMap().get(heightParentBlock);
            }
        }
    }

    public Tuple3<Tuple5<Integer, byte[], byte[], Integer, byte[]>, byte[], Tuple3<Integer, Long, Long>> getParentHead() {
        return this.parentBlockHead;
    }

    public Block getParent(DCSet dcSet) {
        try {
            int parentHeight = dcSet.getBlockSignsMap().get(this.reference);
            //assert (parentHeight, this.heightBlock - 1);
            return dcSet.getBlockMap().get(parentHeight);
        } catch (Exception e) {
            // TODO Auto-generated catch block
           return null;
        }
    }

    public void loadHeadMind(DCSet dcSet) {
        Tuple3<Integer, Long, Long> headMind = dcSet.getBlocksHeadsMap().get(this.heightBlock).c;
        this.forgingValue = headMind.a;
        this.winValue = headMind.b;
        this.target = headMind.c;

    }

	/*
	// NEED CALCULATE BEFORE add in BlockMap
	public void calcHeadMind(DCSet dcSet)
	{
		
		if (this.version == 0) {
			this.heightBlock = 1;
			this.forgingValue = BlockChain.GENESIS_WIN_VALUE;
			this.winValue = BlockChain.GENESIS_WIN_VALUE;
			this.target = BlockChain.GENESIS_WIN_VALUE;

		} else { 
			this.parentBlockHead = this.getParent(dcSet);
			this.heightBlock = this.parentBlockHead.getHeight(dcSet) + 1;
			//Tuple2<Integer, Integer> forgingPoint = this.creator.getForgingData(dcSet, this.heightBlock);
			//this.creatorPreviousHeightBlock = forgingPoint.a;
			this.forgingValue = this.creator.getBalanceUSE(Transaction.RIGHTS_KEY, dcSet).intValue();
			this.winValue = calcWinValue(dcSet);
			this.target = BlockChain.calcTarget(heightBlock, parentBlockHead.getTarget(), this.winValue);
		}
	}
	*/

    public Tuple5<Integer, byte[], byte[], Integer, byte[]> getHeadFace() {

        return new Tuple5<Integer, byte[], byte[], Integer, byte[]>(
                this.version, this.creator.getPublicKey(), this.signature, this.transactionCount, this.transactionsHash);
    }

    public Tuple3<Integer, Long, Long> getHeadMind() {
        return new Tuple3<Integer, Long, Long>(
                this.forgingValue, this.winValue, this.target);
    }

    public Block getChild(DCSet db) {
        return db.getBlockMap().get(this.getHeight(db) + 1);
    }

    public int compareWin(Block block) {
        long myWin = this.winValue;
        long itWin = block.winValue;

        if (myWin < itWin) return -1;
        if (myWin > itWin) return 1;

        BigInteger myBI = new BigInteger(this.signature);
        BigInteger itBI = new BigInteger(block.signature);
        return myBI.compareTo(itBI);

    }

    public int getHeightByParent(DCSet db) {

        if (this.version == 0 // ||this instanceof GenesisBlock
                || Arrays.equals(this.signature,
                Controller.getInstance().getBlockChain().getGenesisBlock().getSignature()))
            return 1;


        this.loadParentHead(db);
        return this.heightBlock;

    }

    public long getTimestamp(DCSet db) {

        int height = getHeightByParent(db);

        BlockChain blockChain = Controller.getInstance().getBlockChain();

        return blockChain.getTimestamp(height);
    }

	/*
	private void setGeneratingBalance(int generatingBalance)
	{
		this.forgingValue = generatingBalance;
	}
	 */


	/*
	// CALCULATE and SET
	public void setCalcGeneratingBalance(DCSet dcSet)
	{
		this.forgingValue = this.creator.getBalanceUSE(Transaction.RIGHTS_KEY, dcSet).intValue();
	}
	*/

    // balance on creator account when making this block
    public int getForgingValue() {
        return this.forgingValue;
    }

    public long getWinValue() {
        return this.winValue;
    }

    public byte[] getReference() {
        return this.reference;
    }

    public PublicKeyAccount getCreator() {
        return this.creator;
    }

    public BigDecimal getBonusFee() {

<<<<<<< HEAD
        // NOT GIFT for MISSed forger
        long cut1 = this.target << 1;
        if (this.heightBlock > BlockChain.VERS_4_11 &&
                this.winValue >= cut1) {
            return BigDecimal.ZERO;
=======
        if (this.heightBlock > BlockChain.VERS_4_11) {
            // NOT GIFT for MISSed forger
            if(this.winValue >= this.target + (this.target >>2)) {
                return BigDecimal.ZERO;
            }
>>>>>>> bf9eca7f
        }

        int inDay30 = BlockChain.BLOCKS_PER_DAY * 30;

        BigDecimal bonusFee = BlockChain.MIN_FEE_IN_BLOCK;

        if(this.heightBlock < BlockChain.VERS_4_11) {
            if (this.heightBlock < inDay30 << 1)
                ;
            else if (this.heightBlock < inDay30 << 2) // 120 days = 4 mounth
                bonusFee = bonusFee.divide(new BigDecimal(2), 8, BigDecimal.ROUND_DOWN).setScale(BlockChain.AMOUNT_DEDAULT_SCALE);
            else if (this.heightBlock < inDay30 << 3) // 16 mounth
                bonusFee = bonusFee.divide(new BigDecimal(3), 8, BigDecimal.ROUND_DOWN).setScale(BlockChain.AMOUNT_DEDAULT_SCALE);
            else if (false && this.heightBlock < inDay30 << 4) //  64 mounth
                bonusFee = bonusFee.divide(new BigDecimal(4), 8, BigDecimal.ROUND_DOWN).setScale(BlockChain.AMOUNT_DEDAULT_SCALE);
            else
                bonusFee = bonusFee.divide(new BigDecimal(2), 8, BigDecimal.ROUND_DOWN).setScale(BlockChain.AMOUNT_DEDAULT_SCALE);
        } else {
            if (this.heightBlock < inDay30 << 1)
                ;
            else if (this.heightBlock < inDay30 << 2) // 120 days = 4 mounth
                bonusFee = bonusFee.divide(new BigDecimal(2), 8, BigDecimal.ROUND_DOWN).setScale(BlockChain.AMOUNT_DEDAULT_SCALE);
            else if (this.heightBlock < inDay30 << 3) // 16 mounth
                bonusFee = bonusFee.divide(new BigDecimal(4), 8, BigDecimal.ROUND_DOWN).setScale(BlockChain.AMOUNT_DEDAULT_SCALE);
            else
                bonusFee = bonusFee.divide(new BigDecimal(8), 8, BigDecimal.ROUND_DOWN).setScale(BlockChain.AMOUNT_DEDAULT_SCALE);
        }

        return bonusFee;
    }

    public BigDecimal getTotalFee(DCSet db) {
        BigDecimal fee = this.getFeeByProcess(db);
        return fee.add(this.getBonusFee());
    }

	/*
	public BigDecimal getATfee()
	{
		return BigDecimal.valueOf(this.atFees, BlockChain.AMOUNT_DEDAULT_SCALE);
	}
	 */

    public BigDecimal getTotalFee() {
        return getTotalFee(DCSet.getInstance());
    }

    public BigDecimal getFeeByProcess(DCSet db) {
        //BigDecimal fee = BigDecimal.ZERO;
        int fee = 0;

        for (Transaction transaction : this.getTransactions()) {
            //fee = fee.add(transaction.getFee());
            fee += transaction.getForgedFee();
        }

        // TODO calculate AT FEE
        // fee = fee.add(BigDecimal.valueOf(this.atFees, BlockChain.AMOUNT_DEDAULT_SCALE));

        return BigDecimal.valueOf(fee, BlockChain.AMOUNT_DEDAULT_SCALE);

    }

    public void setTransactionData(int transactionCount, byte[] rawTransactions) {

        this.transactionCount = transactionCount;
        this.rawTransactions = rawTransactions;
    }

    public int getTransactionCount() {
        return this.transactionCount;
    }

    public synchronized List<Transaction> getTransactions() {
        if (this.transactions == null) {
            //LOAD TRANSACTIONS
            this.transactions = new ArrayList<Transaction>();

            int position = 0;
            for (int i = 0; i < transactionCount; i++) {
                //GET TRANSACTION SIZE
                try {
                    byte[] transactionLengthBytes = Arrays.copyOfRange(this.rawTransactions, position, position + TRANSACTION_SIZE_LENGTH);
                    int transactionLength = Ints.fromByteArray(transactionLengthBytes);
                    position += TRANSACTION_SIZE_LENGTH;

                    //PARSE TRANSACTION
                    byte[] transactionBytes = Arrays.copyOfRange(this.rawTransactions, position, position + transactionLength);
                    Transaction transaction = TransactionFactory.getInstance().parse(transactionBytes, Transaction.FOR_NETWORK);
                    ///transaction.setBlock(this, i + 1);

                    //ADD TO TRANSACTIONS
                    this.transactions.add(transaction);

                    //ADD TO POSITION
                    position += transactionLength;
                } catch (Exception e) {
                    //FAILED TO LOAD TRANSACTIONS
                    //throw new Exception(
                    LOGGER.error("block getTransactions error: " + e.getMessage(), e);
                    Long error = null;
                    ++error;

                }
            }
        }

        return this.transactions;
    }

    public void setTransactions(List<Transaction> transactions) {
        this.setTransactions(transactions, transactions.size());
    }

    public void setTransactions(List<Transaction> transactions, int count) {
        this.transactions = transactions;
        this.transactionCount = count;
        //this.atBytes = null;
        if (this.transactionsHash == null)
            this.transactionsHash = makeTransactionsHash(this.creator.getPublicKey(), transactions, null);
    }
	/*
	public int getTransactionIndex(byte[] signature)
	{

		int i = 0;

		for(Transaction transaction: this.getTransactions())
		{
			if(Arrays.equals(transaction.getSignature(), signature))
			{
				return i;
			}
			i++;
		}

		return -1;
	}
	 */

    public void setATBytes(byte[] atBytes) {
        this.atBytes = atBytes;
    }

    public int getTransactionSeq(byte[] signature) {
        int seq = 1;
        for (Transaction transaction : this.getTransactions()) {
            if (Arrays.equals(transaction.getSignature(), signature)) {
                return seq;
            }
            seq++;
        }

        return -1;
    }

    public Transaction getTransaction(byte[] signature) {

        for (Transaction transaction : this.getTransactions()) {
            if (Arrays.equals(transaction.getSignature(), signature)) {
                return transaction;
            }
        }

        return null;
    }

    public Transaction getTransaction(int index) {

        if (index < this.transactionCount)
            return getTransactions().get(index);
        else
            return null;
    }

    public byte[] getBlockATs() {
        return this.atBytes;
    }

    public byte[] getTransactionsHash() {
        return this.transactionsHash;
    }

    //PARSE/CONVERT

    public void makeTransactionsHash() {
        this.transactionsHash = makeTransactionsHash(this.creator.getPublicKey(), this.getTransactions(), this.atBytes);
    }

    @SuppressWarnings("unchecked")
    public JSONObject toJson() {
        JSONObject block = new JSONObject();

        DCSet dcSet = DCSet.getInstance();
        block.put("version", this.version);
        block.put("reference", Base58.encode(this.reference));
        block.put("timestamp", this.getTimestamp(DCSet.getInstance()));
        block.put("generatingBalance", this.forgingValue);
        block.put("winValue", this.getWinValue());
        block.put("target", this.getTarget());
        ///block.put("winValueTargeted", this.calcWinValueTargeted(DCSet.getInstance()));
        block.put("creator", this.creator.getAddress());
        block.put("fee", this.getTotalFee().toPlainString());
        block.put("transactionsHash", Base58.encode(this.transactionsHash));
        block.put("signature", Base58.encode(this.signature));
        block.put("signature", Base58.encode(this.getSignature()));
        block.put("height", this.getHeight(dcSet));

        //CREATE TRANSACTIONS
        JSONArray transactionsArray = new JSONArray();

        for (Transaction transaction : this.getTransactions()) {
            transaction.setDC(dcSet);
            transactionsArray.add(transaction.toJson());
        }

        //ADD TRANSACTIONS TO BLOCK
        block.put("transactions", transactionsArray);

        //ADD AT BYTES
        if (atBytes != null) {
            block.put("blockATs", Converter.toHex(atBytes));
            //block.put("atFees", this.atFees);
        }

        //RETURN
        return block;
    }

    public byte[] toBytes(boolean withSign, boolean forDB) {
        byte[] data = new byte[0];

        //WRITE VERSION
        byte[] versionBytes = Ints.toByteArray(this.version);
        versionBytes = Bytes.ensureCapacity(versionBytes, VERSION_LENGTH, 0);
        data = Bytes.concat(data, versionBytes);

        //WRITE REFERENCE
        byte[] referenceBytes = Bytes.ensureCapacity(this.reference, REFERENCE_LENGTH, 0);
        data = Bytes.concat(data, referenceBytes);

        //WRITE GENERATOR
        byte[] generatorBytes = Bytes.ensureCapacity(this.creator.getPublicKey(), CREATOR_LENGTH, 0);
        data = Bytes.concat(data, generatorBytes);

        if (false && forDB) {
            //WRITE GENERATING BALANCE
            byte[] generatingBalanceBytes = Ints.toByteArray(this.forgingValue);
            generatingBalanceBytes = Bytes.ensureCapacity(generatingBalanceBytes, GENERATING_BALANCE_LENGTH, 0);
            data = Bytes.concat(data, generatingBalanceBytes);
        }

        //WRITE TRANSACTIONS HASH
        data = Bytes.concat(data, this.transactionsHash);

        if (!withSign) {
            // make HEAD data for signature
            return data;
        }

        //WRITE GENERATOR SIGNATURE
        data = Bytes.concat(data, this.signature);

        //ADD ATs BYTES
        if (this.version > 1) {
            if (atBytes != null) {
                byte[] atBytesCount = Ints.toByteArray(atBytes.length);
                data = Bytes.concat(data, atBytesCount);

                data = Bytes.concat(data, atBytes);

                //byte[] atByteFees = Longs.toByteArray(atFees);
                //data = Bytes.concat(data,atByteFees);
            } else {
                byte[] atBytesCount = Ints.toByteArray(0);
                data = Bytes.concat(data, atBytesCount);

                //byte[] atByteFees = Longs.toByteArray(0L);
                //data = Bytes.concat(data,atByteFees);
            }
        }

        //WRITE TRANSACTION COUNT
        byte[] transactionCountBytes = Ints.toByteArray(this.getTransactionCount());
        transactionCountBytes = Bytes.ensureCapacity(transactionCountBytes, TRANSACTIONS_COUNT_LENGTH, 0);
        data = Bytes.concat(data, transactionCountBytes);

        for (Transaction transaction : this.getTransactions()) {
            //WRITE TRANSACTION LENGTH
            int transactionLength = transaction.getDataLength(Transaction.FOR_NETWORK, true);
            byte[] transactionLengthBytes = Ints.toByteArray(transactionLength);
            transactionLengthBytes = Bytes.ensureCapacity(transactionLengthBytes, TRANSACTION_SIZE_LENGTH, 0);
            data = Bytes.concat(data, transactionLengthBytes);

            //WRITE TRANSACTION
            data = Bytes.concat(data, transaction.toBytes(Transaction.FOR_NETWORK, true));
        }

        return data;
    }

    public byte[] toBytesForSign() {
        byte[] data = new byte[0];

        //WRITE VERSION
        byte[] versionBytes = Ints.toByteArray(this.version);
        versionBytes = Bytes.ensureCapacity(versionBytes, VERSION_LENGTH, 0);
        data = Bytes.concat(data, versionBytes);

        //WRITE REFERENCE
        byte[] referenceBytes = Bytes.ensureCapacity(this.reference, REFERENCE_LENGTH, 0);
        data = Bytes.concat(data, referenceBytes);

        data = Bytes.concat(data, this.transactionsHash);

        return data;
    }

    public void sign(PrivateKeyAccount account) {
        byte[] data = toBytesForSign();
        this.signature = Crypto.getInstance().sign(account, data);
    }

    public int getDataLength(boolean forDB) {

        int length = BASE_LENGTH; // + (forDB?GENERATING_BALANCE_LENGTH:0);

        if (this.version > 1) {
            length += AT_LENGTH;
            if (this.atBytes != null) {
                length += atBytes.length;
            }
        }

        for (Transaction transaction : this.getTransactions()) {
            length += TRANSACTION_SIZE_LENGTH + transaction.getDataLength(Transaction.FOR_NETWORK, true);
        }

        return length;
    }

    public byte[] getProofHash() {
        //newSig = sha256(prevSig || pubKey)
        byte[] data = Bytes.concat(this.reference, creator.getPublicKey());

        return Crypto.getInstance().digest(data);
    }

	/*
	public static int getPreviousForgingHeightForIncomes(DBSet dcSet, Account creator, int height) {

		// IF BLOCK in the MAP
		int previousForgingHeight = creator.getForgingData(dcSet, height);
		if (previousForgingHeight == -1) {
			// IF BLOCK not inserted in MAP
			previousForgingHeight = creator.getLastForgingData(dcSet);
			if (previousForgingHeight == -1) {
				// if it is first payment to this account
				return height;
			}
		}

		return previousForgingHeight;

	}
	 */


    //VALIDATE

    public boolean isSignatureValid() {

        if (this.version == 0) {
            // genesis block
            GenesisBlock gb = (GenesisBlock) this;
            return gb.isSignatureValid();
        }
        //VALIDATE BLOCK SIGNATURE
        byte[] data = this.toBytesForSign();

        if (!Crypto.getInstance().verify(this.creator.getPublicKey(), this.signature, data)) {
            LOGGER.error("Block signature not valid"
                    + ", Creator:" + this.creator.getAddress()
                    + ", SIGN: " + Base58.encode(this.signature));
            return false;
        }

        return true;
    }

    // canonical definition of block version release schedule
    public int getNextBlockVersion(DCSet db) {

        return 1;

		/*
		int height = getHeight(db);

		if(height < Transaction.getAT_BLOCK_HEIGHT_RELEASE())
		{
			return 1;
		}
		else if(getTimestamp() < Transaction.getPOWFIX_RELEASE())
		{
			return 2;
		}
		else
		{
			return 3;
		}
		 */
    }

    public long calcWinValue(DCSet dcSet) {

        if (this.version == 0 || this.creator == null) {
            // GENESIS
            this.winValue = BlockChain.GENESIS_WIN_VALUE;
            return this.winValue;
        }

        this.winValue = BlockChain.calcWinValue(dcSet, this.creator, this.heightBlock, this.forgingValue);
        return this.winValue;
    }

    public int calcWinValueTargeted() {

        if (this.version == 0 || this.creator == null) {
            // GENESIS - getBlockChain = null
            return BlockChain.BASE_TARGET;
        }

        return BlockChain.calcWinValueTargeted(this.winValue, this.target);
    }

    public boolean isValid(DCSet dcSet, boolean andProcess) {

        int height = this.getHeightByParent(dcSet);
        Controller cnt = Controller.getInstance();

        // for DEBUG
        if (height == 65431
                || height == 86549) {
            height = this.getHeightByParent(dcSet);
        }

		/*
		// FOR PROBE START !!!
		if(height > 1000)
		{
			LOGGER.error("*** Block[" + this.getHeightByParent(db) + "] is PROBE");
			return false;
		}
		 */

        //CHECK IF PARENT EXISTS
        if (height < 2 || this.reference == null) {
            LOGGER.debug("*** Block[" + height + "].reference invalid");
            return false;
        }

        byte[] lastSignature = dcSet.getBlockMap().getLastBlockSignature();
        if (!Arrays.equals(lastSignature, this.reference)) {
            LOGGER.debug("*** Block[" + height + "].reference from fork");
            return false;
        }

        // TODO - show it to USER
        long blockTime = this.getTimestamp(dcSet);
        long thisTimestamp = NTP.getTime();
        //LOGGER.debug("*** Block[" + height + "] " + new Timestamp(myTime));

        if (blockTime + (BlockChain.WIN_BLOCK_BROADCAST_WAIT_MS >> 2) > thisTimestamp) {
            LOGGER.debug("*** Block[" + height + ":" + Base58.encode(this.signature).substring(0, 10) + "].timestamp invalid >NTP.getTime(): "
                    + " \n " + " diff sec: " + (blockTime - thisTimestamp) / 1000);
            return false;
        }

        //CHECK IF VERSION IS CORRECT
        if (this.version != 1) //this.getParent(dcSet).getNextBlockVersion(dcSet))
        {
            LOGGER.debug("*** Block[" + height + "].version invalid");
            return false;
        }
        if (this.version < 2 && this.atBytes != null && this.atBytes.length > 0) // || this.atFees != 0))
        {
            LOGGER.debug("*** Block[" + height + "].version AT invalid");
            return false;
        }

		/*
		// STOP IF SO RAPIDLY
		int previousForgingHeight = Block.getPreviousForgingHeightForCalcWin(dcSet, this.getCreator(), height);
		if (previousForgingHeight < 1 || !cnt.isTestNet() && isSoRapidly(dcSet, height, this.getCreator(),
				//cnt.getBlockChain().getLastBlocksForTarget(dcSet)
				previousForgingHeight
				) > 0) {
			LOGGER.debug("*** Block[" + height + "] REPEATED WIN invalid");
			return false;
		}
		 */

        // TEST STRONG of win Value
        //int base = BlockChain.getMinTarget(height);
        ///int targetedWinValue = this.calcWinValueTargeted(dcSet);

        this.forgingValue = creator.getBalanceUSE(Transaction.RIGHTS_KEY, dcSet).intValue();
        this.heightBlock = height;

        this.winValue = BlockChain.calcWinValue(dcSet, this.creator, this.heightBlock, this.forgingValue);
        if (!cnt.isTestNet() && this.winValue < 1) {
            LOGGER.debug("*** Block[" + height + "] WIN_VALUE not in BASE RULES " + this.winValue);
            return false;
        }

        long currentTarget = this.parentBlockHead.c.c;
        int targetedWinValue = BlockChain.calcWinValueTargetedBase(dcSet, height, this.winValue, currentTarget);
        if (!cnt.isTestNet() && targetedWinValue < 1) {
            //targetedWinValue = this.calcWinValueTargeted(dcSet);
            LOGGER.debug("*** Block[" + height + "] targeted WIN_VALUE < MINIMAL TARGET " + targetedWinValue + " < " + currentTarget);
            return false;
        }
        this.target = BlockChain.calcTarget(this.heightBlock, currentTarget, this.winValue);

        if (this.atBytes != null && this.atBytes.length > 0) {
            try {

                AT_Block atBlock = AT_Controller.validateATs(this.getBlockATs(), dcSet.getBlockMap().last().getHeight(dcSet) + 1, dcSet);
                //this.atFees = atBlock.getTotalFees();
            } catch (NoSuchAlgorithmException | AT_Exception e) {
                LOGGER.error(e.getMessage(), e);
                return false;
            }
        }

        long timerStart = System.currentTimeMillis();

        if (andProcess) {
            //ADD TO DB
            //LOGGER.debug("getBlockMap() [" + dcSet.getBlockMap().size() + "]");
            dcSet.getBlockMap().add(this);
            this.heightBlock = dcSet.getBlockSignsMap().getHeight(this.signature);
            LOGGER.debug("getBlockMap().set timer: " + (System.currentTimeMillis() - timerStart) + " [" + this.heightBlock + "]");


        }
        //CHECK TRANSACTIONS

        if (this.transactionCount == 0) {
            // empty transactions
        } else {
            int seq = 1;
            byte[] blockSignature = this.getSignature();
            byte[] transactionSignature;
            byte[] transactionsSignatures = new byte[0];

            this.getTransactions();

            boolean isPrimarySet = !dcSet.isFork();

            long timerProcess = 0;
            long timerRefsMap_set = 0;
            long timerUnconfirmedMap_delete = 0;
            long timerFinalMap_set = 0;
            long timerTransFinalMapSinds_set = 0;

            long timestampEnd = this.getTimestamp(dcSet)
                    + (BlockChain.DEVELOP_USE ? BlockChain.GENERATING_MIN_BLOCK_TIME_MS
                        : (BlockChain.GENERATING_MIN_BLOCK_TIME_MS>>1)) + 1;
            // because time filter used by parent block timestamp on core.BlockGenerator.run()
            //long timestampBeg = this.getParent(dcSet).getTimestamp(dcSet);

            DCSet validatingDC;

            if (andProcess) {
                validatingDC = dcSet;
            } else {
                validatingDC = dcSet.fork();
            }

            //DBSet dbSet = Controller.getInstance().getDBSet();
            TransactionMap unconfirmedMap = validatingDC.getTransactionMap();
            TransactionFinalMap finalMap = validatingDC.getTransactionFinalMap();
            TransactionFinalMapSigns transFinalMapSinds = validatingDC.getTransactionFinalMapSigns();

            int seqNo = 0;
            for (Transaction transaction : this.transactions) {
                if (cnt.isOnStopping())
                    return false;

                seqNo++; /// (!!)

                if (!transaction.isWiped()) {

                    //CHECK IF NOT GENESIS TRANSACTION
                    if (transaction.getCreator() == null) {
                        // ALL GENESIS transaction
                        LOGGER.debug("*** Block[" + height
                                + "].Tx[" + seqNo + " : " ///this.getTransactionSeq(transaction.getSignature()) + " : "
                                + transaction.viewFullTypeName() + "]"
                                + "creator is Null!"
                        );
                        return false;
                    }

                    if (!transaction.isSignatureValid(validatingDC)) {
                        //
                        LOGGER.debug("*** Block[" + height
                                + "].Tx[" + seqNo + "=" + this.getTransactionSeq(transaction.getSignature()) + " : "
                                + transaction.viewFullTypeName() + "]"
                                + "signature not valid!"
                                + " " + Base58.encode(transaction.getSignature()));
                        return false;
                    }

                    transaction.setBlock(this, validatingDC, Transaction.FOR_NETWORK, height, seqNo);

                    //CHECK IF VALID
                    if (transaction.isValid(Transaction.FOR_NETWORK, 0l) != Transaction.VALIDATE_OK) {
                        LOGGER.debug("*** Block[" + height
                                + "].Tx[" + this.getTransactionSeq(transaction.getSignature()) + " : "
                                + transaction.viewFullTypeName() + "]"
                                + "invalid code: " + transaction.isValid(Transaction.FOR_NETWORK, 0l)
                                + " " + Base58.encode(transaction.getSignature()));
                        return false;
                    }

                    //CHECK TIMESTAMP AND DEADLINE
                    if (transaction.getTimestamp() > timestampEnd
                            //|| transaction.getDeadline() <= timestampBeg
                            && height > 105999
                            ) {
                        LOGGER.debug("*** Block[" + height + "].TX.timestamp invalid "
                                + Base58.encode(transaction.getSignature()));
                        return false;
                    }

                    timerStart = System.currentTimeMillis();
                    try {
                        transaction.process(this, Transaction.FOR_NETWORK);
                    } catch (Exception e) {
                        if (cnt.isOnStopping())
                            return false;

                        LOGGER.error("*** Block[" + height + "].TX.process ERROR", e);
                        return false;
                    }
                    timerProcess += System.currentTimeMillis() - timerStart;

                } else {

                    transaction.setBlock(this, validatingDC, Transaction.FOR_NETWORK, height, seqNo);

                    //UPDATE REFERENCE OF SENDER
                    if (transaction.isReferenced())
                        // IT IS REFERENCED RECORD?
                        transaction.getCreator().setLastTimestamp(transaction.getTimestamp(), validatingDC);
                }

                transactionSignature = transaction.getSignature();

                if (andProcess) {

                    //SET PARENT
                    ///LOGGER.debug("[" + seq + "] try refsMap.set" );
                    if (isPrimarySet) {
                        //REMOVE FROM UNCONFIRMED DATABASE
                        ///LOGGER.debug("[" + seq + "] try unconfirmedMap delete" );
                        timerStart = System.currentTimeMillis();
                        unconfirmedMap.delete(transactionSignature);
                        timerUnconfirmedMap_delete += System.currentTimeMillis() - timerStart;
                    }

                    Tuple2<Integer, Integer> key = new Tuple2<Integer, Integer>(this.heightBlock, seq);

                    if (cnt.isOnStopping())
                        return false;

                    ///LOGGER.debug("[" + seq + "] try finalMap.set" );
                    timerStart = System.currentTimeMillis();
                    finalMap.set(key, transaction);
                    timerFinalMap_set += System.currentTimeMillis() - timerStart;
                    //LOGGER.debug("[" + seq + "] try transFinalMapSinds.set" );
                    timerStart = System.currentTimeMillis();
                    transFinalMapSinds.set(transactionSignature, key);
                    List<byte[]> signatures = transaction.getSignatures();
                    if (signatures != null) {
                        for (byte[] itemSignature : signatures) {
                            transFinalMapSinds.set(itemSignature, key);
                        }
                    }
                    timerTransFinalMapSinds_set += System.currentTimeMillis() - timerStart;

                } else {
                    // for some TRANSACTIONs need add to FINAM MAP etc.
                    // R_SertifyPubKeys - in same BLOCK with IssuePersonRecord

                    Tuple2<Integer, Integer> key = new Tuple2<Integer, Integer>(this.heightBlock, seq);

                    finalMap.set(key, transaction);
                    transFinalMapSinds.set(transactionSignature, key);
                    List<byte[]> signatures = transaction.getSignatures();
                    if (signatures != null) {
                        for (byte[] itemSignature : signatures) {
                            transFinalMapSinds.set(itemSignature, key);
                        }
                    }
                }

                transactionsSignatures = Bytes.concat(transactionsSignatures, transactionSignature);
            }

            if (validatingDC.isFork()) {
                validatingDC.close();
            }

            transactionsSignatures = Crypto.getInstance().digest(transactionsSignatures);
            if (!Arrays.equals(this.transactionsHash, transactionsSignatures)) {
                LOGGER.debug("*** Block[" + height + "].digest(transactionsSignatures) invalid");
                return false;
            }
            
            // for DEBUG
            if (!validatingDC.isFork() && height == 86549) {
                return false;
            }

        }

        //BLOCK IS VALID
        if (andProcess) {
            try {
                this.process_after(cnt, dcSet);
            } catch (Exception e) {
                LOGGER.error(e.getMessage(), e);
                return false;
            }
        }

        return true;
    }

    //PROCESS/ORPHAN
    public void feeProcess(DCSet dcSet, boolean asOrphan) {
        //REMOVE FEE
        BigDecimal blockTotalFee = this.getTotalFee(dcSet);
        BigDecimal bonusFee = this.getBonusFee();
        BigDecimal emittedFee;
        
        if (BlockChain.ROBINHOOD_USE) {
            // find rich account
            String rich = Account.getRichWithForks(dcSet, Transaction.FEE_KEY);

            if (!rich.equals(this.creator.getAddress())) {
                emittedFee = bonusFee.divide(new BigDecimal(2));
                
                Account richAccount = new Account(rich);
                //richAccount.setBalance(Transaction.FEE_KEY, richAccount.getBalance(dcSet, Transaction.FEE_KEY).add(bonus_fee), dcSet);
                richAccount.changeBalance(dcSet, !asOrphan, Transaction.FEE_KEY, emittedFee, true);
            } else {
                emittedFee = bonusFee;
            }
            
        } else {
            emittedFee = bonusFee;
        }

        if (emittedFee.signum() != 0) {
            // SUBSTRACT from EMISSION (with minus)
            GenesisBlock.CREATOR.changeBalance(dcSet, !asOrphan, Transaction.FEE_KEY, emittedFee, true);
        }

        //LOGGER.debug("<<< core.block.Block.orphan(DBSet) #3");

        //UPDATE GENERATOR BALANCE WITH FEE
        this.creator.changeBalance(dcSet, asOrphan, Transaction.FEE_KEY, blockTotalFee, true);

    }

    public void setCOMPUbals(DCSet dcSet, int height) {

        // TEST COMPU ORPHANs
        HashMap bals = new HashMap();
        Collection<Tuple2<String, Long>> keys = dcSet.getAssetBalanceMap().getKeys();
        BigDecimal total = BigDecimal.ZERO;
        BigDecimal totalNeg = BigDecimal.ZERO;
        for (Tuple2<String, Long> key : keys) {
            if (key.b == 2l) {
                Tuple5<Tuple2<BigDecimal, BigDecimal>, Tuple2<BigDecimal, BigDecimal>, Tuple2<BigDecimal, BigDecimal>, Tuple2<BigDecimal, BigDecimal>, Tuple2<BigDecimal, BigDecimal>> ball = dcSet
                        .getAssetBalanceMap().get(key);

                bals.put(key.a, ball.a.b);
            }
        }
        totalCOMPUtest.put(height, bals);
    }


    public void compareCOMPUbals(DCSet dcSet, int heightParent, String mess) {

        HashMap parentBalanses = (HashMap) totalCOMPUtest.get(heightParent);
        if (parentBalanses != null) {
            Tuple5<Tuple2<BigDecimal, BigDecimal>, Tuple2<BigDecimal, BigDecimal>, Tuple2<BigDecimal, BigDecimal>, Tuple2<BigDecimal, BigDecimal>, Tuple2<BigDecimal, BigDecimal>> ball;
            BigDecimal ballParent;
            Collection<Tuple2<String, Long>> keys = dcSet.getAssetBalanceMap().getKeys();
            boolean error = false;
            for (Tuple2<String, Long> key : keys) {
                if (key.b == 2l) {
                    ball = dcSet.getAssetBalanceMap().get(key);

                    ballParent = (BigDecimal) parentBalanses.get(key.a);
                    if (ballParent != null && ballParent.compareTo(ball.a.b) != 0
                            ||  ballParent == null && ball.a.b.signum() != 0) {
                        LOGGER.error(" WRONG COMPU orphan " + mess + " [" + (heightParent + 1) + "] for ADDR :" + key.a
                                + " balParent : " + (ballParent==null?"NULL":ballParent.toPlainString())
                                + " ---> " + (ball==null?"NULL":ball.a.b.toPlainString())
                                + " == " + ball.a.b.subtract(ballParent==null?BigDecimal.ZERO:ballParent));

                        error = true;
                    }
                }
            }
            if (error) {
                LOGGER.error(" WRONG COMPU orphan " + mess + " [" + (heightParent + 1) + "] "
                        + " totalFee: " + this.getTotalFee()
                        + " bonusFee: " + this.getBonusFee());

                error = false;
            }
        }
    }

    // TODO - make it trownable
    public void process_after(Controller cnt, DCSet dcSet) throws Exception {

        //PROCESS FEE
        feeProcess(dcSet, false);
        
		/*
		if (!dcSet.isFork()) {
			int lastHeight = dcSet.getBlockMap().getLastBlock().getHeight(dcSet);
			LOGGER.error("*** core.block.Block.process(DBSet)[" + (this.getParentHeight(dcSet) + 1)
					+ "] SET new last Height: " + lastHeight
					+ " getHeightMap().getHeight: " + this.height_process);
		}
		 */

        if (heightBlock % BlockChain.MAX_ORPHAN == 0) {
            cnt.blockchainSyncStatusUpdate(heightBlock);
        }

        if (BlockChain.TEST_FEE_ORPHAN > 0 && BlockChain.TEST_FEE_ORPHAN > this.heightBlock) {
            setCOMPUbals(dcSet, this.heightBlock);
        }
    }

    // TODO - make it trownable
    public void process(DCSet dcSet) throws Exception {

        Controller cnt = Controller.getInstance();
        if (cnt.isOnStopping())
            throw new Exception("on stoping");

        long start = System.currentTimeMillis();

        //ADD TO DB
        long timerStart = System.currentTimeMillis();

        if (dcSet.getBlockMap().add(this))
            throw new Exception("block already exist!!");

        LOGGER.debug("getBlockMap().set timer: " + (System.currentTimeMillis() - timerStart));

        this.heightBlock = dcSet.getBlockSignsMap().getHeight(this.signature);

        if (BlockChain.TEST_FEE_ORPHAN > 0 && BlockChain.TEST_FEE_ORPHAN > this.heightBlock) {
            // TEST COMPU ORPHANs
            compareCOMPUbals(dcSet, this.heightBlock - 1, "before PROCESS");
        }

        // for DEBUG
        if (this.heightBlock == 65431
                || this.heightBlock == 86549) {
            this.heightBlock = dcSet.getBlockSignsMap().getHeight(this.signature);
        }

        //PROCESS TRANSACTIONS
        int seq = 1;
        byte[] blockSignature = this.getSignature();
        byte[] transactionSignature;

        this.getTransactions();

        //DBSet dbSet = Controller.getInstance().getDBSet();
        TransactionMap unconfirmedMap = dcSet.getTransactionMap();
        TransactionFinalMap finalMap = dcSet.getTransactionFinalMap();
        TransactionFinalMapSigns transFinalMapSinds = dcSet.getTransactionFinalMapSigns();

        long timerProcess = 0;
        long timerRefsMap_set = 0;
        long timerUnconfirmedMap_delete = 0;
        long timerFinalMap_set = 0;
        long timerTransFinalMapSinds_set = 0;

        int seqNo = 0;
        for (Transaction transaction : this.transactions) {

            if (cnt.isOnStopping())
                throw new Exception("on stoping");

            //LOGGER.debug("[" + seq + "] record is process" );

            // NEED set DC for WIPED too
            transaction.setBlock(this, dcSet, Transaction.FOR_NETWORK, this.heightBlock, ++seqNo);

            //PROCESS
            if (!transaction.isWiped()) {
                timerStart = System.currentTimeMillis();
                transaction.process(this, Transaction.FOR_NETWORK);
                timerProcess += System.currentTimeMillis() - timerStart;
            } else {
                //UPDATE REFERENCE OF SENDER
                if (transaction.isReferenced())
                    // IT IS REFERENCED RECORD?
                    transaction.getCreator().setLastTimestamp(transaction.getTimestamp(), dcSet);
            }

            transactionSignature = transaction.getSignature();

            //SET PARENT
            ///LOGGER.debug("[" + seq + "] try refsMap.set" );

            //REMOVE FROM UNCONFIRMED DATABASE
            ///LOGGER.debug("[" + seq + "] try unconfirmedMap delete" );
            timerStart = System.currentTimeMillis();
            unconfirmedMap.delete(transactionSignature);
            timerUnconfirmedMap_delete += System.currentTimeMillis() - timerStart;

            Tuple2<Integer, Integer> key = new Tuple2<Integer, Integer>(this.heightBlock, seq);

            if (cnt.isOnStopping())
                throw new Exception("on stoping");

            ///LOGGER.debug("[" + seq + "] try finalMap.set" );
            timerStart = System.currentTimeMillis();
            finalMap.set(key, transaction);
            timerFinalMap_set += System.currentTimeMillis() - timerStart;
            //LOGGER.debug("[" + seq + "] try transFinalMapSinds.set" );
            timerStart = System.currentTimeMillis();
            transFinalMapSinds.set(transactionSignature, key);
            List<byte[]> signatures = transaction.getSignatures();
            if (signatures != null) {
                for (byte[] itemSignature : signatures) {
                    transFinalMapSinds.set(itemSignature, key);
                }
            }
            timerTransFinalMapSinds_set += System.currentTimeMillis() - timerStart;

            seq++;

        }

        LOGGER.debug("timerProcess: " + timerProcess + "  timerRefsMap_set: " + timerRefsMap_set
                + "  timerUnconfirmedMap_delete: " + timerUnconfirmedMap_delete + "  timerFinalMap_set:" + timerFinalMap_set
                + "  timerTransFinalMapSinds_set: " + timerTransFinalMapSinds_set);

        this.process_after(cnt, dcSet);

        long tickets = System.currentTimeMillis() - start;
        LOGGER.debug("[" + this.heightBlock + "] processing time: " + tickets * 0.001
                + " for records:" + this.getTransactionCount() + " millsec/record:" + tickets / (this.getTransactionCount() + 1));

    }

    public void orphan(DCSet dcSet) throws Exception {

        Controller cnt = Controller.getInstance();
        if (cnt.isOnStopping())
            throw new Exception("on stoping");

        //LOGGER.debug("<<< core.block.Block.orphan(DBSet) #0");
        int height = this.getHeight(dcSet);
        if (height == 1) {
            // GENESIS BLOCK cannot be orphanED
            return;
        }

        if ( this.heightBlock > 162045 &&  this.heightBlock < 162050 ) {
            LOGGER.error(" [" + this.heightBlock + "] BONUS = 0???");
        }

        if (BlockChain.TEST_FEE_ORPHAN > 0 && BlockChain.TEST_FEE_ORPHAN > this.heightBlock) {
            // TEST COMPU ORPHANs
            compareCOMPUbals(dcSet, height, "before ORPHAN");
        }

        long start = System.currentTimeMillis();

        //ORPHAN TRANSACTIONS
        //LOGGER.debug("<<< core.block.Block.orphan(DBSet) #2 ORPHAN TRANSACTIONS");
        this.orphanTransactions(dcSet, height);

        //LOGGER.debug("<<< core.block.Block.orphan(DBSet) #2f FEE");

        //REMOVE FEE
        feeProcess(dcSet, true);

        //DELETE BLOCK FROM DB
        dcSet.getBlockMap().remove(this.signature, this.reference);

        //LOGGER.debug("<<< core.block.Block.orphan(DBSet) #4");

        long tickets = System.currentTimeMillis() - start;
        LOGGER.debug("[" + this.heightBlock + "] orphaning time: " + (System.currentTimeMillis() - start) * 0.001
                + " for records:" + this.getTransactionCount() + " millsec/record:" + tickets / (this.getTransactionCount() + 1));

        //this.parentBlock = null;
        byte[] lastSignature = dcSet.getBlockMap().getLastBlockSignature();
        if (!Arrays.equals(lastSignature, this.reference)) {
            LOGGER.debug("[" + this.heightBlock + "] orphaning time: " + (System.currentTimeMillis() - start) * 0.001
                    + "  ERROR ");

        }

        if (BlockChain.TEST_FEE_ORPHAN > 0 && BlockChain.TEST_FEE_ORPHAN > this.heightBlock) {
            // TEST COMPU ORPHANs
            compareCOMPUbals(dcSet, height - 1, "after ORPHAN");
        }

        this.heightBlock = -1;

    }

    private void orphanTransactions(DCSet dcSet, int height) throws Exception {

        Controller cnt = Controller.getInstance();
        //DBSet dbSet = Controller.getInstance().getDBSet();

        TransactionMap unconfirmedMap = dcSet.getTransactionMap();
        TransactionFinalMap finalMap = dcSet.getTransactionFinalMap();
        TransactionFinalMapSigns transFinalMapSinds = dcSet.getTransactionFinalMapSigns();

        this.getTransactions();
        //ORPHAN ALL TRANSACTIONS IN DB BACK TO FRONT
        int seqNo;
        for (int i = this.transactionCount - 1; i >= 0; i--) {
            seqNo = i + 1;
            if (cnt.isOnStopping())
                throw new Exception("on stoping");

            Transaction transaction = transactions.get(i);
            //LOGGER.debug("<<< core.block.Block.orphanTransactions\n" + transaction.toJson());

            // (!) seqNo = i + 1
            transaction.setBlock(this, dcSet, Transaction.FOR_NETWORK, this.heightBlock, seqNo);

            if (!transaction.isWiped()) {
                transaction.orphan(Transaction.FOR_NETWORK);
            } else {
                // IT IS REFERENCED RECORD?
                if (transaction.isReferenced()) {
                    //UPDATE REFERENCE OF SENDER
                    transaction.getCreator().removeLastTimestamp(dcSet);
                }
            }

            //ADD ORPHANED TRANASCTIONS BACK TO DATABASE
            unconfirmedMap.add(transaction);

            Tuple2<Integer, Integer> key = new Tuple2<Integer, Integer>(height, seqNo);
            finalMap.delete(key);
            transFinalMapSinds.delete(transaction.getSignature());
            List<byte[]> signatures = transaction.getSignatures();
            if (signatures != null) {
                for (byte[] itemSignature : signatures) {
                    transFinalMapSinds.delete(itemSignature);
                }
            }

        }
    }

    @Override
    public boolean equals(Object otherObject) {
        if (otherObject instanceof Block) {
            Block otherBlock = (Block) otherObject;

            return Arrays.equals(this.getSignature(), otherBlock.getSignature());
        }

        return false;
    }

    public String toString(DCSet dcSet) {
        
        return this.forgingValue != 0? " GB: " + this.forgingValue : "" //this.calcWinValueTargeted()
                + " recs: " + this.transactionCount
                + " H: " + this.getHeightByParent(dcSet)
                + " C: " + this.getCreator().getPersonAsString();
    }

}<|MERGE_RESOLUTION|>--- conflicted
+++ resolved
@@ -425,19 +425,11 @@
 
     public BigDecimal getBonusFee() {
 
-<<<<<<< HEAD
-        // NOT GIFT for MISSed forger
-        long cut1 = this.target << 1;
-        if (this.heightBlock > BlockChain.VERS_4_11 &&
-                this.winValue >= cut1) {
-            return BigDecimal.ZERO;
-=======
         if (this.heightBlock > BlockChain.VERS_4_11) {
             // NOT GIFT for MISSed forger
             if(this.winValue >= this.target + (this.target >>2)) {
                 return BigDecimal.ZERO;
             }
->>>>>>> bf9eca7f
         }
 
         int inDay30 = BlockChain.BLOCKS_PER_DAY * 30;

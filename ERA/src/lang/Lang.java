--- conflicted
+++ resolved
@@ -144,12 +144,7 @@
                         continue;
 
                     String lang_name = (String) langFile.get("_lang_name_");
-<<<<<<< HEAD
-                    //long time_of_translation = Long.parseLong((String) langFile.get("_timestamp_of_translation_"));
-                    long time_of_translation = Long.parseLong(((Object) langFile.get("_timestamp_of_translation_")).toString());
-=======
                     long time_of_translation = Long.parseLong(langFile.get("_timestamp_of_translation_").toString());
->>>>>>> 507db072
                     //long time_of_translation = (long)langFile.get("_timestamp_of_translation_");
                     lngList.add(new LangFile(lang_name, fileList.get(i), time_of_translation));
                 } catch (Exception e) {

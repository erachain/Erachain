--- conflicted
+++ resolved
@@ -1,27 +1,10 @@
 package datachain;
 
 import java.math.BigDecimal;
-<<<<<<< HEAD
 import java.util.*;
 
 import core.item.assets.*;
 import database.serializer.OrderSerializer;
-=======
-import java.math.BigInteger;
-import java.util.ArrayList;
-import java.util.Collection;
-import java.util.Collections;
-import java.util.HashMap;
-import java.util.Iterator;
-import java.util.List;
-import java.util.Map;
-import java.util.Set;
-import java.util.TreeMap;
-import java.util.TreeSet;
-
-import core.crypto.Base58;
-import core.item.assets.OrderKeysComparatorForTrade;
->>>>>>> 6a7d976e
 import org.mapdb.BTreeMap;
 import org.mapdb.Bind;
 import org.mapdb.DB;
@@ -33,28 +16,8 @@
 import utils.ObserverMessage;
 
 /*
-<<<<<<< HEAD
 ВНИМАНИЕ !!! ВТОричные ключи не хранят дубли - тоесть запись во втричном ключе не будет учтена иперезапишется если такой же ключ прийдет
 Поэтому нужно добавлять униальность
-=======
- * Tuple5
- * 	private BigInteger id;
-	private Account creator;
-	protected Long timestamp;
-	private boolean isExecutable = true;
-	private BigDecimal Price;
-
-Tuple3
-	private Long have;
-	private BigDecimal amountHave;
-	private BigDecimal fulfilledHave;
-
-Tuple3
-	private Long want;
-	private BigDecimal amountWant;
-	private BigDecimal fulfilledWant;
- */
->>>>>>> 6a7d976e
 
  for key = Long as Block Height + Transaction Sequence
  */
@@ -144,21 +107,11 @@
                 new Fun.Function2<Fun.Tuple4<Long, Long, BigDecimal, Long>, Long,
                         Order>() {
                     @Override
-<<<<<<< HEAD
                     public Fun.Tuple4<Long, Long, BigDecimal, Long> run(
                             Long key, Order value) {
                         return new Fun.Tuple4<>(value.getHave(), value.getWant(),
                                 Order.calcPrice(value.getAmountHave(), value.getAmountWant()),
                                 value.getId());
-=======
-                    public Tuple4<Long, Long, BigDecimal, BigInteger> run(
-                            BigInteger key, Tuple3<Tuple5<BigInteger, String, Long, Boolean, BigDecimal>,
-                            Tuple3<Long, BigDecimal, BigDecimal>, Tuple2<Long, BigDecimal>> value) {
-                        return new Tuple4<Long, Long, BigDecimal, BigInteger>(value.b.a, value.c.a,
-                                //Order.calcPrice(value.b.b, value.c.b),
-                                value.a.e,
-                                key);
->>>>>>> 6a7d976e
                     }
                 });
 
@@ -169,7 +122,6 @@
 
         //BIND HAVE/WANT KEY
         Bind.secondaryKey(map, this.wantHaveKeyMap,
-<<<<<<< HEAD
                 new Fun.Function2<Fun.Tuple4<Long, Long, BigDecimal, Long>, Long,
                         Order>() {
                     @Override
@@ -180,21 +132,6 @@
                                 value.getId());
             }
         });
-=======
-                new Fun.Function2<Tuple4<Long, Long, BigDecimal, BigInteger>, BigInteger,
-                        Tuple3<Tuple5<BigInteger, String, Long, Boolean, BigDecimal>,
-                                Tuple3<Long, BigDecimal, BigDecimal>, Tuple2<Long, BigDecimal>>>() {
-                    @Override
-                    public Tuple4<Long, Long, BigDecimal, BigInteger> run(
-                            BigInteger key, Tuple3<Tuple5<BigInteger, String, Long, Boolean, BigDecimal>,
-                            Tuple3<Long, BigDecimal, BigDecimal>, Tuple2<Long, BigDecimal>> value) {
-                        return new Tuple4<Long, Long, BigDecimal, BigInteger>(value.c.a, value.b.a,
-                                //Order.calcPrice(value.b.b, value.c.b),
-                                value.a.e,
-                                key);
-                    }
-                });
->>>>>>> 6a7d976e
 
 
         //RETURN
@@ -213,50 +150,12 @@
 
     // GET KEYs with FORKED rules
     @SuppressWarnings({"unchecked", "rawtypes"})
-<<<<<<< HEAD
     protected List<Long> getSubKeysWithParent(long have, long want) {
 
         List<Long> keys = new ArrayList<>(((BTreeMap<Tuple4, Long>) this.haveWantKeyMap).subMap(
                 Fun.t4(have, want, null, null),
                 Fun.t4(have, want, Fun.HI(), Fun.HI())).values());
 
-=======
-    protected Collection<BigInteger> getSubKeysWithParent(Long have, Long want) {
-
-        Collection<BigInteger> keys;
-        //FILTER ALL KEYS
-
-        ///if (false) {
-        // in haveWantKeyMap - NOT ALL ORDERS!
-        keys = ((BTreeMap<Tuple4, BigInteger>) this.haveWantKeyMap).subMap(
-                //Fun.t4(have, want, null, null),
-                Fun.t4(have, want, null, null),
-                Fun.t4(have, want, Fun.HI(), Fun.HI())).values();
-
-
-        if (useWantHaveKeys) {
-            // нет??? фантомные ордера делает - которых нету в базе данных а они отображаются в спике ноды и в облокэесплорере
-
-            // in wantHaveKeyMap - ALL ORDERS ??
-            Collection<BigInteger> keysWH;
-            keysWH = ((BTreeMap<Tuple4, BigInteger>) this.wantHaveKeyMap).subMap(
-                    //Fun.t4(have, want, null, null),
-                    Fun.t4(want, have, null, null),
-                    Fun.t4(want, have, Fun.HI(), Fun.HI())).values();
-            //keysWH = new TreeSet<BigInteger>(keysWH);
-
-            //}
-
-            if (!keysWH.isEmpty()) {
-                // add only new unique
-                Set<BigInteger> combinedKeys = new TreeSet<BigInteger>(keys);
-                combinedKeys.addAll(keysWH);
-                keys = combinedKeys;
-            }
-        }
-
-
->>>>>>> 6a7d976e
         //IF THIS IS A FORK
         if (this.parent != null) {
 
@@ -279,11 +178,7 @@
     }
 
     @SuppressWarnings({"unchecked", "rawtypes"})
-<<<<<<< HEAD
     private Collection<Long> getKeysHave(long have) {
-=======
-    private Collection<BigInteger> getKeysHave(Long have) {
->>>>>>> 6a7d976e
 
         //FILTER ALL KEYS
         Collection<Long> keys = ((BTreeMap<Tuple4, Long>) this.haveWantKeyMap).subMap(
@@ -294,11 +189,7 @@
     }
 
     @SuppressWarnings({"unchecked", "rawtypes"})
-<<<<<<< HEAD
     private Collection<Long> getKeysWant(long want) {
-=======
-    private Collection<BigInteger> getKeysWant(Long want) {
->>>>>>> 6a7d976e
 
         //FILTER ALL KEYS
         Collection<Long> keys = ((BTreeMap<Tuple4, Long>) this.wantHaveKeyMap).subMap(
@@ -308,22 +199,7 @@
         return keys;
     }
 
-<<<<<<< HEAD
     public List<Order> getOrders(long haveWant) {
-=======
-    public List<Tuple3<Tuple5<BigInteger, String, Long, Boolean, BigDecimal>,
-            Tuple3<Long, BigDecimal, BigDecimal>, Tuple2<Long, BigDecimal>>> getOrders(Long haveWant) {
-        return getOrders(haveWant, false);
-    }
-
-    public List<Tuple3<Tuple5<BigInteger, String, Long, Boolean, BigDecimal>,
-            Tuple3<Long, BigDecimal, BigDecimal>, Tuple2<Long, BigDecimal>>> getOrders(
-                    Long haveWant, boolean filter) {
-        Map<BigInteger, Boolean> orderKeys = new TreeMap<BigInteger, Boolean>();
-
-        //FILTER ALL KEYS
-        Collection<BigInteger> keys = this.getKeysHave(haveWant);
->>>>>>> 6a7d976e
 
         //GET ALL ORDERS FOR KEYS
         List<Order> orders = new ArrayList<Order>();
@@ -339,40 +215,12 @@
         return orders;
     }
 
-<<<<<<< HEAD
     public List<Order> getOrdersForTradeWithFork(long have, long want, boolean reverse) {
-=======
-    /*
-    public boolean isExecutable(DCSet db, BigInteger key) {
-
-        Tuple3<Tuple5<BigInteger, String, Long, Boolean, BigDecimal>,
-                Tuple3<Long, BigDecimal, BigDecimal>, Tuple2<Long, BigDecimal>> order = this.get(key);
-        // если произведение остатка
-        BigDecimal left = order.b.b.subtract(order.b.c);
-        if (left.signum() <= 0
-                || left.multiply(order.a.e).compareTo(BigDecimal.ONE.scaleByPowerOfTen(-order.c.b.scale())) < 0)
-            return false;
-
-        return true;
-
-    }
-    */
-
-    public List<Tuple3<Tuple5<BigInteger, String, Long, Boolean, BigDecimal>,
-            Tuple3<Long, BigDecimal, BigDecimal>, Tuple2<Long, BigDecimal>>> getOrdersForTradeWithFork(
-                    Long have, Long want, boolean reverse) {
->>>>>>> 6a7d976e
         //FILTER ALL KEYS
         Collection<Long> keys = this.getSubKeysWithParent(have, want);
 
         //GET ALL ORDERS FOR KEYS
-<<<<<<< HEAD
         List<Order> orders = new ArrayList<Order>();
-=======
-        List<Tuple3<Tuple5<BigInteger, String, Long, Boolean, BigDecimal>,
-                Tuple3<Long, BigDecimal, BigDecimal>, Tuple2<Long, BigDecimal>>> orders = new ArrayList<Tuple3<Tuple5<BigInteger, String, Long, Boolean, BigDecimal>,
-                Tuple3<Long, BigDecimal, BigDecimal>, Tuple2<Long, BigDecimal>>>();
->>>>>>> 6a7d976e
 
         for (Long key : keys) {
             orders.add(this.get(key));
@@ -389,54 +237,12 @@
     }
 
     @SuppressWarnings({"unchecked", "rawtypes"})
-<<<<<<< HEAD
     public SortableList<Long, Order> getOrdersSortableList(long have, long want, boolean reverse) {
 
         //FILTER ALL KEYS
         List<Long> keys = new ArrayList<>(((BTreeMap<Tuple4, Long>) this.haveWantKeyMap).subMap(
                 Fun.t4(have, want, null, null),
                 Fun.t4(have, want, Fun.HI(), Fun.HI())).values());
-=======
-    public SortableList<BigInteger, Tuple3<Tuple5<BigInteger, String, Long, Boolean, BigDecimal>,
-            Tuple3<Long, BigDecimal, BigDecimal>, Tuple2<Long, BigDecimal>>> getOrdersSortableList(
-                    Long have, Long want) {
-
-        //FILTER ALL KEYS
-        Collection<BigInteger> keys;
-
-        keys = ((BTreeMap<Tuple4, BigInteger>) this.haveWantKeyMap).subMap(
-                Fun.t4(have, want, null, null),
-                Fun.t4(have, want, Fun.HI(), Fun.HI())).values();
-
-        if (false) {
-            keys = ((BTreeMap<Tuple4, BigInteger>) this.haveWantKeyMap).subMap(
-                    Fun.t4(have, want, null, null),
-                    Fun.t4(have, want, Fun.HI(), Fun.HI())).values();
-        } else if (false) {
-            keys = ((BTreeMap<Tuple4, BigInteger>) this.wantHaveKeyMap).subMap(
-                    Fun.t4(have, want, null, null),
-                    Fun.t4(have, want, Fun.HI(), Fun.HI())).values();
-        } else if (false) {
-            keys = ((BTreeMap<Tuple4, BigInteger>) this.haveWantKeyMap).subMap(
-                    Fun.t4(want, have, null, null),
-                    Fun.t4(want, have, Fun.HI(), Fun.HI())).values();
-        } else if (useWantHaveKeys) {
-            // ?? нет фантомные ордера делает - которых нету в базе данных а они отображаются в спике ноды и в облокэесплорере
-
-            // ??? CORRECT! - haveWantKeyMap LOSES some orders!
-            // https://github.com/icreator/Erachain/issues/178
-            Collection<BigInteger> keysWH;
-            keysWH = ((BTreeMap<Tuple4, BigInteger>) this.wantHaveKeyMap).subMap(
-                    Fun.t4(want, have, null, null),
-                    Fun.t4(want, have, Fun.HI(), Fun.HI())).values();
-
-            if (!keysWH.isEmpty()) {
-                // add only new unique
-                Set<BigInteger> combinedKeys = new TreeSet<BigInteger>(keys);
-                combinedKeys.addAll(keysWH);
-                keys = combinedKeys;
-            }
->>>>>>> 6a7d976e
 
         if (reverse) {
             Collections.sort(keys, new OrderKeysComparatorForTradeReverse());
@@ -465,13 +271,8 @@
 
     /*
     @SuppressWarnings({"unchecked", "rawtypes"})
-<<<<<<< HEAD
     public SortableList<Long, Tuple3<Tuple5<Long, String, Long, Boolean, BigDecimal>,
             Tuple3<Long, BigDecimal, BigDecimal>, Tuple2<Long, BigDecimal>>> getOrdersWantSortableList(long want) {
-=======
-    public SortableList<BigInteger, Tuple3<Tuple5<BigInteger, String, Long, Boolean, BigDecimal>,
-            Tuple3<Long, BigDecimal, BigDecimal>, Tuple2<Long, BigDecimal>>> getOrdersWantSortableList(Long want) {
->>>>>>> 6a7d976e
         //FILTER ALL KEYS
         Collection<Long> keys = ((BTreeMap<Tuple3, Long>) this.haveWantKeyMap).subMap(
                 Fun.t3(null, want, null),
@@ -482,52 +283,8 @@
                 Tuple3<Long, BigDecimal, BigDecimal>, Tuple2<Long, BigDecimal>>>(this, keys);
     }
     */
-<<<<<<< HEAD
 
     public void add(Order order) {
-=======
-
-    public List<Tuple3<Tuple5<BigInteger, String, Long, Boolean, BigDecimal>,
-            Tuple3<Long, BigDecimal, BigDecimal>, Tuple2<Long, BigDecimal>>> getOrdersForAddress(
-            String address, Long have, Long want) {
-
-        Collection<BigInteger> keys;
-        keys = ((BTreeMap<Tuple5, BigInteger>) this.addressHaveWantKeyMap).subMap(
-                Fun.t5(address, have, want, null, null),
-                Fun.t5(address, have, want, Fun.HI(), Fun.HI())).values();
-
-        //GET ALL ORDERS FOR KEYS
-        List<Tuple3<Tuple5<BigInteger, String, Long, Boolean, BigDecimal>,
-                Tuple3<Long, BigDecimal, BigDecimal>, Tuple2<Long, BigDecimal>>> orders = new ArrayList<Tuple3<Tuple5<BigInteger, String, Long, Boolean, BigDecimal>,
-                Tuple3<Long, BigDecimal, BigDecimal>, Tuple2<Long, BigDecimal>>>();
-
-        for (BigInteger key : keys) {
-
-            Tuple3<Tuple5<BigInteger, String, Long, Boolean, BigDecimal>, Tuple3<Long, BigDecimal, BigDecimal>,
-                    Tuple2<Long, BigDecimal>> order = this.get(key);
-
-            // MAY BE NULLS!!!
-            if (order != null)
-                orders.add(this.get(key));
-        }
-
-        return orders;
-
-    }
-
-    public void add(Tuple3<Tuple5<BigInteger, String, Long, Boolean, BigDecimal>,
-        Tuple3<Long, BigDecimal, BigDecimal>, Tuple2<Long, BigDecimal>> order) {
-
-        if (Base58.encode(order.a.a).equals("nQhYYc4tSM2sPLpiceCWGKhdt5MKhu82LrTM9hCKgh3iyQzUiZ8H7s4niZrgy4LR4Zav1zXD7kra4YWRd3Fstd")) {
-            int error = 0;
-            error ++;
-        }
-
-        // this order is NOT executable
-        ////this.set(order.a.a, setExecutable(order, true));
-        this.set(order.a.a, order);
-    }
->>>>>>> 6a7d976e
 
         this.set(order.getId(), order);
     }

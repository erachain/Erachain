--- conflicted
+++ resolved
@@ -23,11 +23,7 @@
         super(databaseSet, database);
 
         /*
-<<<<<<< HEAD
-        // THIS is DUPLICATE in OrderMap
-=======
         duplicated in OrderMap
->>>>>>> c9840b96
         if (databaseSet.isWithObserver()) {
             this.observableData.put(DBMap.NOTIFY_RESET, ObserverMessage.RESET_ORDER_TYPE);
             if (databaseSet.isDynamicGUI()) {
@@ -36,7 +32,6 @@
             }
             this.observableData.put(DBMap.NOTIFY_LIST, ObserverMessage.LIST_ORDER_TYPE);
         }
-        */
     }
 
     public CompletedOrderMap(CompletedOrderMap parent) {

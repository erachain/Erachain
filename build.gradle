import org.ajoberstar.grgit.Grgit

buildscript {
    repositories {
        jcenter()
    }
    dependencies {
        classpath 'org.ajoberstar:grgit:1.7.2'
    }
}


plugins {
    id 'java'
    id 'idea'
    id 'groovy'
    //    id 'org.springframework.boot' version '2.0.5.RELEASE'
    id 'io.franzbecker.gradle-lombok' version '1.14'
}

lombok {
    version = '1.18.4'
    sha256 = ""
}

ext {
    //git = org.ajoberstar.grgit.Grgit.open()
    slf4jVersion = '1.7.25'
    git = Grgit.open(dir: rootProject.rootDir)
    rev = git.head().id
    rev = git.head().getAbbreviatedId(8)
    springbootVersion = '2.0.5.RELEASE'
}

//String versionEra = "4.11.08-${git.head().abbreviatedId}"
<<<<<<< HEAD
String versionEra = "5.3.03"
=======
String versionEra = "5.3.03.1"
>>>>>>> fa645b6e
archivesBaseName = 'Erachain'
group 'org.erachain'
//version versionEra
sourceCompatibility = 1.8

repositories {
    mavenCentral()
    maven {
        url "https://artifacts.alfresco.com/nexus/content/repositories/public/"
    }
    jcenter() // or Maven central, required for Lombok dependency
}

compileJava {
    options.encoding = "UTF-8"
}

dependencies {
    implementation 'org.jetbrains:annotations:19.0.0'
    implementation 'org.jetbrains:annotations:19.0.0'
    compile group: 'org.projectlombok', name: 'lombok', version: '1.18.4'
// https://mvnrepository.com/artifact/org.rocksdb/rocksdbjni
    compile group: 'org.rocksdb', name: 'rocksdbjni', version: '6.4.6'
    compile "com.madgag.spongycastle:core:1.58.0.0"
    compile "com.madgag.spongycastle:prov:1.58.0.0"
    compile group: 'org.bouncycastle', name: 'bcprov-jdk15on', version: '1.54'
    compile group: 'commons-io', name: 'commons-io', version: '2.4'
    compile group: 'org.apache.commons', name: 'commons-lang3', version: '3.4'
    compile group: 'commons-net', name: 'commons-net', version: '3.3'
    compile group: 'com.googlecode.java-diff-utils', name: 'diffutils', version: '1.3.0'
    compile group: 'com.google.code.gson', name: 'gson', version: '2.3.1'
    compile group: 'com.toedter', name: 'jcalendar', version: '1.4'
    compile group: 'com.cedarsoftware', name: 'json-io', version: '4.8.0'
    compile group: 'com.googlecode.json-simple', name: 'json-simple', version: '1.1.1'
    compile group: 'org.jsoup', name: 'jsoup', version: '1.8.2'
    compile group: 'org.mapdb', name: 'mapdb', version: '1.0.7'
    compile group: 'com.mitchellbosecke', name: 'pebble', version: '1.6.0'
    compile group: 'es.nitaur.markdown', name: 'txtmark', version: '0.16'
    compile group: 'javax.ws.rs', name: 'javax.ws.rs-api', version: '2.0.1'
    compile group: 'javax.servlet', name: 'javax.servlet-api', version: '3.0.1'
    compile group: 'javax.validation', name: 'validation-api', version: '1.1.0.Final'
    compile group: 'net.sf.tinylaf', name: 'tinylaf', version: '1.4.0'
    compile group: 'junit', name: 'junit', version: '4.12'
    compile group: 'org.glassfish.jersey.core', name: 'jersey-server', version: '2.22.2'
    compile group: 'org.glassfish.jersey.containers', name: 'jersey-container-servlet', version: '2.22.2'
    compile group: 'org.glassfish.jersey.media', name: 'jersey-media-multipart', version: '2.22.2'
    compile group: 'org.eclipse.jetty', name: 'jetty-server', version: '9.3.7.v20160115'
    compile group: 'org.eclipse.jetty', name: 'jetty-servlet', version: '9.3.7.v20160115'
    compile group: 'org.eclipse.jetty', name: 'jetty-util', version: '9.3.7.v20160115'
    compile group: 'org.swinglabs', name: 'pdf-renderer', version: '1.0.5'
    compile "org.slf4j:slf4j-log4j12:${slf4jVersion}"

//    compile group: 'com.google.guava', name: 'guava', version: '19.0'
    //compile group: 'com.coverity.security', name: 'coverity-escapers', version: '1.1.1'
    //compile group: 'org.jvnet.mimepull', name: 'mimepull', version: '1.9.6'
    //compile group: 'com.twitter', name: 'twitter-text', version: '1.13.0'


    compile group: 'javax.xml.bind', name: 'jaxb-api', version: '2.3.0'
    compile group: 'javax.activation', name: 'activation', version: '1.1.1'

    //compile "org.springframework.boot:spring-boot-starter-web:${springbootVersion}"
    //compile "org.springframework.boot:spring-boot:${springbootVersion}"
    ////compile group: 'org.apache.flink', name: 'flink-core', version: '1.8.0'
}

jar {
    //mainClassName = "org.erachain.Start"
    from {
        configurations.compile.collect { it.isDirectory() ? it : zipTree(it) }
    }

//    from {
//        configurations.runtime
//    }

    baseName = "erachain"
    destinationDir project.file('build/libs/Erachain')

    exclude 'META-INF/*.SF', 'META-INF/*.DSA', 'META-INF/*.RSA'

    manifest {
        attributes(
                'Main-Class': 'org.erachain.Start',
                'Implementation-Title': 'Gradle Build: ' + project.name,
                'Implementation-Version': versionEra,
                'Build-Time': new Date().format("yyyy-MM-dd HH:mm:ssZ"),
                'Git-Commit': rev,
                'Git-Branch': git.branch.current.getName(),
//                'Class-Path': configurations.runtime.files.collect{"libs/"+"$it.name" }.join(' ')
        )
    }
}

sourceSets {
    main {
        java {
            srcDir 'src/main/java'
        }
        resources {
            srcDir 'ERA/resources'
        }
    }

    test {
        java {
            srcDir 'src/test/java'
        }
        resources {
            srcDir 'ERA/resources'
        }
    }

}

build {
    finalizedBy = ["CreateZip", "CopyResourse"]
}

task CopyResourse {

    copy {
        from 'ERA'
        into 'build/libs/Erachain'
        include '*Licence*'
        include 'market.json'
        include 'peers*'
        include 'start*'
        include 'makePreview*'
    }

    copy {
        from 'ERA/resources'
        into 'build/libs/Erachain/resources'
    }
    copy {
        from 'ERA/web'
        into 'build/libs/Erachain/web'
    }
    copy {
        from 'ERA/languages'
        into 'build/libs/Erachain/languages'
    }
    copy {
        from 'ERA/themes'
        into 'build/libs/Erachain/themes'
    }
    copy {
        from 'ERA/sounds'
        into 'build/libs/Erachain/sounds'
    }
    copy {
        from 'ERA/images'
        into 'build/libs/Erachain/images'
    }
    copy {
        from 'ERA/z_SIDECHAIN_EXAMPLES'
        into 'build/libs/Erachain/z_SIDECHAIN_EXAMPLES'
    }
    copy {
        from 'ERA/z_START_EXAMPLES'
        into 'build/libs/Erachain/z_START_EXAMPLES'
    }
    copy {
        from 'ERA/SSL'
        into 'build/libs/Erachain/SSL'
    }
}

task CreateZip(type: Zip) {

    from 'build/libs/'
    include 'Erachain/'
    exclude 'Erachain/datachain'
    exclude 'Erachain/datalocal'
    exclude 'Erachain/datatemp'
    exclude 'Erachain/dataWallet'
    exclude 'Erachain/walletKeys'
    archiveName 'Erachain' + '.zip'
    destinationDir(file('build/libs/'))
}

//task copyToLib(type: Copy){
//    into "build/libs/Erachain/libs"
//    from configurations.runtime
//}

//build.dependsOn(copyToLib)
<|MERGE_RESOLUTION|>--- conflicted
+++ resolved
@@ -33,11 +33,7 @@
 }
 
 //String versionEra = "4.11.08-${git.head().abbreviatedId}"
-<<<<<<< HEAD
 String versionEra = "5.3.03"
-=======
-String versionEra = "5.3.03.1"
->>>>>>> fa645b6e
 archivesBaseName = 'Erachain'
 group 'org.erachain'
 //version versionEra

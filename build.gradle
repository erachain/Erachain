import org.ajoberstar.grgit.Grgit

buildscript {
    repositories {
        jcenter()
    }
    dependencies {
        classpath 'org.ajoberstar:grgit:1.7.2'
    }
}


plugins {
    id 'java'
    id 'idea'
    id 'groovy'
    //    id 'org.springframework.boot' version '2.0.5.RELEASE'
}

ext {
    //git = org.ajoberstar.grgit.Grgit.open()
    slf4jVersion = '1.7.25'
    git = Grgit.open(dir: rootProject.rootDir)
    rev = git.head().id
    rev = git.head().getAbbreviatedId(8)
    springbootVersion = '2.0.5.RELEASE'
}

//String versionEra = "4.11.08-${git.head().abbreviatedId}"
<<<<<<< HEAD
String versionEra = "4.11.15 beta test"
=======
String versionEra = "4.11.16 beta dev"
>>>>>>> f96595a5
archivesBaseName = 'Erachain'
group 'org.erachain'
//version versionEra
sourceCompatibility = 1.8

repositories {
    mavenCentral()
    maven {
        url "https://artifacts.alfresco.com/nexus/content/repositories/public/"
    }
}

compileJava {
    options.encoding = "UTF-8"
}

dependencies {

    compile group: 'org.bouncycastle', name: 'bcprov-jdk15on', version: '1.54'
    compile group: 'commons-io', name: 'commons-io', version: '2.4'
    compile group: 'org.apache.commons', name: 'commons-lang3', version: '3.4'
    compile group: 'commons-net', name: 'commons-net', version: '3.3'
    compile group: 'com.googlecode.java-diff-utils', name: 'diffutils', version: '1.3.0'
    compile group: 'com.google.code.gson', name: 'gson', version: '2.3.1'
    compile group: 'com.toedter', name: 'jcalendar', version: '1.4'
    compile group: 'com.cedarsoftware', name: 'json-io', version: '4.8.0'
    compile group: 'com.googlecode.json-simple', name: 'json-simple', version: '1.1.1'
    compile group: 'org.jsoup', name: 'jsoup', version: '1.8.2'
    compile group: 'org.mapdb', name: 'mapdb', version: '1.0.7'
    compile group: 'com.mitchellbosecke', name: 'pebble', version: '1.6.0'
    compile group: 'es.nitaur.markdown', name: 'txtmark', version: '0.16'
    compile group: 'javax.ws.rs', name: 'javax.ws.rs-api', version: '2.0.1'
    compile group: 'javax.servlet', name: 'javax.servlet-api', version: '3.0.1'
    compile group: 'javax.validation', name: 'validation-api', version: '1.1.0.Final'
    compile group: 'net.sf.tinylaf', name: 'tinylaf', version: '1.4.0'
    compile group: 'junit', name: 'junit', version: '4.12'
    compile group: 'org.glassfish.jersey.core', name: 'jersey-server', version: '2.22.2'
    compile group: 'org.glassfish.jersey.containers', name: 'jersey-container-servlet', version: '2.22.2'
    compile group: 'org.glassfish.jersey.media', name: 'jersey-media-multipart', version: '2.22.2'
    compile group: 'org.eclipse.jetty', name: 'jetty-server', version: '9.3.7.v20160115'
    compile group: 'org.eclipse.jetty', name: 'jetty-servlet', version: '9.3.7.v20160115'
    compile group: 'org.eclipse.jetty', name: 'jetty-util', version: '9.3.7.v20160115'
    compile group: 'org.swinglabs', name: 'pdf-renderer', version: '1.0.5'

    compile "org.slf4j:slf4j-log4j12:${slf4jVersion}"

    //compile group: 'com.google.guava', name: 'guava', version: '19.0'
    //compile group: 'com.coverity.security', name: 'coverity-escapers', version: '1.1.1'
    //compile group: 'org.jvnet.mimepull', name: 'mimepull', version: '1.9.6'
    //compile group: 'com.twitter', name: 'twitter-text', version: '1.13.0'


    compile group: 'javax.xml.bind', name: 'jaxb-api', version: '2.3.0'
    compile group: 'javax.activation', name: 'activation', version: '1.1.1'

    //compile "org.springframework.boot:spring-boot-starter-web:${springbootVersion}"
    //compile "org.springframework.boot:spring-boot:${springbootVersion}"
}

jar {
    //mainClassName = "org.erachain.Start"
    from {
        configurations.compile.collect { it.isDirectory() ? it : zipTree(it) }
    }

//    from {
//        configurations.runtime
//    }

    baseName = "erachain"
    destinationDir project.file('build/libs/Erachain')

    exclude 'META-INF/*.SF', 'META-INF/*.DSA', 'META-INF/*.RSA'

    manifest {
        attributes(
                'Main-Class': 'org.erachain.Start',
                'Implementation-Title': 'Gradle Build: ' + project.name,
                'Implementation-Version': versionEra,
                'Build-Time': new Date().format("yyyy-MM-dd HH:mm:ssZ"),
                'Git-Commit': rev,
                'Git-Branch': git.branch.current.getName(),
//                'Class-Path': configurations.runtime.files.collect{"libs/"+"$it.name" }.join(' ')
        )
    }
}

sourceSets {
    main {
        java {
            srcDir 'src/main/java'
        }
        resources {
            srcDir 'ERA/resources'
        }
    }

    test {
        java {
            srcDir 'src/test/java'
        }
        resources {
            srcDir 'ERA/resources'
        }
    }

}

build {
    finalizedBy = ["CreateZip", "CopyResourse"]
}

task CopyResourse {

    copy {
        from 'ERA'
        into 'build/libs/Erachain'
        include 'Erachain Licence*'
        include 'peers*'
    }

    copy {
        from 'ERA/resources'
        into 'build/libs/Erachain/resources'
    }
    copy {
        from 'ERA/web'
        into 'build/libs/Erachain/web'
    }
    copy {
        from 'ERA/languages'
        into 'build/libs/Erachain/languages'
    }
    copy {
        from 'ERA/themes'
        into 'build/libs/Erachain/themes'
    }
    copy {
        from 'ERA/sounds'
        into 'build/libs/Erachain/sounds'
    }
    copy {
        from 'ERA/images'
        into 'build/libs/Erachain/images'
    }
    copy {
        from 'ERA/z_bath_examples'
        into 'build/libs/Erachain/z_bath_examples'
    }
}
task CreateZip(type: Zip) {

    from 'build/libs/'
    include 'Erachain/'
    archiveName 'Erachain' + '.zip'
    destinationDir(file('build/libs/'))
}

//task copyToLib(type: Copy){
//    into "build/libs/Erachain/libs"
//    from configurations.runtime
//}

//build.dependsOn(copyToLib)
<|MERGE_RESOLUTION|>--- conflicted
+++ resolved
@@ -27,11 +27,7 @@
 }
 
 //String versionEra = "4.11.08-${git.head().abbreviatedId}"
-<<<<<<< HEAD
-String versionEra = "4.11.15 beta test"
-=======
 String versionEra = "4.11.16 beta dev"
->>>>>>> f96595a5
 archivesBaseName = 'Erachain'
 group 'org.erachain'
 //version versionEra

--- conflicted
+++ resolved
@@ -33,11 +33,7 @@
 }
 
 //String versionEra = "4.11.08-${git.head().abbreviatedId}"
-<<<<<<< HEAD
-String versionEra = "5.1 beta"
-=======
 String versionEra = "5.1 a3"
->>>>>>> 2b921c4d
 archivesBaseName = 'Erachain'
 group 'org.erachain'
 //version versionEra

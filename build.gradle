--- conflicted
+++ resolved
@@ -27,11 +27,7 @@
 }
 
 //String versionEra = "4.11.08-${git.head().abbreviatedId}"
-<<<<<<< HEAD
-String versionEra = "4.11.13 beta RC"
-=======
 String versionEra = "4.11.12 beta Test"
->>>>>>> 303e6b7f
 archivesBaseName = 'Erachain'
 group 'org.erachain'
 //version versionEra

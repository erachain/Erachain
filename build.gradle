--- conflicted
+++ resolved
@@ -27,11 +27,7 @@
 }
 
 //String versionEra = "4.11.08-${git.head().abbreviatedId}"
-<<<<<<< HEAD
-String versionEra = "4.11.13 beta dev"
-=======
 String versionEra = "4.11.12 beta"
->>>>>>> 9ee7e8b3
 archivesBaseName = 'Erachain'
 group 'org.erachain'
 //version versionEra

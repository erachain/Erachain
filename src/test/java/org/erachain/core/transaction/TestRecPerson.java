package org.erachain.core.transaction;

import org.erachain.controller.Controller;
import org.erachain.core.BlockChain;
import org.erachain.core.account.PrivateKeyAccount;
import org.erachain.core.account.PublicKeyAccount;
import org.erachain.core.block.Block;
import org.erachain.core.block.GenesisBlock;
import org.erachain.core.crypto.Crypto;
import org.erachain.core.item.ItemCls;
import org.erachain.core.item.ItemFactory;
import org.erachain.core.item.assets.AssetCls;
import org.erachain.core.item.persons.PersonCls;
import org.erachain.core.item.persons.PersonHuman;
import org.erachain.core.wallet.Wallet;
import org.erachain.database.IDB;
import org.erachain.datachain.AddressPersonMap;
import org.erachain.datachain.DCSet;
import org.erachain.datachain.KKPersonStatusMap;
import org.erachain.datachain.PersonAddressMap;
import org.erachain.ntp.NTP;
import org.erachain.settings.Settings;
import org.erachain.utils.SimpleFileVisitorForRecursiveFolderDeletion;
import org.junit.Test;
import org.mapdb.Fun;
import org.mapdb.Fun.Tuple4;
import org.slf4j.Logger;
import org.slf4j.LoggerFactory;

import java.io.File;
import java.math.BigDecimal;
import java.nio.file.Files;
import java.util.ArrayList;
import java.util.Arrays;
import java.util.List;

import static org.junit.Assert.*;

public class TestRecPerson {

    static Logger LOGGER = LoggerFactory.getLogger(TestRecPerson.class.getName());

    int[] TESTED_DBS = new int[]{
            IDB.DBS_MAP_DB
            , IDB.DBS_ROCK_DB
    };

    BigDecimal BG_ZERO = BigDecimal.ZERO.setScale(BlockChain.AMOUNT_DEDAULT_SCALE);
    long ERM_KEY = Transaction.RIGHTS_KEY;
    long FEE_KEY = Transaction.FEE_KEY;
    //long ALIVE_KEY = StatusCls.ALIVE_KEY;
    byte FEE_POWER = (byte) 1;
    byte[] personReference = new byte[64];
    long timestamp;

    long flags = 0l;
    Long last_ref;
    //CREATE KNOWN ACCOUNT
    byte[] seed = Crypto.getInstance().digest("test".getBytes());
    byte[] privateKey = Crypto.getInstance().createKeyPair(seed).getA();
    PrivateKeyAccount registrar = new PrivateKeyAccount(privateKey);

    //GENERATE ACCOUNT SEED
    int nonce = 1;

    byte[] certifierSeed = Wallet.generateAccountSeed(seed, nonce++);
    PrivateKeyAccount certifier = new PrivateKeyAccount(certifierSeed);

    //byte[] accountSeed;
    //core.wallet.Wallet.generateAccountSeed(byte[], int)
    byte[] accountSeed1 = Wallet.generateAccountSeed(seed, nonce++);
    PrivateKeyAccount userAccount1 = new PrivateKeyAccount(accountSeed1);
    String userAddress1 = userAccount1.getAddress();
    byte[] accountSeed2 = Wallet.generateAccountSeed(seed, nonce++);
    PrivateKeyAccount userAccount2 = new PrivateKeyAccount(accountSeed2);
    String userAddress2 = userAccount2.getAddress();
    byte[] accountSeed3 = Wallet.generateAccountSeed(seed, nonce++);
    PrivateKeyAccount userAccount3 = new PrivateKeyAccount(accountSeed3);
    String userAddress3 = userAccount3.getAddress();
    List<PrivateKeyAccount> sertifiedPrivateKeys = new ArrayList<PrivateKeyAccount>();
    List<PublicKeyAccount> sertifiedPublicKeys = new ArrayList<PublicKeyAccount>();
    PersonCls personGeneral;
    PersonCls person;
    long genesisPersonKey = -1;
    long personKey = -1;
    IssuePersonRecord issuePersonTransaction;
    RSertifyPubKeys r_SertifyPubKeys;
    KKPersonStatusMap dbPS;
    PersonAddressMap dbPA;
    AddressPersonMap dbAP;
    //int version = 0; // without signs of person
    int version = 1; // with signs of person
    private byte[] icon = new byte[]{1, 3, 4, 5, 6, 9}; // default value
    private byte[] image = new byte[18000]; // default value
    private byte[] ownerSignature = new byte[Crypto.SIGNATURE_LENGTH];
    //CREATE EMPTY MEMORY DATABASE
    private DCSet dcSet;
    private Controller cntrl;
    private BlockChain bchain;
    private GenesisBlock gb;

    int seqNo = 1;

    // INIT PERSONS
    private void init(int dbs) {

        Settings.getInstance();
        timestamp = NTP.getTime();

        LOGGER.info(" ********** open DBS: " + dbs);

        File tempDir = new File(Settings.getInstance().getDataTempDir());
        try {
            Files.walkFileTree(tempDir.toPath(), new SimpleFileVisitorForRecursiveFolderDeletion());
        } catch (Throwable e) {
            LOGGER.info(" ********** " + e.getMessage());
        }

        dcSet = DCSet.createEmptyHardDatabaseSetWithFlush(null, dbs);

        cntrl = Controller.getInstance();
        cntrl.initBlockChain(dcSet);
        bchain = cntrl.getBlockChain();
        gb = bchain.getGenesisBlock();

        dbPA = dcSet.getPersonAddressMap();
        dbAP = dcSet.getAddressPersonMap();
        dbPS = dcSet.getPersonStatusMap();

        try {
            gb.process(dcSet);
        } catch (Exception e) {
            // TODO Auto-generated catch block
            e.printStackTrace();
        }

        last_ref = gb.getTimestamp();

        registrar.setLastTimestamp(new long[]{last_ref, 0}, dcSet);
        registrar.changeBalance(dcSet, false, ERM_KEY, BigDecimal.valueOf(1000).setScale(BlockChain.AMOUNT_DEDAULT_SCALE), false, false);
        registrar.changeBalance(dcSet, false, FEE_KEY, BigDecimal.valueOf(1).setScale(BlockChain.AMOUNT_DEDAULT_SCALE), false, false);

        certifier.setLastTimestamp(new long[]{last_ref, 0}, dcSet);
        certifier.changeBalance(dcSet, false, ERM_KEY, BigDecimal.valueOf(1000).setScale(BlockChain.AMOUNT_DEDAULT_SCALE), false, false);
        certifier.changeBalance(dcSet, false, FEE_KEY, BigDecimal.valueOf(1).setScale(BlockChain.AMOUNT_DEDAULT_SCALE), false, false);

        byte gender = 0;
        long birthDay = timestamp - 12345678;

        ownerSignature = new byte[64];
        ownerSignature[1] = (byte) 1;
        person = new PersonHuman(registrar, "Ermolaev Dmitrii Sergeevich as registrar", birthDay, birthDay - 1,
                gender, "Slav", (float) 28.12345, (float) 133.7777,
                "white", "green", "шанет", 188, icon, image, "изобретатель, мыслитель, создатель идей", ownerSignature);
        person.setReference(ownerSignature);
        dcSet.getItemPersonMap().incrementPut(person);
        long keyRegistrar = person.getKey(dcSet);

        ownerSignature = new byte[64];
        ownerSignature[1] = (byte) 2;
        person = new PersonHuman(certifier, "Ermolaev Dmitrii Sergeevich as certifier", birthDay, birthDay - 1,
                gender, "Slav", (float) 28.12345, (float) 133.7777,
                "white", "green", "шанет", 188, icon, image, "изобретатель, мыслитель, создатель идей", ownerSignature);
        person.setReference(ownerSignature);
        dcSet.getItemPersonMap().incrementPut(person);
        long keyCertifier = person.getKey(dcSet);

        // внесем его как удостовренную персону
        Fun.Tuple3<Integer, Integer, Integer> itemPRegistrar = new Fun.Tuple3<Integer, Integer, Integer>(999999, 2, 2);
        Tuple4<Long, Integer, Integer, Integer> itemARegistrar = new Tuple4<Long, Integer, Integer, Integer>(keyRegistrar, 999999, 2, 3);

        dcSet.getAddressPersonMap().addItem(registrar.getShortAddressBytes(), itemARegistrar);
        dcSet.getPersonAddressMap().addItem(33L, registrar.getAddress(), itemPRegistrar);

        // внесем его как удостовренную персону
        Fun.Tuple3<Integer, Integer, Integer> itemPCertifier = new Fun.Tuple3<Integer, Integer, Integer>(999999, 2, 2);
        Tuple4<Long, Integer, Integer, Integer> itemACertifier = new Tuple4<Long, Integer, Integer, Integer>(keyCertifier, 999999, 2, 3);

        dcSet.getAddressPersonMap().addItem(certifier.getShortAddressBytes(), itemACertifier);
        dcSet.getPersonAddressMap().addItem(33L, certifier.getAddress(), itemPCertifier);

        ownerSignature = new byte[64];
        ownerSignature[1] = (byte) -1;

        // GET RIGHTS TO CERTIFIER
        personGeneral = new PersonHuman(registrar, "Ermolaev Dmitrii Sergeevich as sertifier", birthDay, birthDay - 1,
                gender, "Slav", (float) 28.12345, (float) 133.7777,
                "white", "green", "шанет", 188, icon, image, "изобретатель, мыслитель, создатель идей", ownerSignature);
        //personGeneral.setKey(genesisPersonKey);

        GenesisIssuePersonRecord genesis_issue_person = new GenesisIssuePersonRecord(personGeneral);
        genesis_issue_person.setDC(dcSet, Transaction.FOR_NETWORK, 3, seqNo++);
        genesis_issue_person.process(gb, Transaction.FOR_NETWORK);
        //genesisPersonKey = dcSet.getIssuePersonMap().size();
        genesisPersonKey = genesis_issue_person.getAssetKey(dcSet);

        GenesisCertifyPersonRecord genesis_certify = new GenesisCertifyPersonRecord(registrar, genesisPersonKey);
        genesis_certify.setDC(dcSet, Transaction.FOR_NETWORK, 3, seqNo++);
        genesis_certify.process(gb, Transaction.FOR_NETWORK);

        person = new PersonHuman(registrar, "Ermolaev Dmitrii Sergeevich", birthDay, birthDay - 2,
                gender, "Slav", (float) 28.12345, (float) 133.7777,
                "white", "green", "шанет", 188, icon, image, "изобретатель, мыслитель, создатель идей", ownerSignature);

        //person.setKey(genesisPersonKey + 1);
        //CREATE ISSUE PERSON TRANSACTION
        issuePersonTransaction = new IssuePersonRecord(registrar, person, FEE_POWER, timestamp, registrar.getLastTimestamp(dcSet)[0]);

        if (sertifiedPrivateKeys.isEmpty()) {
            sertifiedPrivateKeys.add(userAccount1);
            sertifiedPrivateKeys.add(userAccount2);
            sertifiedPrivateKeys.add(userAccount3);
        }

        if (sertifiedPublicKeys.isEmpty()) {
            sertifiedPublicKeys.add(new PublicKeyAccount(userAccount1.getPublicKey()));
            sertifiedPublicKeys.add(new PublicKeyAccount(userAccount2.getPublicKey()));
            sertifiedPublicKeys.add(new PublicKeyAccount(userAccount3.getPublicKey()));
        }

    }

    public void initPersonalize() {

        issuePersonTransaction.setDC(dcSet, Transaction.FOR_NETWORK, 3, seqNo++);
        assertEquals(Transaction.VALIDATE_OK, issuePersonTransaction.isValid(Transaction.FOR_NETWORK, flags));

        issuePersonTransaction.sign(registrar, Transaction.FOR_NETWORK);

        issuePersonTransaction.process(gb, Transaction.FOR_NETWORK);

        // нужно занести ее в базу чтобы считать по этой записи персону создавшую эту запись
        dcSet.getTransactionFinalMap().put(issuePersonTransaction);
        dcSet.getTransactionFinalMapSigns().put(issuePersonTransaction.signature, issuePersonTransaction.dbRef);

        personKey = person.getKey(dcSet);

        // issue 1 genesis person in init() here
        //assertEquals( genesisPersonKey + 1, personKey);
        //assertEquals( null, dbPS.getItem(personKey, ALIVE_KEY));

        //CREATE PERSONALIZE REcORD
        timestamp += 100;
        r_SertifyPubKeys = new RSertifyPubKeys(version, certifier, FEE_POWER, personKey,
                sertifiedPublicKeys,
                timestamp, registrar.getLastTimestamp(dcSet)[0]);

    }

    //ISSUE PERSON TRANSACTION

    @Test
    public void validateSignatureIssuePersonRecord() {

        for (int dbs : TESTED_DBS) {

            try {
                init(dbs);

                issuePersonTransaction.sign(registrar, Transaction.FOR_NETWORK);

                //CHECK IF ISSUE PERSON TRANSACTION IS VALID
                assertEquals(true, issuePersonTransaction.isSignatureValid(dcSet));

                //INVALID SIGNATURE
                issuePersonTransaction = new IssuePersonRecord(registrar, person, FEE_POWER, timestamp, registrar.getLastTimestamp(dcSet)[0], new byte[64]);
                //CHECK IF ISSUE PERSON IS INVALID
                assertEquals(false, issuePersonTransaction.isSignatureValid(dcSet));

            } finally {
                dcSet.close();
            }
        }
    }

    @Test
    public void validateIssuePersonRecord() {

        for (int dbs : TESTED_DBS) {

            try {
                init(dbs);

                issuePersonTransaction.setDC(dcSet);

                //issuePersonTransaction.sign(registrar, Transaction.FOR_NETWORK);

                // ADD FEE
                userAccount1.changeBalance(dcSet, false, FEE_KEY, BigDecimal.valueOf(1).setScale(BlockChain.AMOUNT_DEDAULT_SCALE), false, false);

                //CHECK IF ISSUE PERSON IS VALID
                assertEquals(Transaction.VALIDATE_OK, issuePersonTransaction.isValid(Transaction.FOR_NETWORK, flags));

                //CREATE INVALID ISSUE PERSON - INVALID PERSONALIZE
                issuePersonTransaction = new IssuePersonRecord(certifier, person, FEE_POWER, timestamp, timestamp + 10L, new byte[64]);
                issuePersonTransaction.setDC(dcSet);
                assertEquals(Transaction.ITEM_PERSON_OWNER_SIGNATURE_INVALID, issuePersonTransaction.isValid(Transaction.FOR_NETWORK, flags));

                ((PersonHuman) person).sign(registrar);
                assertEquals(Transaction.VALIDATE_OK, issuePersonTransaction.isValid(Transaction.FOR_NETWORK, flags));

            } finally {
                dcSet.close();
            }
        }
    }


    @Test
    public void parseIssuePersonRecord() {

        for (int dbs : TESTED_DBS) {

            try {
                init(dbs);

                LOGGER.info("person: " + person.getTypeBytes()[0] + ", " + person.getTypeBytes()[1]);

                // PARSE PERSON

                byte[] rawPerson = person.toBytes(false, false);
                assertEquals(rawPerson.length, person.getDataLength(false));
                person.setReference(new byte[64]);
                rawPerson = person.toBytes(true, false);
                assertEquals(rawPerson.length, person.getDataLength(true));

                rawPerson = person.toBytes(false, false);
                PersonCls parsedPerson = null;
                try {
                    //PARSE FROM BYTES
                    parsedPerson = (PersonCls) ItemFactory.getInstance()
                            .parse(ItemCls.PERSON_TYPE, rawPerson, false);
                } catch (Exception e) {
                    fail("Exception while parsing transaction.  : " + e);
                }
                assertEquals(rawPerson.length, person.getDataLength(false));
                assertEquals(parsedPerson.getHeight(), person.getHeight());
                assertEquals(person.getOwner().getAddress(), parsedPerson.getOwner().getAddress());
                assertEquals(person.getName(), parsedPerson.getName());
                assertEquals(person.getDescription(), parsedPerson.getDescription());
                assertEquals(person.getItemTypeName(), parsedPerson.getItemTypeName());
                assertEquals(person.getBirthday(), parsedPerson.getBirthday());
                assertEquals(person.getDeathday(), parsedPerson.getDeathday());
                assertEquals(person.getGender(), parsedPerson.getGender());
                assertEquals(person.getRace(), parsedPerson.getRace());
                assertEquals(true, person.getBirthLatitude() == parsedPerson.getBirthLatitude());
                assertEquals(true, person.getBirthLongitude() == parsedPerson.getBirthLongitude());
                assertEquals(person.getSkinColor(), parsedPerson.getSkinColor());
                assertEquals(person.getEyeColor(), parsedPerson.getEyeColor());
                assertEquals(person.getHairColor(), parsedPerson.getHairColor());
                assertEquals(person.getHeight(), parsedPerson.getHeight());


                // PARSE ISSEU PERSON RECORD
                issuePersonTransaction.sign(registrar, Transaction.FOR_NETWORK);
                //issuePersonTransaction.process(dcSet, false);

                //CONVERT TO BYTES
                byte[] rawIssuePersonRecord = issuePersonTransaction.toBytes(Transaction.FOR_NETWORK, true);

                //CHECK DATA LENGTH
                assertEquals(rawIssuePersonRecord.length, issuePersonTransaction.getDataLength(Transaction.FOR_NETWORK, true));

                IssuePersonRecord parsedIssuePersonRecord = null;
                try {
                    //PARSE FROM BYTES
                    parsedIssuePersonRecord = (IssuePersonRecord) TransactionFactory.getInstance().parse(rawIssuePersonRecord, Transaction.FOR_NETWORK);

                } catch (Exception e) {
                    fail("Exception while parsing transaction.  : " + e);
                }

                //CHECK INSTANCE
                assertEquals(true, parsedIssuePersonRecord instanceof IssuePersonRecord);

                //CHECK SIGNATURE
                assertEquals(true, Arrays.equals(issuePersonTransaction.getSignature(), parsedIssuePersonRecord.getSignature()));

                //CHECK ISSUER
                assertEquals(issuePersonTransaction.getCreator().getAddress(), parsedIssuePersonRecord.getCreator().getAddress());

                parsedPerson = (PersonHuman) parsedIssuePersonRecord.getItem();

                //CHECK OWNER
                assertEquals(person.getOwner().getAddress(), parsedPerson.getOwner().getAddress());

                //CHECK NAME
                assertEquals(person.getName(), parsedPerson.getName());

                //CHECK REFERENCE
                //assertEquals(issuePersonTransaction.getReference(), parsedIssuePersonRecord.getReference());

                //CHECK TIMESTAMP
                assertEquals(issuePersonTransaction.getTimestamp(), parsedIssuePersonRecord.getTimestamp());

                //CHECK DESCRIPTION
                assertEquals(person.getDescription(), parsedPerson.getDescription());

                assertEquals(person.getItemTypeName(), parsedPerson.getItemTypeName());
                assertEquals(person.getBirthday(), parsedPerson.getBirthday());
                assertEquals(person.getGender(), parsedPerson.getGender());
                assertEquals(person.getRace(), parsedPerson.getRace());
                assertEquals(true, person.getBirthLatitude() == parsedPerson.getBirthLatitude());
                assertEquals(true, person.getBirthLongitude() == parsedPerson.getBirthLongitude());
                assertEquals(person.getSkinColor(), parsedPerson.getSkinColor());
                assertEquals(person.getEyeColor(), parsedPerson.getEyeColor());
                assertEquals(person.getHairColor(), parsedPerson.getHairColor());
                assertEquals(person.getHeight(), parsedPerson.getHeight());

                //PARSE TRANSACTION FROM WRONG BYTES
                rawIssuePersonRecord = new byte[issuePersonTransaction.getDataLength(Transaction.FOR_NETWORK, true)];

                try {
                    //PARSE FROM BYTES
                    TransactionFactory.getInstance().parse(rawIssuePersonRecord, Transaction.FOR_NETWORK);

                    //FAIL
                    fail("this should throw an exception");
                } catch (Exception e) {
                    //EXCEPTION IS THROWN OK
                }
            } finally {
                dcSet.close();
            }
        }
    }

    @Test
    public void processIssuePersonRecord() {

        for (int dbs : TESTED_DBS) {

            try {
                init(dbs);

                issuePersonTransaction.setDC(dcSet);

                assertEquals(Transaction.VALIDATE_OK, issuePersonTransaction.isValid(Transaction.FOR_NETWORK, flags));
                issuePersonTransaction.setDC(dcSet, Transaction.FOR_NETWORK, 3, seqNo++);
                issuePersonTransaction.sign(registrar, Transaction.FOR_NETWORK);

                issuePersonTransaction.process(gb, Transaction.FOR_NETWORK);

                LOGGER.info("person KEY: " + person.getKey(dcSet));

                BigDecimal eraUSE = new BigDecimal("1000");
                if (BlockChain.ERA_COMPU_ALL_UP) {
                    eraUSE = eraUSE.add(registrar.addDEVAmount(ERM_KEY));
                }

                //CHECK BALANCE ISSUER
                assertEquals(eraUSE.setScale(registrar.getBalanceUSE(ERM_KEY, dcSet).scale()), registrar.getBalanceUSE(ERM_KEY, dcSet));

                BigDecimal compuUSE = new BigDecimal("1");
                if (BlockChain.ERA_COMPU_ALL_UP) {
                    compuUSE = compuUSE.add(registrar.addDEVAmount(FEE_KEY));
                }
                assertEquals(compuUSE.subtract(issuePersonTransaction.getFee()).setScale(BlockChain.AMOUNT_DEDAULT_SCALE),
                        registrar.getBalanceUSE(FEE_KEY, dcSet));

                //CHECK PERSON EXISTS DB AS CONFIRMED:  key > -1
                long key = dcSet.getIssuePersonMap().get(issuePersonTransaction);
                assertEquals(true, key >= 0);
                assertEquals(true, dcSet.getItemPersonMap().contains(key));

                //CHECK PERSON IS CORRECT
                assertEquals(true, Arrays.equals(dcSet.getItemPersonMap().get(key).toBytes(true, false), person.toBytes(true, false)));

                //CHECK REFERENCE SENDER
                assertEquals(issuePersonTransaction.getTimestamp(), new Long(registrar.getLastTimestamp(dcSet)[0]));

                //////// ORPHAN /////////
                issuePersonTransaction.orphan(gb, Transaction.FOR_NETWORK);

                //CHECK BALANCE ISSUER
                assertEquals(eraUSE.setScale(registrar.getBalanceUSE(ERM_KEY, dcSet).scale()), registrar.getBalanceUSE(ERM_KEY, dcSet));
                assertEquals(compuUSE.setScale(BlockChain.AMOUNT_DEDAULT_SCALE), registrar.getBalanceUSE(FEE_KEY, dcSet));

                //CHECK PERSON EXISTS ISSUER
                assertEquals(false, dcSet.getItemPersonMap().contains(personKey));

                //CHECK REFERENCE ISSUER
                //assertEquals(issuePersonTransaction.getReference(), registrar.getLastReference(dcSet));
            } finally {
                dcSet.close();
            }
        }
    }


    ///////////////////////////////////////
    // PERSONONALIZE RECORD
    ///////////////////////////////////////
    @Test
    public void validatePersonalizeRecord() {

        for (int dbs : TESTED_DBS) {

            try {
                init(dbs);

                initPersonalize();

                r_SertifyPubKeys.setDC(dcSet, Transaction.FOR_NETWORK, BlockChain.VERS_4_12 + 1, 3);

                assertEquals(Transaction.VALIDATE_OK, r_SertifyPubKeys.isValid(Transaction.FOR_NETWORK, flags));

                certifier.changeBalance(this.dcSet, true, AssetCls.ERA_KEY, new BigDecimal("1000"), false, false);
                assertEquals(Transaction.NOT_ENOUGH_ERA_USE_100, r_SertifyPubKeys.isValid(Transaction.FOR_NETWORK, flags | Transaction.NOT_VALIDATE_FLAG_PERSONAL));

                //r_SertifyPerson.sign(maker, false);
                //r_SertifyPerson.process(dcSet, false);

                //CREATE INVALID PERSONALIZE RECORD NOT ENOUGH ERM BALANCE
                RSertifyPubKeys personalizeRecord_0 = new RSertifyPubKeys(0, userAccount1, FEE_POWER, personKey,
                        sertifiedPublicKeys,
                        356, timestamp);
                personalizeRecord_0.setDC(dcSet, Transaction.FOR_NETWORK, BlockChain.VERS_4_12 + 1, 4);
                if (!Settings.getInstance().isTestNet()) {
                    assertEquals(Transaction.CREATOR_NOT_PERSONALIZED, personalizeRecord_0.isValid(Transaction.FOR_NETWORK, flags));
                }

                //CREATE INVALID PERSONALIZE RECORD KEY NOT EXIST
                personalizeRecord_0 = new RSertifyPubKeys(0, registrar, FEE_POWER, personKey + 10,
                        sertifiedPublicKeys, registrar.getLastTimestamp(dcSet)[0] + 1, 0L);
                personalizeRecord_0.setDC(dcSet, Transaction.FOR_NETWORK, BlockChain.VERS_4_12 + 1, 5);
                assertEquals(Transaction.ITEM_PERSON_NOT_EXIST, personalizeRecord_0.isValid(Transaction.FOR_NETWORK, flags));

                //CREATE INVALID ISSUE PERSON FOR INVALID PERSONALIZE
                personalizeRecord_0 = new RSertifyPubKeys(0, userAccount2, FEE_POWER, personKey,
                        sertifiedPublicKeys,
                        356, timestamp);
                personalizeRecord_0.setDC(dcSet, Transaction.FOR_NETWORK, BlockChain.ALL_BALANCES_OK_TO + 1, 5);

                //CREATE INVALID ISSUE PERSON - NOT FEE
                userAccount2.changeBalance(dcSet, false, ERM_KEY, BigDecimal.valueOf(1000).setScale(BlockChain.AMOUNT_DEDAULT_SCALE), false, false);
                assertEquals(Transaction.NOT_ENOUGH_FEE, personalizeRecord_0.isValid(Transaction.FOR_NETWORK, flags | Transaction.NOT_VALIDATE_FLAG_PERSONAL));
                // ADD FEE
                userAccount2.changeBalance(dcSet, false, FEE_KEY, BigDecimal.valueOf(1).setScale(BlockChain.AMOUNT_DEDAULT_SCALE), false, false);
                assertEquals(Transaction.CREATOR_NOT_PERSONALIZED, personalizeRecord_0.isValid(Transaction.FOR_NETWORK, flags));
                // ADD RIGHTS
                userAccount1.changeBalance(dcSet, false, ERM_KEY, BigDecimal.valueOf(10000).setScale(BlockChain.AMOUNT_DEDAULT_SCALE), false, false);
                assertEquals(Transaction.CREATOR_NOT_PERSONALIZED, personalizeRecord_0.isValid(Transaction.FOR_NETWORK, flags));

                List<PublicKeyAccount> sertifiedPublicKeys011 = new ArrayList<PublicKeyAccount>();
                sertifiedPublicKeys011.add(new PublicKeyAccount(new byte[60]));
                sertifiedPublicKeys011.add(new PublicKeyAccount(userAccount2.getPublicKey()));
                sertifiedPublicKeys011.add(new PublicKeyAccount(userAccount3.getPublicKey()));
                personalizeRecord_0 = new RSertifyPubKeys(0, registrar, FEE_POWER, personKey,
                        sertifiedPublicKeys011,
                        356, timestamp, registrar.getLastTimestamp(dcSet)[0]);
                personalizeRecord_0.setDC(dcSet, Transaction.FOR_NETWORK, BlockChain.ALL_BALANCES_OK_TO + 1, 5);
                assertEquals(Transaction.INVALID_PUBLIC_KEY, personalizeRecord_0.isValid(Transaction.FOR_NETWORK, flags));

            } finally {
                dcSet.close();
            }
        }
    }

    @Test
    public void validateSignaturePersonalizeRecord() {

        for (int dbs : TESTED_DBS) {

            try {
                init(dbs);

                // SIGN only by registrar
                version = 0;
                initPersonalize();

                r_SertifyPubKeys.sign(certifier, Transaction.FOR_NETWORK);
                // TRUE
                assertEquals(true, r_SertifyPubKeys.isSignatureValid(dcSet));

                version = 1;
                r_SertifyPubKeys = new RSertifyPubKeys(version, registrar, FEE_POWER, personKey,
                        sertifiedPublicKeys,
                        timestamp, registrar.getLastTimestamp(dcSet)[0]);

                r_SertifyPubKeys.sign(registrar, Transaction.FOR_NETWORK);
                // + sign by user
                r_SertifyPubKeys.signUserAccounts(sertifiedPrivateKeys);
                // true !
                //CHECK IF PERSONALIZE RECORD SIGNATURE IS VALID
                assertEquals(true, r_SertifyPubKeys.isSignatureValid(dcSet));

                //INVALID SIGNATURE
                r_SertifyPubKeys.setTimestamp(r_SertifyPubKeys.getTimestamp() + 1);

                //CHECK IF PERSONALIZE RECORD SIGNATURE IS INVALID
                assertEquals(false, r_SertifyPubKeys.isSignatureValid(dcSet));

                // BACK TO VALID
                r_SertifyPubKeys.setTimestamp(r_SertifyPubKeys.getTimestamp() - 1);
                assertEquals(true, r_SertifyPubKeys.isSignatureValid(dcSet));

                r_SertifyPubKeys.signature = new byte[64];
                //CHECK IF PERSONALIZE RECORD SIGNATURE IS INVALID
                assertEquals(false, r_SertifyPubKeys.isSignatureValid(dcSet));

                // BACK TO VALID
                r_SertifyPubKeys.sign(registrar, Transaction.FOR_NETWORK);
                assertEquals(true, r_SertifyPubKeys.isSignatureValid(dcSet));


            } finally {
                dcSet.close();
            }
        }
    }

    @Test
    public void parsePersonalizeRecord() {

        for (int dbs : TESTED_DBS) {

            try {
                init(dbs);

                version = 1;
                initPersonalize();

                // SIGN
                r_SertifyPubKeys.signUserAccounts(sertifiedPrivateKeys);
                r_SertifyPubKeys.sign(registrar, Transaction.FOR_NETWORK);

                //CONVERT TO BYTES
                byte[] rawPersonTransfer = r_SertifyPubKeys.toBytes(Transaction.FOR_NETWORK, true);

                //CHECK DATALENGTH
                assertEquals(rawPersonTransfer.length, r_SertifyPubKeys.getDataLength(Transaction.FOR_NETWORK, true));

                try {
                    //PARSE FROM BYTES
                    RSertifyPubKeys parsedPersonTransfer = (RSertifyPubKeys) TransactionFactory.getInstance().parse(rawPersonTransfer, Transaction.FOR_NETWORK);

                    //CHECK INSTANCE
                    assertEquals(true, parsedPersonTransfer instanceof RSertifyPubKeys);

                    //CHECK TYPEBYTES
                    assertEquals(true, Arrays.equals(r_SertifyPubKeys.getTypeBytes(), parsedPersonTransfer.getTypeBytes()));

                    //CHECK TIMESTAMP
                    assertEquals(r_SertifyPubKeys.getTimestamp(), parsedPersonTransfer.getTimestamp());

                    //CHECK REFERENCE
                    //assertEquals(r_SertifyPubKeys.getReference(), parsedPersonTransfer.getReference());

                    //CHECK CREATOR
                    assertEquals(r_SertifyPubKeys.getCreator().getAddress(), parsedPersonTransfer.getCreator().getAddress());

                    //CHECK FEE POWER
                    assertEquals(r_SertifyPubKeys.getFeePow(), parsedPersonTransfer.getFeePow());

                    //CHECK SIGNATURE
                    assertEquals(true, Arrays.equals(r_SertifyPubKeys.getSignature(), parsedPersonTransfer.getSignature()));

                    //CHECK KEY
                    assertEquals(r_SertifyPubKeys.getKey(), parsedPersonTransfer.getKey());

                    //CHECK AMOUNT
                    assertEquals(r_SertifyPubKeys.getAmount(registrar), parsedPersonTransfer.getAmount(registrar));

                    //CHECK USER SIGNATURES
                    assertEquals(true, Arrays.equals(r_SertifyPubKeys.getSertifiedPublicKeys().get(2).getPublicKey(),
                            parsedPersonTransfer.getSertifiedPublicKeys().get(2).getPublicKey()));

                } catch (Exception e) {
                    fail("Exception while parsing transaction." + e);
                }

                //PARSE TRANSACTION FROM WRONG BYTES
                rawPersonTransfer = new byte[r_SertifyPubKeys.getDataLength(Transaction.FOR_NETWORK, true)];

                try {
                    //PARSE FROM BYTES
                    TransactionFactory.getInstance().parse(rawPersonTransfer, Transaction.FOR_NETWORK);

                    //FAIL
                    fail("this should throw an exception");
                } catch (Exception e) {
                    //EXCEPTION IS THROWN OK
                }
            } finally {
                dcSet.close();
            }
        }
    }

    @Test
    public void process_orphan_PersonalizeRecord() {

        for (int dbs : TESTED_DBS) {

            try {
                init(dbs);

                assertEquals(false, userAccount1.isPerson(dcSet, dcSet.getBlockSignsMap().get(dcSet.getBlockMap().getLastBlockSignature())));
                assertEquals(false, userAccount2.isPerson(dcSet, dcSet.getBlockSignsMap().get(dcSet.getBlockMap().getLastBlockSignature())));
                assertEquals(false, userAccount3.isPerson(dcSet, dcSet.getBlockSignsMap().get(dcSet.getBlockMap().getLastBlockSignature())));

                BigDecimal erm_amount_registrar = registrar.getBalanceUSE(ERM_KEY, dcSet);
                BigDecimal oil_amount_registrar = registrar.getBalanceUSE(FEE_KEY, dcSet);

                BigDecimal erm_amount_certifier = certifier.getBalanceUSE(ERM_KEY, dcSet);
                BigDecimal oil_amount_certifier = certifier.getBalanceUSE(FEE_KEY, dcSet);

                BigDecimal erm_amount_user = userAccount1.getBalanceUSE(ERM_KEY, dcSet);
                BigDecimal oil_amount_user = userAccount1.getBalanceUSE(FEE_KEY, dcSet);

                initPersonalize();

                //CHECK BALANCE REGISTRAR
                assertEquals(erm_amount_registrar, registrar.getBalanceUSE(ERM_KEY, dcSet));
                assertEquals(oil_amount_registrar.subtract(issuePersonTransaction.getFee()), registrar.getBalanceUSE(FEE_KEY, dcSet));

                //CHECK BALANCE CERTIFIER
                assertEquals(erm_amount_certifier, certifier.getBalanceUSE(ERM_KEY, dcSet));
                assertEquals(oil_amount_certifier, certifier.getBalanceUSE(FEE_KEY, dcSet));

                // .a - personKey, .b - end_date, .c - block height, .d - reference
                // PERSON STATUS ALIVE
                // exist assertEquals( null, dbPS.getItem(personKey));
                // exist assertEquals( new TreeMap<String, Stack<Tuple3<Integer, Integer, byte[]>>>(), dbPA.getItems(personKey));

                // .a - personKey, .b - end_date, .c - block height, .d - reference
                // PERSON STATUS ALIVE
                //assertEquals( genesisPersonKey + 1, personKey);
                //assertEquals( null, dbPS.getItem(personKey, ALIVE_KEY));

                // ADDRESSES
                assertEquals(null, dbAP.getItem(userAddress1));
                // PERSON -> ADDRESS
                assertEquals(null, dbPA.getItem(personKey, userAddress1));

                assertEquals(null, dbAP.getItem(userAddress2));
                // PERSON -> ADDRESS
                assertEquals(null, dbPA.getItem(personKey, userAddress2));

                assertEquals(null, dbAP.getItem(userAddress3));
                // PERSON -> ADDRESS
                assertEquals(null, dbPA.getItem(personKey, userAddress3));

                BigDecimal oil_amount_diff = BigDecimal.valueOf(BlockChain.GIFTED_COMPU_AMOUNT, BlockChain.FEE_SCALE);

                //// PROCESS /////
                r_SertifyPubKeys.signUserAccounts(sertifiedPrivateKeys);
                r_SertifyPubKeys.setDC(dcSet, Transaction.FOR_NETWORK, BlockChain.VERS_4_12, 3);
                r_SertifyPubKeys.sign(registrar, Transaction.FOR_NETWORK);
                r_SertifyPubKeys.process(gb, Transaction.FOR_NETWORK);
                int transactionIndex = gb.getTransactionSeq(r_SertifyPubKeys.getSignature());

                //CHECK BALANCE REGISTRAR
                assertEquals(erm_amount_registrar, registrar.getBalanceUSE(ERM_KEY, dcSet));
                // CHECK FEE BALANCE - FEE - GIFT
                assertEquals("0.00062550", r_SertifyPubKeys.getFee().toPlainString());
                assertEquals("0.00050000", BlockChain.GIFTED_COMPU_AMOUNT_BD.toPlainString());
                assertEquals(oil_amount_registrar, registrar.getBalanceUSE(FEE_KEY, dcSet));

                //CHECK BALANCE CERTIFIER
                assertEquals(erm_amount_certifier, certifier.getBalanceUSE(ERM_KEY, dcSet));
                assertEquals(oil_amount_certifier.subtract(r_SertifyPubKeys.getFee()), certifier.getBalanceUSE(FEE_KEY, dcSet));

                //CHECK BALANCE PERSON CREATOR
                assertEquals(erm_amount_user, userAccount1.getBalanceUSE(ERM_KEY, dcSet));
                assertEquals(oil_amount_user.add(BlockChain.BONUS_FOR_PERSON(1)), userAccount1.getBalanceUSE(FEE_KEY, dcSet));

                assertEquals(userAccount2.addDEVAmount(ERM_KEY), userAccount2.getBalanceUSE(ERM_KEY, dcSet));
                assertEquals(userAccount2.addDEVAmount(FEE_KEY), userAccount2.getBalanceUSE(FEE_KEY, dcSet));
                assertEquals(userAccount3.addDEVAmount(ERM_KEY), userAccount3.getBalanceUSE(ERM_KEY, dcSet));
                assertEquals(userAccount3.addDEVAmount(FEE_KEY), userAccount3.getBalanceUSE(FEE_KEY, dcSet));

                //CHECK REFERENCE SENDER
                assertEquals((long) r_SertifyPubKeys.getTimestamp(), certifier.getLastTimestamp(dcSet)[0]);

                //CHECK REFERENCE RECIPIENT
                // TRUE - new reference for first send FEE
                assertEquals((long) r_SertifyPubKeys.getTimestamp(), userAccount1.getLastTimestamp(dcSet)[0]);
                assertEquals((long) r_SertifyPubKeys.getTimestamp(), userAccount2.getLastTimestamp(dcSet)[0]);
                assertEquals((long) r_SertifyPubKeys.getTimestamp(), userAccount3.getLastTimestamp(dcSet)[0]);

                ////////// TO DATE ////////
                // .a - personKey, .b - end_date, .c - block height, .d - reference
                int to_date = BlockChain.DEFAULT_DURATION + (int) (r_SertifyPubKeys.getTimestamp() / 86400000.0);

                // PERSON STATUS ALIVE - beg_date = person birthDay
                //assertEquals( (long)person.getBirthday(), (long)dbPS.getItem(personKey, ALIVE_KEY).a);
                // PERSON STATUS ALIVE - to_date = 0 - permanent alive
                //assertEquals( (long)Long.MAX_VALUE, (long)dbPS.getItem(personKey, ALIVE_KEY).b);
                //assertEquals( true, Arrays.equals(dbPS.getItem(personKey, ALIVE_KEY).c, r_SertifyPubKeys.getSignature()));
                //assertEquals( (int)dbPS.getItem(personKey, ALIVE_KEY).d, transactionIndex);

                // ADDRESSES
                assertEquals((long) personKey, (long) dbAP.getItem(userAddress1).a);
                assertEquals(to_date, (int) dbAP.getItem(userAddress1).b);
                assertEquals(1, (int) dbAP.getItem(userAddress1).c);
//		assertEquals( true, Arrays.equals(dbAP.getItem(userAddress1).d, r_SertifyPubKeys.getSignature()));
                // PERSON -> ADDRESS
                assertEquals(to_date, (int) dbPA.getItem(personKey, userAddress1).a);
                assertEquals(1, (int) dbPA.getItem(personKey, userAddress1).b);
//		assertEquals( true, Arrays.equals(dbPA.getItem(personKey, userAddress1).c, r_SertifyPubKeys.getSignature()));

                assertEquals((long) personKey, (long) dbAP.getItem(userAddress2).a);
                assertEquals(to_date, (int) dbAP.getItem(userAddress2).b);
                assertEquals(1, (int) dbAP.getItem(userAddress2).c);
//		assertEquals( true, Arrays.equals(dbAP.getItem(userAddress2).d, r_SertifyPubKeys.getSignature()));
                // PERSON -> ADDRESS
                assertEquals(to_date, (int) dbPA.getItem(personKey, userAddress2).a);
                assertEquals(1, (int) dbPA.getItem(personKey, userAddress2).b);
//		assertEquals( true, Arrays.equals(dbPA.getItem(personKey, userAddress2).c, r_SertifyPubKeys.getSignature()));

                assertEquals((long) personKey, (long) dbAP.getItem(userAddress3).a);
                assertEquals(to_date, (int) dbAP.getItem(userAddress3).b);
                assertEquals(1, (int) dbAP.getItem(userAddress3).c);
//		assertEquals( true, Arrays.equals(dbAP.getItem(userAddress3).d, r_SertifyPubKeys.getSignature()));
                // PERSON -> ADDRESS
                assertEquals(to_date, (int) dbPA.getItem(personKey, userAddress3).a);
                assertEquals(1, (int) dbPA.getItem(personKey, userAddress3).b);
//		assertEquals( true, Arrays.equals(dbPA.getItem(personKey, userAddress3).c, r_SertifyPubKeys.getSignature()));

                assertEquals(true, userAccount1.isPerson(dcSet, dcSet.getBlockSignsMap().get(dcSet.getBlockMap().getLastBlockSignature())));
                assertEquals(true, userAccount2.isPerson(dcSet, dcSet.getBlockSignsMap().get(dcSet.getBlockMap().getLastBlockSignature())));
                assertEquals(true, userAccount3.isPerson(dcSet, dcSet.getBlockSignsMap().get(dcSet.getBlockMap().getLastBlockSignature())));

                ////////// ORPHAN //////////////////
                r_SertifyPubKeys.orphan(gb, Transaction.FOR_NETWORK);

                //CHECK BALANCE REGISTRAR
                assertEquals(erm_amount_registrar, registrar.getBalanceUSE(ERM_KEY, dcSet));
                assertEquals(oil_amount_registrar.subtract(issuePersonTransaction.getFee()), registrar.getBalanceUSE(FEE_KEY, dcSet));

                //CHECK BALANCE CERTIFIER
                assertEquals(erm_amount_certifier, certifier.getBalanceUSE(ERM_KEY, dcSet));
                assertEquals(oil_amount_certifier.setScale(certifier.getBalanceUSE(FEE_KEY, dcSet).scale()), certifier.getBalanceUSE(FEE_KEY, dcSet));

                //CHECK BALANCE RECIPIENT
                assertEquals(erm_amount_user, userAccount1.getBalanceUSE(ERM_KEY, dcSet));
                assertEquals(oil_amount_user.setScale(userAccount1.getBalanceUSE(FEE_KEY, dcSet).scale()), userAccount1.getBalanceUSE(FEE_KEY, dcSet));
                assertEquals(userAccount2.addDEVAmount(ERM_KEY), userAccount2.getBalanceUSE(ERM_KEY, dcSet));
                assertEquals(userAccount2.addDEVAmount(FEE_KEY), userAccount2.getBalanceUSE(FEE_KEY, dcSet));
                assertEquals(userAccount3.addDEVAmount(ERM_KEY), userAccount3.getBalanceUSE(ERM_KEY, dcSet));
                assertEquals(userAccount3.addDEVAmount(FEE_KEY), userAccount3.getBalanceUSE(FEE_KEY, dcSet));

                //CHECK REFERENCE SENDER
                //assertEquals(r_SertifyPubKeys.getReference(), registrar.getLastReference(dcSet));

                //CHECK REFERENCE RECIPIENT
                assertEquals(null, userAccount1.getLastTimestamp(dcSet));
                assertEquals(null, userAccount2.getLastTimestamp(dcSet));
                assertEquals(null, userAccount3.getLastTimestamp(dcSet));

                // .a - personKey, .b - end_date, .c - block height, .d - reference
                // PERSON STATUS ALIVE - must not be modified!
                //assertEquals( (long)person.getBirthday(), (long)dbPS.getItem(personKey, ALIVE_KEY).a);

                // ADDRESSES
                assertEquals(null, dbAP.getItem(userAddress1));
                // PERSON -> ADDRESS
                assertEquals(null, dbPA.getItem(personKey, userAddress1));

                assertEquals(null, dbAP.getItem(userAddress2));
                // PERSON -> ADDRESS
                assertEquals(null, dbPA.getItem(personKey, userAddress2));

                assertEquals(null, dbAP.getItem(userAddress3));
                // PERSON -> ADDRESS
                assertEquals(null, dbPA.getItem(personKey, userAddress3));

                assertEquals(false, userAccount1.isPerson(dcSet, dcSet.getBlockSignsMap().get(dcSet.getBlockMap().getLastBlockSignature())));
                assertEquals(false, userAccount2.isPerson(dcSet, dcSet.getBlockSignsMap().get(dcSet.getBlockMap().getLastBlockSignature())));
                assertEquals(false, userAccount3.isPerson(dcSet, dcSet.getBlockSignsMap().get(dcSet.getBlockMap().getLastBlockSignature())));

                /////////////////////////////////////////////// TEST DURATIONS
                // TRY DURATIONS
                int end_date = 222;
                r_SertifyPubKeys = new RSertifyPubKeys(0, registrar, FEE_POWER, personKey,
                        sertifiedPublicKeys,
                        end_date, timestamp, registrar.getLastTimestamp(dcSet)[0]);
                r_SertifyPubKeys.signUserAccounts(sertifiedPrivateKeys);
                r_SertifyPubKeys.sign(registrar, Transaction.FOR_NETWORK);
                r_SertifyPubKeys.setDC(dcSet, Transaction.FOR_NETWORK, BlockChain.VERS_4_12, 3);
                r_SertifyPubKeys.process(gb, Transaction.FOR_NETWORK);

                // у нас перезапись времени - по максимум сразу берем если не минус
                end_date = BlockChain.DEFAULT_DURATION;
                int abs_end_date = end_date + (int) (r_SertifyPubKeys.getTimestamp() / 86400000.0);

                // PERSON STATUS ALIVE - date_begin
                //assertEquals( (long)person.getBirthday(), (long)dbPS.getItem(personKey, ALIVE_KEY).a);

                assertEquals(abs_end_date, (int) userAccount1.getPersonDuration(dcSet).b);
                assertEquals(true, userAccount2.isPerson(dcSet, dcSet.getBlockSignsMap().get(dcSet.getBlockMap().getLastBlockSignature())));

                Block lastBlock = dcSet.getBlockMap().last();
                long currentTimestamp = lastBlock.getTimestamp();

                // TEST LIST and STACK
                int end_date2 = -12;
                r_SertifyPubKeys = new RSertifyPubKeys(0, registrar, FEE_POWER, personKey,
                        sertifiedPublicKeys,
                        end_date2, currentTimestamp, registrar.getLastTimestamp(dcSet)[0]);
                r_SertifyPubKeys.signUserAccounts(sertifiedPrivateKeys);
                r_SertifyPubKeys.sign(registrar, Transaction.FOR_NETWORK);
                r_SertifyPubKeys.setDC(dcSet, Transaction.FOR_NETWORK, BlockChain.VERS_4_12 + 1, 3);
                r_SertifyPubKeys.process(gb, Transaction.FOR_NETWORK);

                int abs_end_date2 = end_date2 + (int) (r_SertifyPubKeys.getTimestamp() / 86400000L);

                assertEquals(abs_end_date2, (int) userAccount2.getPersonDuration(dcSet).b);
                assertEquals(false, userAccount2.isPerson(dcSet, dcSet.getBlockSignsMap().get(dcSet.getBlockMap().getLastBlockSignature())));

                r_SertifyPubKeys.orphan(gb, Transaction.FOR_NETWORK);

                assertEquals(abs_end_date, (int) userAccount2.getPersonDuration(dcSet).b);
                assertEquals(true, userAccount2.isPerson(dcSet, dcSet.getBlockSignsMap().get(dcSet.getBlockMap().getLastBlockSignature())));

            } finally {
                dcSet.close();
            }
        }
    }

    @Test
    public void fork_process_orphan_PersonalizeRecord() {

        // TODO !!!
        // need .process in DB then .process in FORK - then test DB values!!!
        for (int dbs : TESTED_DBS) {

            try {
                init(dbs);

                //assertEquals( null, dbPS.getItem(personKey, ALIVE_KEY));

                assertEquals(false, userAccount1.isPerson(dcSet, dcSet.getBlockSignsMap().get(dcSet.getBlockMap().getLastBlockSignature())));
                assertEquals(false, userAccount2.isPerson(dcSet, dcSet.getBlockMap().size()));
                assertEquals(false, userAccount3.isPerson(dcSet, dcSet.getBlockSignsMap().get(dcSet.getBlockMap().getLastBlockSignature())));

                BigDecimal oil_amount_start = registrar.getBalanceUSE(FEE_KEY, dcSet);

                initPersonalize();

                // .a - personKey, .b - end_date, .c - block height, .d - reference
                // PERSON STATUS ALIVE
                // exist assertEquals( null, dbPS.getItem(personKey));
                // exist assertEquals( new TreeMap<String, Stack<Tuple3<Integer, Integer, byte[]>>>(), dbPA.getItems(personKey));

                // .a - personKey, .b - end_date, .c - block height, .d - reference
                // PERSON STATUS ALIVE
                assertEquals(4, personKey);
                //assertEquals( null, dbPS.getItem(personKey, ALIVE_KEY));

                // ADDRESSES
                assertEquals(null, dbAP.getItem(userAddress1));
                // PERSON -> ADDRESS
                assertEquals(null, dbPA.getItem(personKey, userAddress1));

                assertEquals(null, dbAP.getItem(userAddress2));
                // PERSON -> ADDRESS
                assertEquals(null, dbPA.getItem(personKey, userAddress2));

                assertEquals(null, dbAP.getItem(userAddress3));
                // PERSON -> ADDRESS
                assertEquals(null, dbPA.getItem(personKey, userAddress3));

                BigDecimal oil_amount_diff;
                if (false)
                    oil_amount_diff = BigDecimal.valueOf(BlockChain.GIFTED_COMPU_AMOUNT, BlockChain.FEE_SCALE);
                else
                    oil_amount_diff = BlockChain.BONUS_FOR_PERSON(1);

                BigDecimal erm_amount = registrar.getBalanceUSE(ERM_KEY, dcSet);
                BigDecimal oil_amount = registrar.getBalanceUSE(FEE_KEY, dcSet);

                BigDecimal erm_amount_user = userAccount1.getBalanceUSE(ERM_KEY, dcSet);
                BigDecimal oil_amount_user = userAccount1.getBalanceUSE(FEE_KEY, dcSet);

                long last_refRegistrar = registrar.getLastTimestamp(dcSet)[0];
                long last_refCertifier = certifier.getLastTimestamp(dcSet)[0];

                //// PROCESS /////
                r_SertifyPubKeys.signUserAccounts(sertifiedPrivateKeys);
                r_SertifyPubKeys.sign(registrar, Transaction.FOR_NETWORK);

                DCSet fork = dcSet.fork();

                BigDecimal userAccount2ERM = userAccount2.getBalanceUSE(ERM_KEY, fork);
                BigDecimal userAccount2FEE = userAccount2.getBalanceUSE(FEE_KEY, fork);
                BigDecimal userAccount3ERM = userAccount3.getBalanceUSE(ERM_KEY, fork);
                BigDecimal userAccount3FEE = userAccount3.getBalanceUSE(FEE_KEY, fork);

                //CHECK REFERENCE RECIPIENT
                long[] userAccount1ref = userAccount1.getLastTimestamp(fork);
                long[] userAccount2ref = userAccount2.getLastTimestamp(fork);
                long[] userAccount3ref = userAccount3.getLastTimestamp(fork);

                PersonAddressMap dbPA_fork = fork.getPersonAddressMap();
                AddressPersonMap dbAP_fork = fork.getAddressPersonMap();
                KKPersonStatusMap dbPS_fork = fork.getPersonStatusMap();

                /////////////// PROCESS ///////////////
                r_SertifyPubKeys.setDC(fork);
                r_SertifyPubKeys.process(gb, Transaction.FOR_NETWORK);
                int transactionIndex = gb.getTransactionSeq(r_SertifyPubKeys.getSignature());

                //CHECK BALANCE SENDER
                assertEquals(erm_amount, registrar.getBalanceUSE(ERM_KEY, dcSet));
                // CHECK FEE BALANCE - FEE - GIFT
                assertEquals(oil_amount, registrar.getBalanceUSE(FEE_KEY, dcSet));

                // IN FORK
                //CHECK BALANCE SENDER
                assertEquals(erm_amount, registrar.getBalanceUSE(ERM_KEY, fork));
                // CHECK FEE BALANCE - FEE - GIFT
                // тут мы заверителю возвращаем его затраты - у него должно сать столько же как до внесения персоны
                assertEquals(oil_amount_start, registrar.getBalanceUSE(FEE_KEY, fork));

                //CHECK BALANCE RECIPIENT
                assertEquals(erm_amount_user, userAccount1.getBalanceUSE(ERM_KEY, dcSet));
                // in FORK
                //CHECK BALANCE RECIPIENT
<<<<<<< HEAD
                assertEquals(oil_amount_diff, userAccount1.getBalanceUSE(FEE_KEY, fork));
=======
                if (Settings.getInstance().isTestNet())
                    assertEquals(oil_amount_diff.add(userAccount1.addDEVAmount(FEE_KEY)), userAccount1.getBalanceUSE(FEE_KEY, fork));
                else
                    assertEquals(oil_amount_diff, userAccount1.getBalanceUSE(FEE_KEY, fork));
>>>>>>> 7345bd99

                //CHECK REFERENCE REGISTRAR
                assertEquals(last_refRegistrar, registrar.getLastTimestamp(dcSet)[0]);
                assertEquals(last_refRegistrar, registrar.getLastTimestamp(fork)[0]);

                //CHECK REFERENCE CERTIFIER
                assertEquals(last_refCertifier, certifier.getLastTimestamp(dcSet)[0]);
                assertEquals(r_SertifyPubKeys.getTimestamp(), (Long) certifier.getLastTimestamp(fork)[0]);

                //CHECK REFERENCE PERSON MAKER
                // TRUE - new reference for first send FEE
                assertEquals(null, userAccount1.getLastTimestamp(dcSet));
                assertEquals((long) r_SertifyPubKeys.getTimestamp(), userAccount1.getLastTimestamp(fork)[0]);

                ////////// TO DATE ////////
                // .a - personKey, .b - end_date, .c - block height, .d - reference
                int to_date = BlockChain.DEFAULT_DURATION + (int) (r_SertifyPubKeys.getTimestamp() / 86400000.0);

                // PERSON STATUS ALIVE - beg_date = person birthDay
                //assertEquals( null, dbPS.getItem(personKey, ALIVE_KEY));
                //assertEquals( (long)person.getBirthday(), (long)dbPS_fork.getItem(personKey, ALIVE_KEY).a);
                // PERSON STATUS ALIVE - to_date = 0 - permanent alive
                //assertEquals( (long)Long.MAX_VALUE, (long)dbPS_fork.getItem(personKey, ALIVE_KEY).b);
                //assertEquals( true, Arrays.equals(dbPS.getItem(personKey, ALIVE_KEY).c, r_SertifyPubKeys.getSignature()));
                //assertEquals( (int)dbPS_fork.getItem(personKey, ALIVE_KEY).d, transactionIndex);

                // ADDRESSES
                assertEquals(null, dbAP.getItem(userAddress1));
                Tuple4<Long, Integer, Integer, Integer> item_AP = dbAP_fork.getItem(userAddress1);
                assertEquals((long) personKey, (long) item_AP.a);
                assertEquals(to_date, (int) item_AP.b);
                assertEquals(1, (int) item_AP.c);
//		assertEquals( true, Arrays.equals(dbAP.getItem(userAddress1).d, r_SertifyPubKeys.getSignature()));
                // PERSON -> ADDRESS
                assertEquals(null, dbPA.getItem(personKey, userAddress1));
                assertEquals(to_date, (int) dbPA_fork.getItem(personKey, userAddress1).a);
                assertEquals(1, (int) dbPA_fork.getItem(personKey, userAddress1).b);
//		assertEquals( true, Arrays.equals(dbPA.getItem(personKey, userAddress1).c, r_SertifyPubKeys.getSignature()));

                assertEquals(null, dbAP.getItem(userAddress2));
                assertEquals((long) personKey, (long) dbAP_fork.getItem(userAddress2).a);
                assertEquals(to_date, (int) dbAP_fork.getItem(userAddress2).b);
                //assertEquals( 1, (int)dbAP_fork.getItem(userAddress2).c);
//		assertEquals( true, Arrays.equals(dbAP.getItem(userAddress2).d, r_SertifyPubKeys.getSignature()));

                // PERSON -> ADDRESS
                assertEquals(null, dbPA.getItem(personKey, userAddress2));
                assertEquals(to_date, (int) dbPA_fork.getItem(personKey, userAddress2).a);
                //assertEquals( 1, (int)dbPA_fork.getItem(personKey, userAddress2).b);
//		assertEquals( true, Arrays.equals(dbPA.getItem(personKey, userAddress2).c, r_SertifyPubKeys.getSignature()));

                assertEquals(null, dbAP.getItem(userAddress3));
                assertEquals((long) personKey, (long) dbAP_fork.getItem(userAddress3).a);
                assertEquals(to_date, (int) dbAP_fork.getItem(userAddress3).b);
                //assertEquals( 1, (int)dbAP_fork.getItem(userAddress3).c);
//		assertEquals( true, Arrays.equals(dbAP.getItem(userAddress3).d, r_SertifyPubKeys.getSignature()));

                // PERSON -> ADDRESS
                assertEquals(null, dbPA.getItem(personKey, userAddress3));
                assertEquals(to_date, (int) dbPA_fork.getItem(personKey, userAddress3).a);
                //assertEquals( 1, (int)dbPA_fork.getItem(personKey, userAddress3).b);
//		assertEquals( true, Arrays.equals(dbPA.getItem(personKey, userAddress3).c, r_SertifyPubKeys.getSignature()));

                assertEquals(false, userAccount1.isPerson(dcSet, dcSet.getBlockSignsMap().get(dcSet.getBlockMap().getLastBlockSignature())));
                assertEquals(null, userAccount1.getPerson(dcSet, dcSet.getBlockSignsMap().get(dcSet.getBlockMap().getLastBlockSignature())));
                assertEquals(false, userAccount2.isPerson(dcSet, dcSet.getBlockSignsMap().get(dcSet.getBlockMap().getLastBlockSignature())));
                assertEquals(false, userAccount3.isPerson(dcSet, dcSet.getBlockSignsMap().get(dcSet.getBlockMap().getLastBlockSignature())));

                assertEquals(true, userAccount1.isPerson(fork, dcSet.getBlockSignsMap().get(dcSet.getBlockMap().getLastBlockSignature())));
                assertNotEquals(null, userAccount1.getPerson(fork, dcSet.getBlockSignsMap().get(dcSet.getBlockMap().getLastBlockSignature())));
                assertEquals(true, userAccount2.isPerson(fork, dcSet.getBlockSignsMap().get(dcSet.getBlockMap().getLastBlockSignature())));
                assertEquals(true, userAccount3.isPerson(fork, dcSet.getBlockSignsMap().get(dcSet.getBlockMap().getLastBlockSignature())));

                ////////// ORPHAN //////////////////
                r_SertifyPubKeys.orphan(gb, Transaction.FOR_NETWORK);

                //CHECK BALANCE SENDER
                assertEquals(erm_amount, registrar.getBalanceUSE(ERM_KEY, fork));
                assertEquals(oil_amount, registrar.getBalanceUSE(FEE_KEY, fork));

                //CHECK BALANCE RECIPIENT
                assertEquals(erm_amount_user, userAccount1.getBalanceUSE(ERM_KEY, fork));
                assertEquals(oil_amount_user.setScale(userAccount1.getBalanceUSE(FEE_KEY, fork).scale()), userAccount1.getBalanceUSE(FEE_KEY, fork));
                assertEquals(userAccount2ERM, userAccount2.getBalanceUSE(ERM_KEY, fork));
                assertEquals(userAccount2FEE, userAccount2.getBalanceUSE(FEE_KEY, fork));
                assertEquals(userAccount3ERM, userAccount3.getBalanceUSE(ERM_KEY, fork));
                assertEquals(userAccount3FEE, userAccount3.getBalanceUSE(FEE_KEY, fork));

                //CHECK REFERENCE REGISTRAR
                assertEquals(last_refRegistrar, registrar.getLastTimestamp(dcSet)[0]);
                assertEquals(last_refRegistrar, registrar.getLastTimestamp(fork)[0]);

                //CHECK REFERENCE CERTIFIER
                assertEquals(last_refCertifier, certifier.getLastTimestamp(dcSet)[0]);
                assertEquals(last_refCertifier, certifier.getLastTimestamp(fork)[0]);

                //CHECK REFERENCE PERSON MAKER
                // TRUE - new reference for first send FEE
                assertEquals(null, userAccount1.getLastTimestamp(dcSet));

                //CHECK REFERENCE RECIPIENT
                assertEquals(null, userAccount1.getLastTimestamp(fork));
                assertEquals(null, userAccount2.getLastTimestamp(fork));
                assertEquals(null, userAccount3.getLastTimestamp(fork));

                // .a - personKey, .b - end_date, .c - block height, .d - reference
                // PERSON STATUS ALIVE - must not be modified!
                //assertEquals( (long)person.getBirthday(), (long)dbPS_fork.getItem(personKey, ALIVE_KEY).a);

                // ADDRESSES
                assertEquals(null, dbAP_fork.getItem(userAddress1));
                // PERSON -> ADDRESS
                assertEquals(null, dbPA_fork.getItem(personKey, userAddress1));

                assertEquals(null, dbAP_fork.getItem(userAddress2));
                // PERSON -> ADDRESS
                assertEquals(null, dbPA_fork.getItem(personKey, userAddress2));

                assertEquals(null, dbAP_fork.getItem(userAddress3));
                // PERSON -> ADDRESS
                assertEquals(null, dbPA_fork.getItem(personKey, userAddress3));

                assertEquals(false, userAccount1.isPerson(fork, dcSet.getBlockSignsMap().get(dcSet.getBlockMap().getLastBlockSignature())));
                assertEquals(false, userAccount2.isPerson(fork, dcSet.getBlockSignsMap().get(dcSet.getBlockMap().getLastBlockSignature())));
                assertEquals(false, userAccount3.isPerson(fork, dcSet.getBlockSignsMap().get(dcSet.getBlockMap().getLastBlockSignature())));
            } finally {
                dcSet.close();
            }
        }
    }

    @Test
    public void validatePersonHumanRecord() {

        for (int dbs : TESTED_DBS) {

            try {
                init(dbs);

                long birthDay = timestamp - 12345678;

                person = new PersonHuman(registrar, "Ermolaev Dmitrii Sergeevich", birthDay, birthDay - 2,
                        (byte) 0, "Slav", (float) 28.12345, (float) 133.7777,
                        "white", "green", "шанет", 188, icon, image, "изобретатель, мыслитель, создатель идей", ownerSignature);

                GenesisIssuePersonRecord genesis_issue_person = new GenesisIssuePersonRecord(personGeneral);
                genesis_issue_person.setDC(dcSet, Transaction.FOR_NETWORK, 3, seqNo++);
                genesis_issue_person.process(gb, Transaction.FOR_NETWORK);
                //genesisPersonKey = dcSet.getIssuePersonMap().size();
                genesisPersonKey = genesis_issue_person.getAssetKey(dcSet);

            } finally {
                dcSet.close();
            }
        }
    }

    /**
     * see https://lab.erachain.org/erachain/Erachain/issues/1212
     * <p>
     * Тут мы с одного счета создаем и персону и удостовреяем счет, а потом в форке откатываем удостоврение и точка времени должна откатиться тоже
     * Поидее еще и создание персоны нужно откатить и заново в форке создать - и ситуация в задаче 1212 повторится
     */
    @Test
    public void fork_process_orphan_forIssue_1212() {

        for (int dbs : TESTED_DBS) {

            try {
                init(dbs);

                //assertEquals( null, dbPS.getItem(personKey, ALIVE_KEY));

                assertEquals(false, userAccount1.isPerson(dcSet, dcSet.getBlockSignsMap().get(dcSet.getBlockMap().getLastBlockSignature())));
                assertEquals(false, userAccount2.isPerson(dcSet, dcSet.getBlockMap().size()));
                assertEquals(false, userAccount3.isPerson(dcSet, dcSet.getBlockSignsMap().get(dcSet.getBlockMap().getLastBlockSignature())));

                BigDecimal oil_amount_start = registrar.getBalanceUSE(FEE_KEY, dcSet);

                initPersonalize();

                //// только заверитель счета тот же что и регистратор персоны
                r_SertifyPubKeys = new RSertifyPubKeys(version, registrar, FEE_POWER, personKey,
                        sertifiedPublicKeys,
                        timestamp, registrar.getLastTimestamp(dcSet)[0]);

                // .a - personKey, .b - end_date, .c - block height, .d - reference
                // PERSON STATUS ALIVE
                // exist assertEquals( null, dbPS.getItem(personKey));
                // exist assertEquals( new TreeMap<String, Stack<Tuple3<Integer, Integer, byte[]>>>(), dbPA.getItems(personKey));

                // .a - personKey, .b - end_date, .c - block height, .d - reference
                // PERSON STATUS ALIVE
                assertEquals(4, personKey);
                //assertEquals( null, dbPS.getItem(personKey, ALIVE_KEY));

                // ADDRESSES
                assertEquals(null, dbAP.getItem(userAddress1));
                // PERSON -> ADDRESS
                assertEquals(null, dbPA.getItem(personKey, userAddress1));

                assertEquals(null, dbAP.getItem(userAddress2));
                // PERSON -> ADDRESS
                assertEquals(null, dbPA.getItem(personKey, userAddress2));

                assertEquals(null, dbAP.getItem(userAddress3));
                // PERSON -> ADDRESS
                assertEquals(null, dbPA.getItem(personKey, userAddress3));

                BigDecimal oil_amount_diff;
                if (BlockChain.ERA_COMPU_ALL_UP)
                    oil_amount_diff = BigDecimal.valueOf(BlockChain.GIFTED_COMPU_AMOUNT, BlockChain.FEE_SCALE);
                else
                    oil_amount_diff = BlockChain.BONUS_FOR_PERSON(1);

                BigDecimal erm_amount = registrar.getBalanceUSE(ERM_KEY, dcSet);
                BigDecimal oil_amount = registrar.getBalanceUSE(FEE_KEY, dcSet);

                BigDecimal erm_amount_user = userAccount1.getBalanceUSE(ERM_KEY, dcSet);
                BigDecimal oil_amount_user = userAccount1.getBalanceUSE(FEE_KEY, dcSet);

                long last_refRegistrar = registrar.getLastTimestamp(dcSet)[0];
                long last_refCertifier = certifier.getLastTimestamp(dcSet)[0];

                //// PROCESS /////
                r_SertifyPubKeys.signUserAccounts(sertifiedPrivateKeys);
                r_SertifyPubKeys.sign(registrar, Transaction.FOR_NETWORK);


                BigDecimal userAccount2ERM = userAccount2.getBalanceUSE(ERM_KEY, dcSet);
                BigDecimal userAccount2FEE = userAccount2.getBalanceUSE(FEE_KEY, dcSet);
                BigDecimal userAccount3ERM = userAccount3.getBalanceUSE(ERM_KEY, dcSet);
                BigDecimal userAccount3FEE = userAccount3.getBalanceUSE(FEE_KEY, dcSet);

                //CHECK REFERENCE RECIPIENT
                long[] userAccount1ref = userAccount1.getLastTimestamp(dcSet);
                long[] userAccount2ref = userAccount2.getLastTimestamp(dcSet);
                long[] userAccount3ref = userAccount3.getLastTimestamp(dcSet);

                PersonAddressMap dbPA_dcSet = dcSet.getPersonAddressMap();
                AddressPersonMap dbAP_dcSet = dcSet.getAddressPersonMap();
                KKPersonStatusMap dbPS_dcSet = dcSet.getPersonStatusMap();

                r_SertifyPubKeys.setDC(dcSet);
                r_SertifyPubKeys.process(gb, Transaction.FOR_NETWORK);
                int transactionIndex = gb.getTransactionSeq(r_SertifyPubKeys.getSignature());

                //CHECK BALANCE SENDER
                assertEquals(erm_amount, registrar.getBalanceUSE(ERM_KEY, dcSet));
                // CHECK FEE BALANCE - FEE + GIFT
                assertEquals(oil_amount.add(issuePersonTransaction.getFee()), registrar.getBalanceUSE(FEE_KEY, dcSet));

                //CHECK BALANCE RECIPIENT
                assertEquals(erm_amount_user, userAccount1.getBalanceUSE(ERM_KEY, dcSet));
                // in FORK
                //CHECK BALANCE RECIPIENT
                assertEquals(oil_amount_diff, userAccount1.getBalanceUSE(FEE_KEY, dcSet));

                //CHECK REFERENCE REGISTRAR
                assertEquals(r_SertifyPubKeys.getTimestamp(), (Long) registrar.getLastTimestamp(dcSet)[0]);

                //CHECK REFERENCE CERTIFIER
                assertEquals(last_refCertifier, certifier.getLastTimestamp(dcSet)[0]);

                //CHECK REFERENCE PERSON MAKER
                // TRUE - new reference for first send FEE
                assertEquals((long) r_SertifyPubKeys.getTimestamp(), userAccount1.getLastTimestamp(dcSet)[0]);

                ////////// TO DATE ////////
                // .a - personKey, .b - end_date, .c - block height, .d - reference
                int to_date = BlockChain.DEFAULT_DURATION + (int) (r_SertifyPubKeys.getTimestamp() / 86400000.0);

                // PERSON STATUS ALIVE - beg_date = person birthDay
                //assertEquals( null, dbPS.getItem(personKey, ALIVE_KEY));
                //assertEquals( (long)person.getBirthday(), (long)dbPS_fork.getItem(personKey, ALIVE_KEY).a);
                // PERSON STATUS ALIVE - to_date = 0 - permanent alive
                //assertEquals( (long)Long.MAX_VALUE, (long)dbPS_fork.getItem(personKey, ALIVE_KEY).b);
                //assertEquals( true, Arrays.equals(dbPS.getItem(personKey, ALIVE_KEY).c, r_SertifyPubKeys.getSignature()));
                //assertEquals( (int)dbPS_fork.getItem(personKey, ALIVE_KEY).d, transactionIndex);

                // ADDRESSES
                Tuple4<Long, Integer, Integer, Integer> item_AP = dbAP.getItem(userAddress1);
                assertEquals((long) personKey, (long) item_AP.a);
                assertEquals(to_date, (int) item_AP.b);
                assertEquals(1, (int) item_AP.c);
//		assertEquals( true, Arrays.equals(dbAP.getItem(userAddress1).d, r_SertifyPubKeys.getSignature()));
                // PERSON -> ADDRESS
                assertEquals(to_date, (int) dbPA_dcSet.getItem(personKey, userAddress1).a);
                assertEquals(1, (int) dbPA_dcSet.getItem(personKey, userAddress1).b);
//		assertEquals( true, Arrays.equals(dbPA.getItem(personKey, userAddress1).c, r_SertifyPubKeys.getSignature()));

                assertEquals((long) personKey, (long) dbAP.getItem(userAddress2).a);
                assertEquals(to_date, (int) dbAP.getItem(userAddress2).b);
                //assertEquals( 1, (int)dbAP_fork.getItem(userAddress2).c);
//		assertEquals( true, Arrays.equals(dbAP.getItem(userAddress2).d, r_SertifyPubKeys.getSignature()));

                // PERSON -> ADDRESS
                assertEquals(to_date, (int) dbPA.getItem(personKey, userAddress2).a);
                //assertEquals( 1, (int)dbPA_fork.getItem(personKey, userAddress2).b);
//		assertEquals( true, Arrays.equals(dbPA.getItem(personKey, userAddress2).c, r_SertifyPubKeys.getSignature()));

                assertEquals((long) personKey, (long) dbAP_dcSet.getItem(userAddress3).a);
                assertEquals(to_date, (int) dbAP.getItem(userAddress3).b);
                //assertEquals( 1, (int)dbAP_fork.getItem(userAddress3).c);
//		assertEquals( true, Arrays.equals(dbAP.getItem(userAddress3).d, r_SertifyPubKeys.getSignature()));

                // PERSON -> ADDRESS
                assertEquals(to_date, (int) dbPA_dcSet.getItem(personKey, userAddress3).a);
                //assertEquals( 1, (int)dbPA_fork.getItem(personKey, userAddress3).b);
//		assertEquals( true, Arrays.equals(dbPA.getItem(personKey, userAddress3).c, r_SertifyPubKeys.getSignature()));

                assertEquals(true, userAccount1.isPerson(dcSet, dcSet.getBlockSignsMap().get(dcSet.getBlockMap().getLastBlockSignature())));
                assertNotEquals(null, userAccount1.getPerson(dcSet, dcSet.getBlockSignsMap().get(dcSet.getBlockMap().getLastBlockSignature())));
                assertEquals(true, userAccount2.isPerson(dcSet, dcSet.getBlockSignsMap().get(dcSet.getBlockMap().getLastBlockSignature())));
                assertEquals(true, userAccount3.isPerson(dcSet, dcSet.getBlockSignsMap().get(dcSet.getBlockMap().getLastBlockSignature())));

                ////////// ORPHAN //////////////////
                DCSet fork = dcSet.fork();
                r_SertifyPubKeys.setDC(fork);

                r_SertifyPubKeys.orphan(gb, Transaction.FOR_NETWORK);

                //CHECK BALANCE SENDER
                assertEquals(erm_amount, registrar.getBalanceUSE(ERM_KEY, fork));
                assertEquals(oil_amount, registrar.getBalanceUSE(FEE_KEY, fork));

                assertEquals(last_refRegistrar, registrar.getLastTimestamp(fork)[0]);
                assertEquals(r_SertifyPubKeys.getTimestamp() > registrar.getLastTimestamp(fork)[0], true);
                assertEquals((long) issuePersonTransaction.getTimestamp(), registrar.getLastTimestamp(fork)[0]);

                //CHECK BALANCE RECIPIENT
                assertEquals(erm_amount_user, userAccount1.getBalanceUSE(ERM_KEY, fork));
                assertEquals(oil_amount_user.setScale(userAccount1.getBalanceUSE(FEE_KEY, fork).scale()), userAccount1.getBalanceUSE(FEE_KEY, fork));
                assertEquals(userAccount2ERM, userAccount2.getBalanceUSE(ERM_KEY, fork));
                assertEquals(userAccount2FEE, userAccount2.getBalanceUSE(FEE_KEY, fork));
                assertEquals(userAccount3ERM, userAccount3.getBalanceUSE(ERM_KEY, fork));
                assertEquals(userAccount3FEE, userAccount3.getBalanceUSE(FEE_KEY, fork));

                //CHECK REFERENCE SENDER
                //assertEquals(r_SertifyPubKeys.getReference(), registrar.getLastReference(fork));

                //CHECK REFERENCE RECIPIENT
                assertEquals(null, userAccount1.getLastTimestamp(fork));
                assertEquals(null, userAccount2.getLastTimestamp(fork));
                assertEquals(null, userAccount3.getLastTimestamp(fork));

                // .a - personKey, .b - end_date, .c - block height, .d - reference
                // PERSON STATUS ALIVE - must not be modified!
                //assertEquals( (long)person.getBirthday(), (long)dbPS_fork.getItem(personKey, ALIVE_KEY).a);

                // ADDRESSES
                assertEquals(null, fork.getAddressPersonMap().getItem(userAddress1));
                // PERSON -> ADDRESS
                assertEquals(null, fork.getPersonAddressMap().getItem(personKey, userAddress1));

                assertEquals(null, fork.getAddressPersonMap().getItem(userAddress2));
                // PERSON -> ADDRESS
                assertEquals(null, fork.getPersonAddressMap().getItem(personKey, userAddress2));

                assertEquals(null, fork.getAddressPersonMap().getItem(userAddress3));
                // PERSON -> ADDRESS
                assertEquals(null, fork.getPersonAddressMap().getItem(personKey, userAddress3));

                assertEquals(false, userAccount1.isPerson(fork, dcSet.getBlockSignsMap().get(dcSet.getBlockMap().getLastBlockSignature())));
                assertEquals(false, userAccount2.isPerson(fork, dcSet.getBlockSignsMap().get(dcSet.getBlockMap().getLastBlockSignature())));
                assertEquals(false, userAccount3.isPerson(fork, dcSet.getBlockSignsMap().get(dcSet.getBlockMap().getLastBlockSignature())));
            } finally {
                dcSet.close();
            }
        }
    }

}<|MERGE_RESOLUTION|>--- conflicted
+++ resolved
@@ -1021,14 +1021,7 @@
                 assertEquals(erm_amount_user, userAccount1.getBalanceUSE(ERM_KEY, dcSet));
                 // in FORK
                 //CHECK BALANCE RECIPIENT
-<<<<<<< HEAD
                 assertEquals(oil_amount_diff, userAccount1.getBalanceUSE(FEE_KEY, fork));
-=======
-                if (Settings.getInstance().isTestNet())
-                    assertEquals(oil_amount_diff.add(userAccount1.addDEVAmount(FEE_KEY)), userAccount1.getBalanceUSE(FEE_KEY, fork));
-                else
-                    assertEquals(oil_amount_diff, userAccount1.getBalanceUSE(FEE_KEY, fork));
->>>>>>> 7345bd99
 
                 //CHECK REFERENCE REGISTRAR
                 assertEquals(last_refRegistrar, registrar.getLastTimestamp(dcSet)[0]);

--- conflicted
+++ resolved
@@ -19,11 +19,7 @@
 
     @Test
     public void parseAppData() {
-<<<<<<< HEAD
-        byte[] appData = AssetCls.makeAppData(1L, true, 7, true, 7, null, null);
-=======
-        byte[] appData = ItemCls.makeAppData(0L, true, 7, true, 7, "tags");
->>>>>>> 0c63b5ce
+        byte[] appData = AssetCls.makeAppData(1L, true, 7, true, 7, null, null, "tags");
         ItemCls item = new AssetUnique(appData, null, "String name", null, null, "String description", 3);
 
         assertEquals(item.getFlags(), 0L);
@@ -45,17 +41,10 @@
         //System.out.println("0" + Long.toString(ItemCls.ITEM_HAS_IMAGE_URL_MASK, 2) + " - ITEM_HAS_IMAGE_URL_MASK");
 
         System.out.println("1234567812345678123456781234567812345678123456781234567812345678");
-<<<<<<< HEAD
-        byte[] appdata = AssetCls.makeAppData(0L, false, 0, false, 0, null, null);
+        byte[] appdata = ItemCls.makeAppData(0L, false, 0, false, 0, null, null, null);
         assertEquals(appdata, null);
 
-        appdata = AssetCls.makeAppData(1L, true, 7, false, 7, null, null);
-=======
-        byte[] appdata = ItemCls.makeAppData(0L, false, 0, false, 0, null);
-        assertEquals(appdata, null);
-
-        appdata = ItemCls.makeAppData(1L, true, 7, false, 7, "tags");
->>>>>>> 0c63b5ce
+        appdata = AssetCls.makeAppData(1L, true, 7, false, 7, null, null, "tags");
         assertEquals("10000000", Integer.toBinaryString(Byte.toUnsignedInt(appdata[0])));
         assertEquals("10000111", Integer.toBinaryString(Byte.toUnsignedInt(appdata[10])));
         assertEquals("111", Integer.toBinaryString(Byte.toUnsignedInt(appdata[11])));

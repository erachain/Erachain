package org.erachain.datachain;

import lombok.extern.slf4j.Slf4j;
import org.erachain.core.account.PrivateKeyAccount;
import org.erachain.core.block.GenesisBlock;
import org.erachain.core.crypto.Crypto;
import org.erachain.core.item.assets.AssetCls;
import org.erachain.core.item.assets.AssetVenture;
import org.erachain.core.item.assets.Trade;
import org.erachain.core.transaction.CreateOrderTransaction;
import org.erachain.core.transaction.IssueAssetTransaction;
import org.erachain.core.transaction.Transaction;
import org.erachain.database.IDB;
import org.erachain.ntp.NTP;
import org.erachain.settings.Settings;
import org.erachain.utils.SimpleFileVisitorForRecursiveFolderDeletion;
import org.junit.Test;
import org.mapdb.Fun;

import java.io.File;
import java.math.BigDecimal;
import java.nio.file.Files;
import java.util.Iterator;
import java.util.Random;

import static org.junit.Assert.assertEquals;

@Slf4j
public class TradeMapImplTest {

    int[] TESTED_DBS = new int[]{
            IDB.DBS_MAP_DB,
            IDB.DBS_ROCK_DB};

    Long releaserReference = null;
    long ERM_KEY = Transaction.RIGHTS_KEY;
    long FEE_KEY = Transaction.FEE_KEY;
    byte FEE_POWER = (byte) 0;
    byte[] assetReference = new byte[64];
    long timestamp = NTP.getTime();

    Random random = new Random();
    long flags = 0l;
    int seqNo = 0;

    Fun.Tuple5<Fun.Tuple2<BigDecimal, BigDecimal>, Fun.Tuple2<BigDecimal, BigDecimal>, Fun.Tuple2<BigDecimal, BigDecimal>, Fun.Tuple2<BigDecimal, BigDecimal>, Fun.Tuple2<BigDecimal, BigDecimal>> balanceA;
    Fun.Tuple5<Fun.Tuple2<BigDecimal, BigDecimal>, Fun.Tuple2<BigDecimal, BigDecimal>, Fun.Tuple2<BigDecimal, BigDecimal>, Fun.Tuple2<BigDecimal, BigDecimal>, Fun.Tuple2<BigDecimal, BigDecimal>> balanceB;
    DCSet dcSet;
    GenesisBlock gb;
    // CREATE KNOWN ACCOUNT
    PrivateKeyAccount accountA;
    PrivateKeyAccount accountB;
    IssueAssetTransaction issueAssetTransaction;
    AssetCls assetA;
    long keyA;
    AssetCls assetB;
    long keyB;
    CreateOrderTransaction orderCreation;
    private byte[] icon = new byte[0]; // default value
    private byte[] image = new byte[0]; // default value

    //@Before
    private void init(int dbs) {

        logger.info(" ********** open DBS: " + dbs);

        File tempDir = new File(Settings.getInstance().getDataTempDir());
        try {
            Files.walkFileTree(tempDir.toPath(), new SimpleFileVisitorForRecursiveFolderDeletion());
        } catch (Throwable e) {
        }

        dcSet = DCSet.createEmptyHardDatabaseSetWithFlush(null, dbs);
        gb = new GenesisBlock();

        try {
            gb.process(dcSet);
        } catch (Exception e) {
            // TODO Auto-generated catch block
            e.printStackTrace();
        }

        byte[] seed = Crypto.getInstance().digest("test_A".getBytes());
        byte[] privateKey = Crypto.getInstance().createKeyPair(seed).getA();
        accountA = new PrivateKeyAccount(privateKey);
        seed = Crypto.getInstance().digest("test_B".getBytes());
        privateKey = Crypto.getInstance().createKeyPair(seed).getA();
        accountB = new PrivateKeyAccount(privateKey);

        // FEE FUND
        accountA.setLastTimestamp(new long[]{gb.getTimestamp(), 0}, dcSet);
        accountA.changeBalance(dcSet, false, ERM_KEY, BigDecimal.valueOf(100), false);
        accountA.changeBalance(dcSet, false, FEE_KEY, BigDecimal.valueOf(10), false);

        accountB.setLastTimestamp(new long[]{gb.getTimestamp(), 0}, dcSet);
        accountB.changeBalance(dcSet, false, ERM_KEY, BigDecimal.valueOf(100), false);
        accountB.changeBalance(dcSet, false, FEE_KEY, BigDecimal.valueOf(10), false);

        assetA = new AssetVenture(new GenesisBlock().getCreator(), "AAA", icon, image, ".", 0, 8, 50000L);

        issueAssetTransaction = new IssueAssetTransaction(accountA, assetA, (byte) 0, timestamp++, 0l, new byte[64]);
        issueAssetTransaction.setDC(dcSet, Transaction.FOR_NETWORK, 2, ++seqNo);
        issueAssetTransaction.process(null, Transaction.FOR_NETWORK);

        keyA = issueAssetTransaction.getAssetKey(dcSet);
        balanceA = accountA.getBalance(dcSet, keyA);

        assetB = new AssetVenture(new GenesisBlock().getCreator(), "BBB", icon, image, ".", 0, 8, 50000L);
        issueAssetTransaction = new IssueAssetTransaction(accountB, assetB, (byte) 0, timestamp++,
                0L, new byte[64]);
        issueAssetTransaction.setDC(dcSet, Transaction.FOR_NETWORK, 2, ++seqNo);
        issueAssetTransaction.process(null, Transaction.FOR_NETWORK);
        keyB = issueAssetTransaction.getAssetKey(dcSet);

        // CREATE ORDER TRANSACTION
        orderCreation = new CreateOrderTransaction(accountA, keyA, 3l, BigDecimal.valueOf(10), BigDecimal.valueOf(100),
                (byte) 0, timestamp, 0l);

    }

    @Test
    public void getTrades() {
    }

    @Test
    public void getLastTrade() {
    }

    @Test
    public void getTradesByTimestamp() {

        for (int dbs : TESTED_DBS) {

            try {
                init(dbs);

                Iterator<Long> iterator;
                int index = 1;

                TradeMap tradesMap = dcSet.getTradeMap();
                long haveKey = 2L;
                long wantKey = 1L;

                int start = 444;
                int stop = 433;

                long targetID = Transaction.makeDBRef(10, 1);
                Trade trade = new Trade(Transaction.makeDBRef(start, 3), targetID, haveKey, wantKey,
                        new BigDecimal("22"), new BigDecimal("44"),
                        3, 5, index++);
                tradesMap.put(trade);

                trade = new Trade(Transaction.makeDBRef(start - 1, 3), targetID, haveKey, wantKey,
                        new BigDecimal("22"), new BigDecimal("44"),
                        3, 5, index++);
                tradesMap.put(trade);

                trade = new Trade(Transaction.makeDBRef(stop + 1, 4), targetID, haveKey, wantKey,
                        new BigDecimal("22"), new BigDecimal("44"),
                        3, 5, index++);
                tradesMap.put(trade);

                trade = new Trade(Transaction.makeDBRef(stop, 4), targetID, haveKey, wantKey,
                        new BigDecimal("22"), new BigDecimal("44"),
                        3, 5, index++);
                tradesMap.put(trade);

<<<<<<< HEAD
                assertEquals(4, tradesMap.getTradesByHeight(haveKey, wantKey, start + 1, stop - 1, 0).size());

                assertEquals(4, tradesMap.getTradesByHeight(haveKey, wantKey, 0, 0, 0).size());

                assertEquals(4, tradesMap.getTradesByHeight(haveKey, wantKey, 0, stop, 0).size());

                assertEquals(2, tradesMap.getTradesByHeight(haveKey, wantKey, stop + 1, stop, 0).size());

                assertEquals(4, tradesMap.getTradesByHeight(haveKey, wantKey, start, 0, 0).size());
=======
                assertEquals(4, tradesMap.getTradesByHeight(haveKey, wantKey, 0, 0, 0).size());
                assertEquals(4, tradesMap.getTradesByOrderID(haveKey, wantKey, 0, 0, 0).size());

                assertEquals(4, tradesMap.getTradesByHeight(haveKey, wantKey, start + 1, stop - 1, 0).size());
                assertEquals(4, tradesMap.getTradesByOrderID(haveKey, wantKey, Transaction.makeDBRef(start + 1, Integer.MAX_VALUE), Transaction.makeDBRef(stop - 1, 0), 0).size());

                assertEquals(4, tradesMap.getTradesByHeight(haveKey, wantKey, 0, stop, 0).size());
                assertEquals(3, tradesMap.getTradesByOrderID(haveKey, wantKey, 0, Transaction.makeDBRef(stop, 5), 0).size());
                assertEquals(4, tradesMap.getTradesByOrderID(haveKey, wantKey, 0, Transaction.makeDBRef(stop, 4), 0).size());
                assertEquals(4, tradesMap.getTradesByOrderID(haveKey, wantKey, 0, Transaction.makeDBRef(stop, 3), 0).size());

                assertEquals(0, tradesMap.getTradesByOrderID(haveKey, wantKey, Transaction.makeDBRef(stop + 1, 0), Transaction.makeDBRef(stop, 5), 0).size());
                assertEquals(1, tradesMap.getTradesByOrderID(haveKey, wantKey, Transaction.makeDBRef(stop + 1, 0), Transaction.makeDBRef(stop, 4), 0).size());
                assertEquals(1, tradesMap.getTradesByOrderID(haveKey, wantKey, Transaction.makeDBRef(stop + 1, 0), Transaction.makeDBRef(stop, 3), 0).size());

                assertEquals(4, tradesMap.getTradesByHeight(haveKey, wantKey, start, 0, 0).size());
                assertEquals(4, tradesMap.getTradesByOrderID(haveKey, wantKey, Transaction.makeDBRef(start, 4), 0, 0).size());
                assertEquals(4, tradesMap.getTradesByOrderID(haveKey, wantKey, Transaction.makeDBRef(start, 3), 0, 0).size());
                assertEquals(3, tradesMap.getTradesByOrderID(haveKey, wantKey, Transaction.makeDBRef(start, 2), 0, 0).size());

                assertEquals(1, tradesMap.getTradesByOrderID(haveKey, wantKey, Transaction.makeDBRef(start, 4), Transaction.makeDBRef(start - 1, 99), 0).size());
                assertEquals(1, tradesMap.getTradesByOrderID(haveKey, wantKey, Transaction.makeDBRef(start, 3), Transaction.makeDBRef(start - 1, 99), 0).size());
                assertEquals(0, tradesMap.getTradesByOrderID(haveKey, wantKey, Transaction.makeDBRef(start, 2), Transaction.makeDBRef(start - 1, 99), 0).size());

                assertEquals(2, tradesMap.getTradesByHeight(haveKey, wantKey, stop + 1, stop, 0).size());

                assertEquals(2, tradesMap.getTradesByHeight(haveKey, wantKey, start, start - 1, 0).size());

                assertEquals(4, tradesMap.getTradesByHeight(haveKey, wantKey, start, stop, 0).size());

                assertEquals(3, tradesMap.getTradesByHeight(haveKey, wantKey, start, stop + 1, 0).size());

                assertEquals(3, tradesMap.getTradesByHeight(haveKey, wantKey, start - 1, stop, 0).size());
>>>>>>> 4c48ca89

                assertEquals(2, tradesMap.getTradesByHeight(haveKey, wantKey, start, start - 1, 0).size());

                assertEquals(4, tradesMap.getTradesByHeight(haveKey, wantKey, start, stop, 0).size());
            } finally {
                dcSet.close();
            }
        }
    }

    @Test
    public void getVolume24() {
    }
}<|MERGE_RESOLUTION|>--- conflicted
+++ resolved
@@ -165,17 +165,6 @@
                         3, 5, index++);
                 tradesMap.put(trade);
 
-<<<<<<< HEAD
-                assertEquals(4, tradesMap.getTradesByHeight(haveKey, wantKey, start + 1, stop - 1, 0).size());
-
-                assertEquals(4, tradesMap.getTradesByHeight(haveKey, wantKey, 0, 0, 0).size());
-
-                assertEquals(4, tradesMap.getTradesByHeight(haveKey, wantKey, 0, stop, 0).size());
-
-                assertEquals(2, tradesMap.getTradesByHeight(haveKey, wantKey, stop + 1, stop, 0).size());
-
-                assertEquals(4, tradesMap.getTradesByHeight(haveKey, wantKey, start, 0, 0).size());
-=======
                 assertEquals(4, tradesMap.getTradesByHeight(haveKey, wantKey, 0, 0, 0).size());
                 assertEquals(4, tradesMap.getTradesByOrderID(haveKey, wantKey, 0, 0, 0).size());
 
@@ -209,11 +198,8 @@
                 assertEquals(3, tradesMap.getTradesByHeight(haveKey, wantKey, start, stop + 1, 0).size());
 
                 assertEquals(3, tradesMap.getTradesByHeight(haveKey, wantKey, start - 1, stop, 0).size());
->>>>>>> 4c48ca89
-
-                assertEquals(2, tradesMap.getTradesByHeight(haveKey, wantKey, start, start - 1, 0).size());
-
-                assertEquals(4, tradesMap.getTradesByHeight(haveKey, wantKey, start, stop, 0).size());
+
+
             } finally {
                 dcSet.close();
             }

--- conflicted
+++ resolved
@@ -100,11 +100,7 @@
  */
 public class Controller extends Observable {
 
-<<<<<<< HEAD
     public static String version = "5.4";
-=======
-    public static String version = "5.4 dev 01";
->>>>>>> a450b6b8
     public static String buildTime = "2021-05-05 12:00:00 UTC";
 
     public static final char DECIMAL_SEPARATOR = '.';

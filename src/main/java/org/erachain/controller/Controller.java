--- conflicted
+++ resolved
@@ -24,6 +24,7 @@
 import org.erachain.core.item.imprints.ImprintCls;
 import org.erachain.core.item.persons.PersonCls;
 import org.erachain.core.item.persons.PersonHuman;
+import org.erachain.core.item.polls.Poll;
 import org.erachain.core.item.polls.PollCls;
 import org.erachain.core.item.statuses.StatusCls;
 import org.erachain.core.item.templates.TemplateCls;
@@ -2359,21 +2360,16 @@
         return this.wallet.isItemFavorite(item);
     }
 
-<<<<<<< HEAD
+    public Collection<org.erachain.core.voting.Poll> getAllPolls() {
+        return this.dcSet.getPollMap().getValues();
+    }
+
     public Collection<ItemCls> getAllItems(int type) {
-        return getItemMap(type).getValuesAll();
+        return getItemMap(type).getValues();
     }
 
     public Collection<ItemCls> getAllItems(int type, Account account) {
         return getItemMap(type).getValuesAll();
-=======
-    public Collection<org.erachain.core.voting.Poll> getAllPolls() {
-        return this.dcSet.getPollMap().getValues();
-    }
-
-    public Collection<ItemCls> getAllItems(int type) {
-        return getItemMap(type).getValues();
->>>>>>> 767d59f6
     }
 
 

--- conflicted
+++ resolved
@@ -1506,10 +1506,6 @@
 
         if (this.status == STATUS_NO_CONNECTIONS) {
             // UPDATE STATUS
-<<<<<<< HEAD
-            /////this.status = STATUS_SYNCHRONIZING;
-            this.status = STATUS_OK; // возможно была быстрая осечка иначе убивает блок в генераторе и дает "need UPDATE! skip FLUSH BLOCK"
-=======
             int myHeight = getMyHeight();
             if (blockChain.getTimestamp(myHeight)
                     + (BlockChain.GENERATING_MIN_BLOCK_TIME_MS(myHeight) >> 1)
@@ -1520,7 +1516,6 @@
                 // время не ушло вперед - можно не синронизироваться
                 this.status = STATUS_OK;
             }
->>>>>>> 5229446a
 
             // NOTIFY
             this.setChanged();

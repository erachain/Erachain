--- conflicted
+++ resolved
@@ -94,13 +94,8 @@
  */
 public class Controller extends Observable {
 
-<<<<<<< HEAD
-    public static String version = "4.11.11 beta";
-    public static String buildTime = "2019-03-13 13:33:33 UTC";
-=======
     public static String version = "4.11.11 beta RC";
     public static String buildTime = "2019-02-13 13:33:33 UTC";
->>>>>>> 318f9983
 
     public static final char DECIMAL_SEPARATOR = '.';
     public static final char GROUPING_SEPARATOR = '`';

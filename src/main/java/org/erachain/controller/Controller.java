package org.erachain.controller;

import com.google.common.primitives.Ints;
import com.google.common.primitives.Longs;
import org.apache.commons.io.FileUtils;
import org.bouncycastle.crypto.InvalidCipherTextException;
import org.erachain.api.ApiClient;
import org.erachain.api.ApiService;
import org.erachain.at.AT;
import org.erachain.core.*;
import org.erachain.core.BlockGenerator.ForgingStatus;
import org.erachain.core.account.Account;
import org.erachain.core.account.PrivateKeyAccount;
import org.erachain.core.account.PublicKeyAccount;
import org.erachain.core.block.Block;
import org.erachain.core.crypto.AEScrypto;
import org.erachain.core.crypto.Base32;
import org.erachain.core.crypto.Base58;
import org.erachain.core.crypto.Crypto;
import org.erachain.core.item.ItemCls;
import org.erachain.core.item.assets.AssetCls;
import org.erachain.core.item.assets.Order;
import org.erachain.core.item.assets.Trade;
import org.erachain.core.item.imprints.ImprintCls;
import org.erachain.core.item.persons.PersonCls;
import org.erachain.core.item.persons.PersonHuman;
import org.erachain.core.item.polls.Poll;
import org.erachain.core.item.polls.PollCls;
import org.erachain.core.item.statuses.StatusCls;
import org.erachain.core.item.templates.TemplateCls;
import org.erachain.core.item.unions.UnionCls;
import org.erachain.core.naming.Name;
import org.erachain.core.naming.NameSale;
import org.erachain.core.payment.Payment;
import org.erachain.core.telegram.TelegramStore;
import org.erachain.core.transaction.Transaction;
import org.erachain.core.transaction.TransactionFactory;
import org.erachain.core.voting.PollOption;
import org.erachain.core.wallet.Wallet;
import org.erachain.database.DBSet;
import org.erachain.datachain.*;
import org.erachain.gui.AboutFrame;
import org.erachain.gui.Gui;
import org.erachain.gui.library.Issue_Confirm_Dialog;
import org.erachain.lang.Lang;
import org.erachain.network.Network;
import org.erachain.network.Peer;
import org.erachain.network.message.*;
import org.erachain.ntp.NTP;
import org.erachain.settings.Settings;
import org.erachain.traders.TradersManager;
import org.erachain.utils.*;
import org.erachain.webserver.Status;
import org.erachain.webserver.WebService;
import org.mapdb.Fun.Tuple2;
import org.mapdb.Fun.Tuple3;
import org.mapdb.Fun.Tuple5;
import org.slf4j.Logger;
import org.slf4j.LoggerFactory;

import javax.servlet.http.HttpServletRequest;
import javax.swing.*;
import java.awt.*;
import java.awt.TrayIcon.MessageType;
import java.io.File;
import java.io.IOException;
import java.math.BigDecimal;
import java.net.HttpURLConnection;
import java.net.URL;
import java.nio.charset.Charset;
import java.nio.charset.StandardCharsets;
import java.nio.file.Files;
import java.nio.file.Path;
import java.nio.file.attribute.BasicFileAttributes;
import java.security.SecureRandom;
import java.text.DateFormat;
import java.text.ParseException;
import java.text.SimpleDateFormat;
import java.util.*;
import java.util.List;
import java.util.Timer;
import java.util.jar.Attributes;
import java.util.jar.Manifest;

// 04/01 +-

/**
 * main class for connection all modules
 */
public class Controller extends Observable {

    public static String version = "4.11.08 beta 3";
    public static String buildTime = "2019-01-31 13:33:33 UTC";
    private static final boolean LOG_UNCONFIRMED_PROCESS = BlockChain.DEVELOP_USE? false : false;

    public static final char DECIMAL_SEPARATOR = '.';
    public static final char GROUPING_SEPARATOR = '`';
    // IF new abilities is made - new license insert in CHAIN and set this KEY
    public static final long LICENSE_VERS = 107; // versopn of LICENSE
    public static HashMap<String, Long> LICENSE_LANG_REFS = BlockChain.DEVELOP_USE ?
            new HashMap<String, Long>() {
                {
                    put("en", Transaction.makeDBRef(148450, 1));
                    put("ru", Transaction.makeDBRef(191502, 1));
                }
            } :
            new HashMap<String, Long>() {
                {
                    put("en", Transaction.makeDBRef(159719, 1));
                    put("ru", Transaction.makeDBRef(159727, 1));
                }
            };

    public static TreeMap<String, Tuple2<BigDecimal, String>> COMPU_RATES = new TreeMap();

    public static final String APP_NAME = BlockChain.DEVELOP_USE ? "Erachain-dev" : "Erachain";
    public final static long MIN_MEMORY_TAIL = 50000000;
    // used in controller.Controller.startFromScratchOnDemand() - 0 uses in
    // code!
    // for reset DB if DB PROTOCOL is CHANGED
    public static final String releaseVersion = "3.02.01";
    // TODO ENUM would be better here
    public static final int STATUS_NO_CONNECTIONS = 0;
    public static final int STATUS_SYNCHRONIZING = 1;
    public static final int STATUS_OK = 2;
    private static final Logger LOGGER = LoggerFactory.getLogger(Controller.class);
    public  boolean useGui = true;
    private List<Thread> threads = new ArrayList<Thread>();
    public static long buildTimestamp;
    private static Controller instance;
    public Wallet wallet;
    public TelegramStore telegramStore;
    private boolean processingWalletSynchronize = false;
    private int status;
    private boolean dcSetWithObserver = false;
    private boolean dynamicGUI = false;
    public Network network;
    private TradersManager tradersManager;
    private ApiService rpcService;
    private WebService webService;
    private WinBlockSelector winBlockSelector;
    private BlockChain blockChain;
    private BlockGenerator blockGenerator;
    private Synchronizer synchronizer;
    private TransactionCreator transactionCreator;
    private boolean needSyncWallet = false;
    private Timer timer;
    private Timer timerUnconfirmed;
    private Random random = new SecureRandom();
    private byte[] foundMyselfID = new byte[128];
    private byte[] messageMagic;
    private long toOfflineTime;
    private Map<Peer, Tuple2<Integer, Long>> peerHWeight;
    private Map<Peer, Pair<String, Long>> peersVersions;
    private DBSet dbSet; // = DBSet.getInstance();
    private DCSet dcSet; // = DBSet.getInstance();

    // private JSONObject Setting_Json;

    public AboutFrame about_frame = null;
    private boolean isStopping = false;
    private String info;
    private long unconfigmedMessageTimingAverage;
<<<<<<< HEAD
    public static final int BLOCK_AS_TX_COUNT = 4;
=======
    public static final int BLOCK_AS_TX_COUNT = 10;
>>>>>>> 404e7bb5
    public long transactionMessageTimingAverage;
    public long transactionMessageTimingCounter;
    private long transactionMakeTimingAverage;
    private long transactionMakeTimingCounter;

    public boolean backUP = false;
    public  String[] seedCommand;
    public boolean noUseWallet;
    public boolean noDataWallet;
    public boolean onlyProtocolIndexing;

    public static String getVersion() {
        return version;
    }

    public static String getBuildDateTimeString() {
        return DateTimeFormat.timestamptoString(buildTimestamp, "yyyy-MM-dd HH:mm:ss z", "UTC");
    }

    public static String getBuildDateString() {
        return DateTimeFormat.timestamptoString(buildTimestamp, "yyyy-MM-dd", "UTC");
    }

    public static long getBuildTimestamp() {
        if (buildTimestamp == 0) {
            Date date = new Date();
            //// URL resource =
            //// getClass().getResource(getClass().getSimpleName() + ".class");
            // URL resource =
            //// Controller.class.getResource(Controller.class.getSimpleName() +
            //// ".class");
            // if (resource != null && resource.getProtocol().equals("file")) {
            File f = null;
            Path p = null;
            BasicFileAttributes attr = null;
            try {
                f = new File(Controller.APP_NAME.toLowerCase() + ".jar");
                p = f.toPath();
                attr = Files.readAttributes(p, BasicFileAttributes.class);
            } catch (Exception e1) {
                try {
                    f = new File(Controller.APP_NAME.toLowerCase() + ".exe");
                    p = f.toPath();
                    attr = Files.readAttributes(p, BasicFileAttributes.class);
                } catch (Exception e2) {
                }
            }

            if (attr != null) {
                buildTimestamp = attr.lastModifiedTime().toMillis();
                return buildTimestamp;
            }

            DateFormat formatter = new SimpleDateFormat("yyyy-MM-dd HH:mm:ss z");
            try {
                date = formatter.parse(buildTime);
                buildTimestamp = date.getTime();
            } catch (ParseException e) {
                LOGGER.error(e.getMessage(), e);
            }
        }
        return buildTimestamp;
    }

    public static Controller getInstance() {
        if (instance == null) {
            instance = new Controller();
            instance.setDCSetWithObserver(Settings.getInstance().isGuiEnabled());
            instance.setDynamicGUI(Settings.getInstance().isGuiDynamic());
        }

        return instance;
    }

    public boolean isProcessingWalletSynchronize() {
        return processingWalletSynchronize;
    }

    public void setProcessingWalletSynchronize(boolean isPocessing) {
        this.processingWalletSynchronize = isPocessing;
    }

    public void setDCSetWithObserver(boolean dcSetWithObserver) {
        this.dcSetWithObserver = dcSetWithObserver;
    }

    public void setDynamicGUI(boolean dynamicGUI) {
        this.dynamicGUI = dynamicGUI;
    }

    public void setDCSet(DCSet db) {
        this.dcSet = db;
    }

    public DBSet getDBSet() {
        return this.dbSet;
    }

    public int getNetworkPort() {
        if (Settings.getInstance().isTestnet()) {
            return BlockChain.TESTNET_PORT;
        } else {
            return BlockChain.MAINNET_PORT;
        }
    }

    public boolean isTestNet() {
        return Settings.getInstance().isTestnet();
    }

    public byte[] getMessageMagic() {
        if (this.messageMagic == null) {
            long longTestNetStamp = Settings.getInstance().getGenesisStamp();
            if (Settings.getInstance().isTestnet()) {
                byte[] seedTestNetStamp = Crypto.getInstance().digest(Longs.toByteArray(longTestNetStamp));
                this.messageMagic = Arrays.copyOfRange(seedTestNetStamp, 0, Message.MAGIC_LENGTH);
            } else {
                this.messageMagic = Message.MAINNET_MAGIC;
            }
        }
        return this.messageMagic;
    }

    public void statusInfo() {
        long timestamp = this.blockChain.getLastBlock(dcSet).getTimestamp();
        LOGGER.info("STATUS " + this.getStatus() + "\n" + "| Last Block Signature: "
                + Base58.encode(this.blockChain.getLastBlock(dcSet).getSignature()) + "\n" + "| Last Block Height: "
                + this.blockChain.getLastBlock(dcSet).getHeight() + "\n" + "| Last Block Time: "
                + DateTimeFormat.timestamptoString(timestamp));
    }

    public byte[] getFoundMyselfID() {
        return this.foundMyselfID;
    }

    public Wallet getWallet() {
        return this.wallet;
    }

    public boolean isAllThreadsGood() {
        if (!this.blockGenerator.isAlive()) {
            return false;
        }

        for (Thread thread : this.threads) {
            if (thread.isInterrupted() || !thread.isAlive())
                return false;
        }
        return true;
    }

    public int getWalletSyncHeight() {
        return this.wallet.getSyncHeight();
    }

    /**
     * Среднее время обработки неподтвержденной транзакции при ее прилете из сети
     * @return
     */
    public long getUnconfigmedMessageTimingAverage() {
        return unconfigmedMessageTimingAverage;
    }

    /**
     * Среднее время обработки транзакции при прилете блока из сети. Блок считается как одна транзакция
     * @return
     */
    public long getTransactionMessageTimingAverage() {
        return transactionMessageTimingAverage;
    }

    /**
     * Среднее время обработки транзакции при создании нашего блока. Блок считается как одна транзакция
     *
     * @return
     */
    public long getTransactionMakeTimingAverage() {
        return transactionMakeTimingAverage;
    }
    public void setTransactionMakeTimingAverage(long transactionMakeTimingAverage) {
        this.transactionMakeTimingAverage = transactionMakeTimingAverage;
    }

    /**
     * Среднее время обработки транзакции при валидации и записи блока в базу. Блок считается как одна транзакция
     *
     * @return
     */
    public long getTransactionProcessTimingAverage() {
        return synchronizer.transactionProcessTimingAverage;
    }

    public void sendMyHWeightToPeer(Peer peer) {

        // SEND HEIGHT MESSAGE
        peer.offerMessage(MessageFactory.getInstance().createHWeightMessage(this.blockChain.getHWeightFull(dcSet)));
    }

    public TransactionCreator getTransactionCreator() {
        return transactionCreator;
    }

    public Map<Peer, Tuple2<Integer, Long>> getPeerHWeights() {
        return peerHWeight;
    }

    public Tuple2<Integer, Long> getHWeightOfPeer(Peer peer) {
        if (peerHWeight != null && peerHWeight.containsKey(peer)) {
            return peerHWeight.get(peer);
        } else {
            return null;
        }
    }

    public void setWeightOfPeer(Peer peer, Tuple2<Integer, Long> hWeight) {
        if (peerHWeight != null) {
            peerHWeight.put(peer, hWeight);
        } else {
            peerHWeight.remove(peer);
        }
    }

    public void resetWeightOfPeer(Peer peer) {
        peerHWeight.put(peer, this.blockChain.getHWeightFull(this.dcSet));
    }
    /*
     * public static Controller getInstance(boolean withObserver, boolean
     * dynamicGUI) { if (instance == null) { instance = new Controller();
     * instance.setDCSetWithObserver(withObserver);
     * instance.setDynamicGUI(dynamicGUI); }
     *
     * return instance; }
     *
     */

    public Map<Peer, Pair<String, Long>> getPeersVersions() {
        return peersVersions;
    }

    public Pair<String, Long> getVersionOfPeer(Peer peer) {
        if (peersVersions != null && peersVersions.containsKey(peer)) {
            return peersVersions.get(peer);
        } else {
            return new Pair<String, Long>("", 0l);
        }
    }

    public int getStatus() {
        return this.status;
    }

    public boolean needUpToDate() {
        return this.status != STATUS_OK && this.status != STATUS_NO_CONNECTIONS;
    }

    public boolean isStatusOK() {
        return this.status == STATUS_OK;
    }

    public void checkNeedSyncWallet() {
        if (this.wallet == null || this.wallet.database == null)
            return;

        // CHECK IF WE NEED TO RESYNC
        byte[] lastBlockSignature = this.wallet.database.getLastBlockSignature();
        if (lastBlockSignature == null
                ///// || !findLastBlockOff(lastBlockSignature, block)
                || !Arrays.equals(lastBlockSignature, this.getBlockChain().getLastBlockSignature(dcSet))) {
            this.needSyncWallet = true;
        }
    }

    public boolean isNeedSyncWallet() {
        return this.needSyncWallet;
    }

    public void setNeedSyncWallet(boolean needSync) {
        this.needSyncWallet = needSync;
    }

    private void openDataBaseFile(String name, String path, org.erachain.database.IDB dbSet) {

        boolean error = false;
        boolean backUped = false;

        try {
            LOGGER.info("Open " + name);
            this.setChanged();
            this.notifyObservers(new ObserverMessage(ObserverMessage.GUI_ABOUT_TYPE, Lang.getInstance().translate("Open") + " " + name));

            //// должен быть метод
            ///// dbSet.open();
            /// this.dbSet = DBSet.getinstanse();

            LOGGER.info(name + " OK");
            this.setChanged();
            this.notifyObservers(new ObserverMessage(ObserverMessage.GUI_ABOUT_TYPE, Lang.getInstance().translate("OK")));

        } catch (Throwable e) {

            LOGGER.error("Error during startup detected trying to restore backup " + name);

            error = true;

            try {
                // пытаемся восстановисть

                /// у объекта должен быть этот метод восстанорвления
                // dbSet.restoreBuckUp();

            } catch (Throwable e1) {

                LOGGER.error("Error during backup, tru recreate " + name);
                backUped = true;

                try {
                    // пытаемся пересоздать
                    //// у объекта должен быть такой метод пересоздания
                    // dbSet.reCreateDB();

                } catch (Throwable e2) {

                    // не смогли пересоздать выход!
                    stopAll(-3);
                }

            }
        }

        if (!error && !backUped && Settings.getInstance().getbacUpEnabled()) {
            // если нет ошибок и не было восстановления и нужно делать копии то сделаем

            if (useGui && Settings.getInstance().getbacUpAskToStart()) {
                // ask dialog
                int n = JOptionPane.showConfirmDialog(null, Lang.getInstance().translate("BackUp Database?"),
                        Lang.getInstance().translate("Confirmation"), JOptionPane.OK_CANCEL_OPTION);
                if (n == JOptionPane.OK_OPTION) {
                    this.setChanged();
                    this.notifyObservers(new ObserverMessage(ObserverMessage.GUI_ABOUT_TYPE, Lang.getInstance().translate("BackUp datachain")));
                    // delete & copy files in BackUp dir

                    //// у объекта должен быть этот метод сохранения dbSet.createDataCheckpoint();
                }
            } else {
                this.setChanged();
                this.notifyObservers(new ObserverMessage(ObserverMessage.GUI_ABOUT_TYPE, Lang.getInstance().translate("BackUp datachain")));
                // delete & copy files in BackUp dir
                //// у объекта должен быть этот метод сохранения dbSet.createDataCheckpoint();
            }
        }

    }

    public void start() throws Exception {

        this.toOfflineTime = NTP.getTime();
        this.foundMyselfID = new byte[128];
        this.random.nextBytes(this.foundMyselfID);

        this.peerHWeight = Collections.synchronizedMap(new LinkedHashMap<Peer, Tuple2<Integer, Long>>());
        // LINKED TO PRESERVE ORDER WHEN SYNCHRONIZING (PRIORITIZE SYNCHRONIZING
        // FROM LONGEST CONNECTION ALIVE)

        this.peersVersions = Collections.synchronizedMap(new LinkedHashMap<Peer, Pair<String, Long>>());

        // CHECK NETWORK PORT AVAILABLE
        if (!Network.isPortAvailable(Controller.getInstance().getNetworkPort())) {
            throw new Exception(Lang.getInstance().translate("Network port %port% already in use!").replace("%port%",
                    String.valueOf(Controller.getInstance().getNetworkPort())));
        }

        // CHECK RPC PORT AVAILABLE
        if (Settings.getInstance().isRpcEnabled()) {
            if (!Network.isPortAvailable(Settings.getInstance().getRpcPort())) {
                throw new Exception(Lang.getInstance().translate("Rpc port %port% already in use!").replace("%port%",
                        String.valueOf(Settings.getInstance().getRpcPort())));
            }
        }

        // CHECK WEB PORT AVAILABLE
        if (Settings.getInstance().isWebEnabled()) {
            if (!Network.isPortAvailable(Settings.getInstance().getWebPort())) {
                LOGGER.error(Lang.getInstance().translate("Web port %port% already in use!").replace("%port%",
                        String.valueOf(Settings.getInstance().getWebPort())));
            }
        }

        this.transactionCreator = new TransactionCreator();

        // Setting_Json = new JSONObject();
        // Setting_Json = Settings.getInstance().read_setting_JSON();

        int error = 0;
        // OPEN DATABASE

        /////////openDataBaseFile("DataLocale", "/datalocal", DCSet);

        try {
            this.setChanged();
            this.notifyObservers(new ObserverMessage(ObserverMessage.GUI_ABOUT_TYPE, Lang.getInstance().translate("Open DataLocale")));
            this.dbSet = DBSet.getinstanse();
            this.setChanged();
            this.notifyObservers(new ObserverMessage(ObserverMessage.GUI_ABOUT_TYPE, Lang.getInstance().translate("DataLocale OK")));
            LOGGER.info("DataLocale OK");
        } catch (Throwable e) {
            // TODO Auto-generated catch block
            // e1.printStackTrace();
            reCreateDB();
            LOGGER.error("Error during startup detected trying to recreate DataLocale...");
        }

        // OPENING DATABASES
        try {
            this.setChanged();
            this.notifyObservers(new ObserverMessage(ObserverMessage.GUI_ABOUT_TYPE, Lang.getInstance().translate("Open DataChain")));
            this.dcSet = DCSet.getInstance(this.dcSetWithObserver, this.dynamicGUI);
            this.setChanged();
            this.notifyObservers(new ObserverMessage(ObserverMessage.GUI_ABOUT_TYPE, Lang.getInstance().translate("DataChain OK")));
            LOGGER.info("DataChain OK");
        } catch (Throwable e) {
            // Error open DB
            error = 1;
            LOGGER.error(e.getMessage(), e);
            LOGGER.error("Error during startup detected trying to restore backup DataChain...");
            reCreateDC();
        }


        if (error == 0 && useGui && Settings.getInstance().getbacUpEnabled()) {

            if (Settings.getInstance().getbacUpAskToStart()) {
                // ask dialog
                int n = JOptionPane.showConfirmDialog(null, Lang.getInstance().translate("BackUp Database?"),
                        Lang.getInstance().translate("Confirmation"), JOptionPane.OK_CANCEL_OPTION);
                if (n == JOptionPane.OK_OPTION) {
                    this.setChanged();
                    this.notifyObservers(new ObserverMessage(ObserverMessage.GUI_ABOUT_TYPE, Lang.getInstance().translate("BackUp datachain")));
                    // delete & copy files in BackUp dir
                    createDataCheckpoint();
                }
            } else {
                this.setChanged();
                this.notifyObservers(new ObserverMessage(ObserverMessage.GUI_ABOUT_TYPE, Lang.getInstance().translate("BackUp datachain")));
                // delete & copy files in BackUp dir
                createDataCheckpoint();
            }
        }

        if (this.dcSet.getBlockMap().isProcessing()) {
            try {
                this.dcSet.close();
            } catch (Throwable e) {
                LOGGER.error(e.getMessage(), e);
            }
            reCreateDC();
        }

        this.setChanged();
        this.notifyObservers(new ObserverMessage(ObserverMessage.GUI_ABOUT_TYPE, Lang.getInstance().translate("Datachain Ok")));
        // createDataCheckpoint();

        // CHECK IF DB NEEDS UPDATE
        /*
         * try { if(this.dcSet.getBlocksHeadMap().getLastBlockSignature() != null) {
         * //CHECK IF NAME STORAGE NEEDS UPDATE if
         * (this.dcSet.getLocalDataMap().get("nsupdate") == null ) { //FIRST
         * NAME STORAGE UPDATE UpdateUtil.repopulateNameStorage( 70000 );
         * this.dcSet.getLocalDataMap().set("nsupdate", "1"); } //CREATE
         * TRANSACTIONS FINAL MAP if
         * (this.dcSet.getLocalDataMap().get("txfinalmap") == null ||
         * !this.dcSet.getLocalDataMap().get("txfinalmap").equals("2")) {
         * //FIRST NAME STORAGE UPDATE UpdateUtil.repopulateTransactionFinalMap(
         * ); this.dcSet.getLocalDataMap().set("txfinalmap", "2"); }
         *
         * if (this.dcSet.getLocalDataMap().get("blogpostmap") == null ||
         * !this.dcSet.getLocalDataMap().get("blogpostmap").equals("2")) {
         * //recreate comment postmap UpdateUtil.repopulateCommentPostMap();
         * this.dcSet.getLocalDataMap().set("blogpostmap", "2"); } } else {
         * this.dcSet.getLocalDataMap().set("nsupdate", "1");
         * this.dcSet.getLocalDataMap().set("txfinalmap", "2");
         * this.dcSet.getLocalDataMap().set("blogpostmap", "2"); } } catch
         * (Exception e12) { createDataCheckpoint(); //
         * Setting_Json.put("DB_OPEN", "Open BAD - try reCreate"); }
         */

        // CREATE SYNCHRONIZOR
        this.synchronizer = new Synchronizer();

        // CREATE BLOCKCHAIN
        this.blockChain = new BlockChain(dcSet);

        // CREATE WinBlock SELECTOR
        this.winBlockSelector = new WinBlockSelector(this, blockChain, dcSet);

        // START API SERVICE
        if (Settings.getInstance().isRpcEnabled()) {
            this.setChanged();
            this.notifyObservers(new ObserverMessage(ObserverMessage.GUI_ABOUT_TYPE, Lang.getInstance().translate("Start API Service")));
            LOGGER.info(Lang.getInstance().translate("Start API Service"));
           this.rpcService = new ApiService();
            this.rpcServiceRestart();
        }

        // START WEB SERVICE
        if (Settings.getInstance().isWebEnabled()) {
            this.setChanged();
            this.notifyObservers(new ObserverMessage(ObserverMessage.GUI_ABOUT_TYPE, Lang.getInstance().translate("Start WEB Service")));
            LOGGER.info(Lang.getInstance().translate("Start WEB Service"));
            this.webService = new WebService();
            this.webService.start();
        }

        // CREATE WALLET
        this.setChanged();
        this.notifyObservers(new ObserverMessage(ObserverMessage.GUI_ABOUT_TYPE, Lang.getInstance().translate("Open Wallet")));
        this.wallet = new Wallet();

        if (this.seedCommand != null && this.seedCommand.length > 1) {
            /// 0 - Accounts number, 1 - seed, 2 - password, [3 - path]
            byte[] seed;
            if (this.seedCommand[1].length() < 30) {
                seed = new byte[32];
                this.random.nextBytes(seed);
            } else {
                try {
                    seed = Base58.decode(this.seedCommand[1]);
                } catch (Exception e) {
                    seed = null;
                }
            }

            if (seed != null) {

                int accsNum;
                try {
                    accsNum = Ints.tryParse(this.seedCommand[0]);
                } catch (Exception e) {
                    accsNum = 0;
                }

                if (accsNum > 0) {

                    String path;
                    if (this.seedCommand.length > 3) {
                        path = this.seedCommand[3];
                    } else {
                        path = Settings.getInstance().getWalletDir();
                    }

                    boolean res = recoverWallet(seed,
                            this.seedCommand.length > 2 ? this.seedCommand[2] : "1",
                            accsNum, path);
                    this.seedCommand = null;
                }
            }

        }

        if (this.wallet.isWalletDatabaseExisting()) {
            this.wallet.initiateItemsFavorites();
        }
        this.setChanged();
        this.notifyObservers(new ObserverMessage(ObserverMessage.GUI_ABOUT_TYPE, Lang.getInstance().translate("Wallet OK")));

        if (Settings.getInstance().isTestnet() && this.wallet.isWalletDatabaseExisting()
                && !this.wallet.getAccounts().isEmpty()) {
            this.wallet.synchronize(true);
        }
        // create telegtam

        this.setChanged();
        this.notifyObservers(new ObserverMessage(ObserverMessage.GUI_ABOUT_TYPE, Lang.getInstance().translate("Open Telegram")));
        this.telegramStore = TelegramStore.getInstanse();


        this.setChanged();
        this.notifyObservers(new ObserverMessage(ObserverMessage.GUI_ABOUT_TYPE, Lang.getInstance().translate("Telegram OK")));

        // CREATE BLOCKGENERATOR
        this.blockGenerator = new BlockGenerator(this.dcSet, this.blockChain,true);
        // START UPDATES and BLOCK BLOCKGENERATOR
        this.blockGenerator.start();

        // CREATE NETWORK
        this.network = new Network();

        // CLOSE ON UNEXPECTED SHUTDOWN
        Runtime.getRuntime().addShutdownHook(new Thread() {
            @Override
            public void run() {
                stopAll(0);
            }
        });

        if (Settings.getInstance().isTestnet())
            this.status = STATUS_OK;

        // REGISTER DATABASE OBSERVER
        // this.addObserver(this.dbSet.getPeerMap());
        this.addObserver(this.dcSet);

        // start memory viewer
        MemoryViewer mamoryViewer = new MemoryViewer(this);
        mamoryViewer.start();

        // CREATE NETWORK
        this.tradersManager = new TradersManager();

        updateCompuRaes();
    }

    // need for TESTS
    public void initBlockChain(DCSet dcSet) {
        try {
            this.blockChain = new BlockChain(dcSet);
        } catch (Exception e) {
            // TODO Auto-generated catch block
            e.printStackTrace();
        }
    }

    public void replaseFavoriteItems(int type) {
        this.wallet.replaseFavoriteItems(type);
    }

    public DCSet reCreateDC() throws IOException, Exception {
        File dataChain = new File(Settings.getInstance().getDataDir());
        File dataChainBackUp = new File(Settings.getInstance().getBackUpDir() + File.separator
                + Settings.getInstance().DEFAULT_DATA_DIR + File.separator);
        // del datachain
        if (dataChain.exists()) {
            try {
                Files.walkFileTree(dataChain.toPath(), new SimpleFileVisitorForRecursiveFolderDeletion());
            } catch (IOException e) {
                LOGGER.error(e.getMessage(), e);
            }
        }
        // copy Back dir to DataChain
        if (dataChainBackUp.exists()) {

            try {
                FileUtils.copyDirectory(dataChainBackUp, dataChain);
                LOGGER.info("Restore BackUp/DataChain to DataChain is Ok");
            } catch (IOException e) {
                LOGGER.error(e.getMessage(), e);
            }

        }

        DCSet.reCreateDatabase(this.dcSetWithObserver, this.dynamicGUI);
        this.dcSet = DCSet.getInstance();
        return this.dcSet;
    }

    // recreate DB locate
    public DBSet reCreateDB() throws IOException, Exception {

        File dataLocal = new File(Settings.getInstance().getLocalDir());

        // del DataLocal
        if (dataLocal.exists()) {
            try {
                Files.walkFileTree(dataLocal.toPath(), new SimpleFileVisitorForRecursiveFolderDeletion());
            } catch (IOException e) {
                LOGGER.error(e.getMessage(), e);
            }
        }

        DBSet.reCreateDatabase();
        this.dbSet = DBSet.getinstanse();
        return this.dbSet;
    }

    private void createDataCheckpoint() {
        if (!this.dcSet.getBlockMap().isProcessing()) {
            // && Settings.getInstance().isCheckpointingEnabled()) {
            // this.dcSet.close();

            File dataDir = new File(Settings.getInstance().getDataDir());

            File dataBakDC = new File(Settings.getInstance().getBackUpDir() + File.separator
                    + Settings.getInstance().DEFAULT_DATA_DIR + File.separator);
            // copy Data dir to Back
            if (dataDir.exists()) {
                if (dataBakDC.exists()) {
                    try {
                        Files.walkFileTree(dataBakDC.toPath(), new SimpleFileVisitorForRecursiveFolderDeletion());
                    } catch (IOException e) {
                        LOGGER.error(e.getMessage(), e);
                    }
                }
                try {
                    FileUtils.copyDirectory(dataDir, dataBakDC);
                    LOGGER.info("Copy DataChain to BackUp");
                } catch (IOException e) {
                    LOGGER.error(e.getMessage(), e);
                }
            }
        }

    }

    /**
     * я так понял - это отслеживание версии базы данных - и если она новая то все удаляем и заново закачиваем
     *
     * @throws IOException
     * @throws Exception
     */
    public void startFromScratchOnDemand() throws IOException, Exception {
        String dataVersion = this.dcSet.getLocalDataMap().get(LocalDataMap.LOCAL_DATA_VERSION_KEY);

        if (dataVersion == null || !dataVersion.equals(releaseVersion)) {
            File dataDir = new File(Settings.getInstance().getDataDir());
            File dataBak = getDataBakDir(dataDir);
            this.dcSet.close();

            if (dataDir.exists()) {
                // delete data folder
                java.nio.file.Files.walkFileTree(dataDir.toPath(), new SimpleFileVisitorForRecursiveFolderDeletion());

            }

            if (dataBak.exists()) {
                // delete data folder
                java.nio.file.Files.walkFileTree(dataBak.toPath(), new SimpleFileVisitorForRecursiveFolderDeletion());
            }
            DCSet.reCreateDatabase(this.dcSetWithObserver, this.dynamicGUI);

            this.dcSet.getLocalDataMap().set(LocalDataMap.LOCAL_DATA_VERSION_KEY, Controller.releaseVersion);

        }
    }

    private File getDataBakDir(File dataDir) {
        return new File(dataDir.getParent(), Settings.getInstance().getDataDir() + "Bak");
    }

    public ApiService getRPCService() {
        if (this.rpcService == null){
            this.rpcService = new ApiService();
        }
               return rpcService;
    }
    public void rpcServiceRestart() {
        getRPCService();
       this.rpcService.stop();

        // START API SERVICE
        if (Settings.getInstance().isRpcEnabled()) {
            this.rpcService.start();
        }
    }

    public void webServiceRestart() {

        if (this.webService != null)
            this.webService.stop();

        // START API SERVICE
        if (Settings.getInstance().isWebEnabled()) {
            this.webService = new WebService();
            this.webService.start();
        }
    }

    @Override
    public void addObserver(Observer o) {

        this.dcSet.getBlockMap().addObserver(o);
        this.dcSet.getTransactionMap().addObserver(o);
        // this.dcSet.getTransactionFinalMap().addObserver(o);

        if (this.dcSetWithObserver) {
            // ADD OBSERVER TO SYNCHRONIZER
            // this.synchronizer.addObserver(o);

            // ADD OBSERVER TO BLOCKGENERATOR
            // this.blockGenerator.addObserver(o);

            // ADD OBSERVER TO NAMESALES
            this.dcSet.getNameExchangeMap().addObserver(o);

            // ADD OBSERVER TO POLLS
            //this.dcSet.getPollMap().addObserver(o);

            // ADD OBSERVER TO ASSETS
            this.dcSet.getItemAssetMap().addObserver(o);

            // ADD OBSERVER TO IMPRINTS
            this.dcSet.getItemImprintMap().addObserver(o);

            // ADD OBSERVER TO TEMPLATES
            this.dcSet.getItemTemplateMap().addObserver(o);

            // ADD OBSERVER TO PERSONS
            this.dcSet.getItemPersonMap().addObserver(o);

            // ADD OBSERVER TO STATUSES
            this.dcSet.getItemStatusMap().addObserver(o);

            // ADD OBSERVER TO UNIONS
            this.dcSet.getItemUnionMap().addObserver(o);

            // ADD OBSERVER TO ORDERS
            this.dcSet.getOrderMap().addObserver(o);

            // ADD OBSERVER TO TRADES
            this.dcSet.getTradeMap().addObserver(o);

            // ADD OBSERVER TO BALANCES
            this.dcSet.getAssetBalanceMap().addObserver(o);

            // ADD OBSERVER TO ATMAP
            this.dcSet.getATMap().addObserver(o);

            // ADD OBSERVER TO ATTRANSACTION MAP
            this.dcSet.getATTransactionMap().addObserver(o);
        }

        // ADD OBSERVER TO CONTROLLER
        super.addObserver(o);
        o.update(this, new ObserverMessage(ObserverMessage.NETWORK_STATUS, this.status));
    }

    @Override
    public void deleteObserver(Observer o) {
        this.dcSet.getBlockMap().deleteObserver(o);

        super.deleteObserver(o);
    }

    public void deleteWalletObserver(Observer o) {
        this.wallet.deleteObserver(o);
    }

    public boolean isOnStopping() {
        return this.isStopping;
    }

    public void stopAll(Integer par) {
        // PREVENT MULTIPLE CALLS
        if (this.isStopping)
            return;
        this.isStopping = true;

        this.setChanged();
        this.notifyObservers(new ObserverMessage(ObserverMessage.GUI_ABOUT_TYPE, Lang.getInstance().translate("Closing")));
        // STOP MESSAGE PROCESSOR
        this.setChanged();
        this.notifyObservers(new ObserverMessage(ObserverMessage.GUI_ABOUT_TYPE, Lang.getInstance().translate("Stopping message processor")));

        LOGGER.info("Stopping message processor");
        this.network.stop();

        LOGGER.info("Stopping WinBlock selector");
        this.winBlockSelector.halt();

        // delete temp Dir
        this.setChanged();
        this.notifyObservers(new ObserverMessage(ObserverMessage.GUI_ABOUT_TYPE, Lang.getInstance().translate("Delete files from TEMP dir")));
        LOGGER.info("Delete files from TEMP dir");
        for (File file : new File(Settings.getInstance().getTemDir()).listFiles())
            if (file.isFile()) file.delete();

        // STOP WIN BLOCK SELECTOR
        this.setChanged();
        this.notifyObservers(new ObserverMessage(ObserverMessage.GUI_ABOUT_TYPE, Lang.getInstance().translate("Stopping WinBlock Selector")));
        LOGGER.info("Stopping WinBlock Selector");
        this.winBlockSelector.stop();

        // STOP BLOCK PROCESSOR
        this.setChanged();
        this.notifyObservers(new ObserverMessage(ObserverMessage.GUI_ABOUT_TYPE, Lang.getInstance().translate("Stopping block processor")));
        LOGGER.info("Stopping block processor");
        this.synchronizer.stop();

        // WAITING STOP MAIN PROCESS
        this.setChanged();
        this.notifyObservers(new ObserverMessage(ObserverMessage.GUI_ABOUT_TYPE, Lang.getInstance().translate("Waiting stopping processors")));
        LOGGER.info("Waiting stopping processors");

        int i = 0;
        while (i++ < 10 && blockGenerator.getStatus() > 0) {
            try {
                Thread.sleep(1000);
            } catch (Exception e) {
            }
        }

        if (dcSet.isBusy())
            this.setChanged();
        this.notifyObservers(new ObserverMessage(ObserverMessage.GUI_ABOUT_TYPE, Lang.getInstance().translate("DCSet is busy...")));
            LOGGER.info("DCSet is busy...");

        i = 0;
        while (i++ < 20 && dcSet.isBusy()) {
            try {
                Thread.sleep(1000);
            } catch (Exception e) {
            }
        }

        // CLOSE DATABABASE
        this.setChanged();
        this.notifyObservers(new ObserverMessage(ObserverMessage.GUI_ABOUT_TYPE, Lang.getInstance().translate("Closing database")));
        LOGGER.info("Closing database");
        this.dcSet.close();

        // CLOSE WALLET
        this.setChanged();
        this.notifyObservers(new ObserverMessage(ObserverMessage.GUI_ABOUT_TYPE, Lang.getInstance().translate("Closing wallet")));
        LOGGER.info("Closing wallet");
        this.wallet.close();

        // CLOSE LOCAL
        this.setChanged();
        this.notifyObservers(new ObserverMessage(ObserverMessage.GUI_ABOUT_TYPE, Lang.getInstance().translate("Closing Local database")));
        LOGGER.info("Closing Local database");
        this.dbSet.close();

        // CLOSE telegram
        this.setChanged();
        this.notifyObservers(new ObserverMessage(ObserverMessage.GUI_ABOUT_TYPE, Lang.getInstance().translate("Closing telegram")));
        LOGGER.info("Closing telegram");
        this.telegramStore.close();

        LOGGER.info("Closed.");
        // FORCE CLOSE
        LOGGER.info("EXIT parameter:" + par);
        System.exit(par);
        // bat
        // if %errorlevel% neq 0 exit /b %errorlevel%

    }


    // NETWORK

    public List<Peer> getActivePeers() {
        // GET ACTIVE PEERS
        return this.network.getActivePeers(false);
    }

    public void pingAllPeers(boolean onlySynchronized) {
        // PINF ALL ACTIVE PEERS
        if (this.network != null)
            this.network.pingAllPeers(null, onlySynchronized);
    }

    public int getActivePeersCounter() {
        // GET ACTIVE PEERS
        return this.network.getActivePeersCounter(false);
    }

    public void walletSyncStatusUpdate(int height) {
        this.setChanged();
        this.notifyObservers(new ObserverMessage(ObserverMessage.WALLET_SYNC_STATUS, height));
    }

    public void blockchainSyncStatusUpdate(int height) {
        this.setChanged();
        this.notifyObservers(new ObserverMessage(ObserverMessage.BLOCKCHAIN_SYNC_STATUS, height));
    }

    /**
     * Total time in disconnect
     * @return
     */
    public long getToOfflineTime() {
        return this.toOfflineTime;
    }

    public void setToOfflineTime(long time) {
        this.toOfflineTime = time;
    }

    public void notifyObserveUpdatePeer(Peer peer) {
        this.network.notifyObserveUpdatePeer(peer);
    }

    public boolean broadcastUnconfirmedToPeer(Peer peer) {

        // LOGGER.info(peer + " sended UNCONFIRMED ++++ START ");

        byte[] peerByte = peer.getAddress().getAddress();

        if (this.isStopping)
            return false;

        TransactionMap map = this.dcSet.getTransactionMap();
        Iterator<Long> iterator = map.getIterator(0, false);
        long ping = 0;
        int counter = 0;
        ///////// big maxCounter freeze network and make bans on response
        ///////// headers andblocks
        int stepCount = 64; // datachain.TransactionMap.MAX_MAP_SIZE>>2;
        long dTime = this.blockChain.getTimestamp(this.dcSet);
        boolean pinged = false;
        long timePoint;

        while (iterator.hasNext() && stepCount > 2 && peer.isUsed()) {

            counter++;

            if (this.isStopping) {
                return false;
            }

            Transaction transaction = map.get(iterator.next());
            if (transaction == null)
                continue;

            // LOGGER.error(" time " + transaction.viewTimestamp());

            if (counter > BlockChain.ON_CONNECT_SEND_UNCONFIRMED_UNTIL
                    // дело в том что при коннекте новому узлу надо все же
                    // передавать все так как он может собрать пустой блок
                    /////&& !map.needBroadcasting(transaction, peerByte)
            )
                break;

            try {
                Thread.sleep(1);
            } catch (Exception e) {
            }

            Message message = MessageFactory.getInstance().createTransactionMessage(transaction);

            try {
                // воспользуемся тут прямой пересылкой - так как нам надо именно ждать всю обработку
                if (peer.directSendMessage(message)) {
                    map.addBroadcastedPeer(transaction, peerByte);
                    if (peer.getPing() > 1000) {
                        this.network.notifyObserveUpdatePeer(peer);
                        LOGGER.debug(" bad ping " + peer.getPing() + "ms for:" + counter);

                        try {
                            Thread.sleep(1000);
                        } catch (Exception e) {
                        }
                    }

                } else {
                    return false;
                }
            } catch (Exception e) {
                if (this.isStopping) {
                    return false;
                }
                LOGGER.error(e.getMessage(), e);
            }

            if (counter % stepCount == 0) {

                pinged = true;
                //peer.tryPing();
                //this.network.notifyObserveUpdatePeer(peer);
                ping = peer.getPing();

                if (ping < 0 || ping > 1000) {

                    stepCount >>= 1;

                    try {
                        Thread.sleep(5000);
                    } catch (Exception e) {
                    }

                    LOGGER.debug(peer + " stepCount down " + stepCount);

                } else if (ping < 200) {
                    stepCount <<= 1;
                    LOGGER.debug(peer + " stepCount UP " + stepCount + " for PING: " + ping);
                }

            }

        }

        // LOGGER.info(peer + " sended UNCONFIRMED counter: " +
        // counter);

        //NOTIFY OBSERVERS
        this.setChanged();
        this.notifyObservers(new ObserverMessage(ObserverMessage.ADD_PEER_TYPE, peer));

        return peer.isUsed();

    }

    /**
     * при установке коннекта нельзя сразу пинговать - это тормозит и толку ноль - пинги не проходят
     * а вот после уже передачи неподтвержденных трнзакций - можно пингануть - тогда вроде норм все проходит
     *
     * @param peer
     */
    public void onConnect(Peer peer) {

        if (this.isStopping) {
            return;
        }

        // SEND FOUNDMYSELF MESSAGE
        if (!peer.directSendMessage(
                MessageFactory.getInstance().createFindMyselfMessage(Controller.getInstance().getFoundMyselfID()))) {
            peer.ban(network.banForActivePeersCounter(), "connection - break on MY ID send");
            return;
        }

        // SEND VERSION MESSAGE
        if (!peer.directSendMessage(
                MessageFactory.getInstance().createVersionMessage(Controller.getVersion(), buildTimestamp))) {
            peer.ban(network.banForActivePeersCounter(), "connection - break on Version send");
            return;
        }

        // TODO в новой версии 4.11.9 включить это обратно
        if (false) {
            // CHECK GENESIS BLOCK on CONNECT
            Message mess = MessageFactory.getInstance()
                    .createGetHeadersMessage(this.blockChain.getGenesisBlock().getSignature());
            SignaturesMessage response = (SignaturesMessage) peer.getResponse(mess, 10000); // AWAIT!

            if (this.isStopping)
                return;
            if (response == null) {
                peer.ban(network.banForActivePeersCounter(), "connection - break on POINTs get");
                return;
            } else if (response.getSignatures().isEmpty()) {
                // NO
                peer.ban(Synchronizer.BAN_BLOCK_TIMES << 2, "connection - wrong GENESIS BLOCK");
                return;
            }
        }

        if (this.isStopping)
            return; // MAY BE IT HARD BUSY

        // GET CURRENT WIN BLOCK
        Block winBlock = this.blockChain.getWaitWinBuffer();
        if (winBlock != null) {
            // SEND MESSAGE
            peer.sendWinBlock((BlockWinMessage) MessageFactory.getInstance().createWinBlockMessage(winBlock));
        }

        if (this.status == STATUS_NO_CONNECTIONS) {
            // UPDATE STATUS
            this.status = STATUS_SYNCHRONIZING;

            // NOTIFY
            this.setChanged();
            this.notifyObservers(new ObserverMessage(ObserverMessage.NETWORK_STATUS, this.status));

        }

        // BROADCAST UNCONFIRMED TRANSACTIONS to PEER
        if (!this.broadcastUnconfirmedToPeer(peer)) {
            peer.ban(network.banForActivePeersCounter(), "broken on SEND UNCONFIRMEDs");
            return;
        }

        this.actionAfterConnect();

    }

    public void actionAfterConnect() {

        if (// BlockChain.HARD_WORK ||
                !this.doesWalletExists() || !this.useGui)
            return;

        if (this.timer == null) {
            this.timer = new Timer();

            TimerTask action = new TimerTask() {
                @Override
                public void run() {

                    // LOGGER.error("actionAfterConnect --->>>>>> ");

                    if (Controller.getInstance().getStatus() == STATUS_OK) {
                        // Controller.getInstance().statusInfo();

                        Controller.getInstance().setToOfflineTime(0L);

                        if (Controller.getInstance().isNeedSyncWallet() // || checkNeedSyncWallet()
                                && !Controller.getInstance().isProcessingWalletSynchronize()) {
                            // LOGGER.error("actionAfterConnect --->>>>>>
                            // synchronizeWallet");
                            Controller.getInstance().synchronizeWallet();
                        }
                    }
                }
            };

            this.timer.schedule(action, BlockChain.GENERATING_MIN_BLOCK_TIME_MS >> 1);
        }

    }

    public void forgingStatusChanged(BlockGenerator.ForgingStatus status) {
        this.setChanged();
        this.notifyObservers(new ObserverMessage(ObserverMessage.FORGING_STATUS, status));
    }

    private long statusObserveTime;
    // used from NETWORK
    public void afterDisconnect(Peer peer) {

        this.peerHWeight.remove(peer);
        this.peersVersions.remove(peer);

        if (this.peerHWeight.isEmpty()) {

            if (this.getToOfflineTime() == 0L) {
                // SET START OFFLINE TIME
                this.setToOfflineTime(NTP.getTime());
            }

            // UPDATE STATUS
            if (isTestNet())
                this.status = STATUS_OK;
            else
                this.status = STATUS_NO_CONNECTIONS;

            if (System.currentTimeMillis() - statusObserveTime > 2000) {
                // чтобы не генерилось часто
                statusObserveTime = System.currentTimeMillis();
                // NOTIFY
                this.setChanged();
                this.notifyObservers(new ObserverMessage(ObserverMessage.NETWORK_STATUS, this.status));
            }
        }
    }

    public List<byte[]> getNextHeaders(byte[] signature) {
        return this.blockChain.getSignatures(dcSet, signature);
    }

    public void setOrphanTo(int height) {
        this.blockChain.clearWaitWinBuffer();
        this.blockGenerator.setOrphanTo(height);
    }

    public void clearWaitWinBufferProcessed() {
        this.winBlockSelector.clearWaitWinBufferProcessed();
    }

    public void onMessageTransaction(Message message) {

        long timeCheck = System.nanoTime();
        long onMessageProcessTiming = timeCheck;

        TransactionMessage transactionMessage = (TransactionMessage) message;

        // GET TRANSACTION
        Transaction transaction = transactionMessage.getTransaction();

        // CHECK IF SIGNATURE IS VALID ////// ------- OR GENESIS TRANSACTION
        if (transaction.getCreator() == null
                || !transaction.isSignatureValid(DCSet.getInstance())) {
            // DISHONEST PEER
            banPeerOnError(message.getSender(), "invalid transaction signature");

            return;
        }

        // DEADTIME
        if (transaction.getDeadline() < this.blockChain.getTimestamp(this.dcSet)) {
            // so OLD transaction
            return;
        }

        if (LOG_UNCONFIRMED_PROCESS) {
            timeCheck = System.currentTimeMillis() - timeCheck;
            if (timeCheck > 10) {
                LOGGER.debug("TRANSACTION_TYPE proccess 1 period: " + timeCheck);
            }
        }

        // ALREADY EXIST
        byte[] signature = transaction.getSignature();
        timeCheck = System.currentTimeMillis();
        if (this.dcSet.getTransactionMap().contains(signature)) {
            if (LOG_UNCONFIRMED_PROCESS) {
                timeCheck = System.currentTimeMillis() - timeCheck;
                if (timeCheck > 20) {
                    LOGGER.debug("TRANSACTION_TYPE proccess CONTAINS in UNC period: " + timeCheck);
                }
            }
            return;
        }
        if (LOG_UNCONFIRMED_PROCESS) {
            timeCheck = System.currentTimeMillis() - timeCheck;
            if (timeCheck > 20) {
                LOGGER.debug("TRANSACTION_TYPE proccess CONTAINS in UNC period: " + timeCheck);
            }
        }

        timeCheck = System.currentTimeMillis();
        if (this.dcSet.getTransactionFinalMapSigns().contains(signature) || this.isStopping) {

            if (LOG_UNCONFIRMED_PROCESS) {
                timeCheck = System.currentTimeMillis() - timeCheck;
                if (timeCheck > 30) {
                    LOGGER.debug("TRANSACTION_TYPE proccess CONTAINS in FINAL period: " + timeCheck);
                }
            }
            return;
        }
        if (LOG_UNCONFIRMED_PROCESS) {
            timeCheck = System.currentTimeMillis() - timeCheck;
            if (timeCheck > 30) {
                LOGGER.debug("TRANSACTION_TYPE proccess CONTAINS in FINAL period: " + timeCheck);
            }
        }

        timeCheck = System.currentTimeMillis();
        if (this.status == STATUS_OK) {
            // если мы не в синхронизации - так как мы тогда
            // не знаем время текущее цепочки и не понимаем можно ли борадкастить дальше трнзакцию
            // так как непонятно - протухла она или нет

            // BROADCAST
            List<Peer> excludes = new ArrayList<Peer>();
            excludes.add(message.getSender());
            this.network.broadcast(message, excludes, false);
        }

        if (LOG_UNCONFIRMED_PROCESS) {
            timeCheck = System.currentTimeMillis() - timeCheck;
            if (timeCheck > 10) {
                LOGGER.debug("TRANSACTION_TYPE proccess BROADCAST period: " + timeCheck);
            }
            timeCheck = System.currentTimeMillis();
        }

        // ADD TO UNCONFIRMED TRANSACTIONS
        this.dcSet.getTransactionMap().add(transaction);

        if (LOG_UNCONFIRMED_PROCESS) {
            timeCheck = System.currentTimeMillis() - timeCheck;
            if (timeCheck > 30) {
                LOGGER.debug("TRANSACTION_TYPE proccess ADD period: " + timeCheck);
            }
        }

        onMessageProcessTiming = System.nanoTime() - onMessageProcessTiming;
        if (onMessageProcessTiming < 999999999999l) {
            // при переполнении может быть минус
            // в миеросекундах подсчет делаем
            onMessageProcessTiming /= 1000;
            unconfigmedMessageTimingAverage = ((unconfigmedMessageTimingAverage << 4)
                    + onMessageProcessTiming - unconfigmedMessageTimingAverage) >> 4;
        }

        return;

    }

    // SYNCHRONIZED DO NOT PROCESSS MESSAGES SIMULTANEOUSLY
    public void onMessage(Message message) {
        Message response;
        Block newBlock;

        if (this.isStopping)
            return;

        long timeCheck = System.currentTimeMillis();

        switch (message.getType()) {

            case Message.HWEIGHT_TYPE:

                HWeightMessage hWeightMessage = (HWeightMessage) message;

                // TEST TIMESTAMP of PEER
                Tuple2<Integer, Long> hW = hWeightMessage.getHWeight();
                if (this.getBlockChain().getTimestamp(hW.a) - 2 * BlockChain.GENERATING_MIN_BLOCK_TIME_MS > NTP
                        .getTime()) {
                    // IT PEER from FUTURE
                    this.banPeerOnError(hWeightMessage.getSender(), "peer from FUTURE");
                    return;
                }

                // ADD TO LIST
                this.peerHWeight.put(hWeightMessage.getSender(), hWeightMessage.getHWeight());

                // this.checkStatusAndObserve(0);

                break;

            case Message.GET_SIGNATURES_TYPE:

                GetSignaturesMessage getHeadersMessage = (GetSignaturesMessage) message;

                // ASK SIGNATURES FROM BLOCKCHAIN
                long time1 = System.currentTimeMillis();
                List<byte[]> headers = getNextHeaders(getHeadersMessage.getParent());
                LOGGER.debug(message.getSender().getAddress() + " getNextHeaders time: "
                        + (System.currentTimeMillis() - time1) + " for headers: " + headers.size()
                        + " from Height: " + (headers.isEmpty() ? "-1"
                        : this.dcSet.getBlockSignsMap().get(headers.get(0)) == null ? "CHECK"
                        : this.dcSet.getBlockSignsMap().get(headers.get(0))));

                /*
                 * LOGGER.error(message.getId() +
                 * " controller.Controller.onMessage(Message).GET_SIGNATURES_TYPE ->"
                 * + Base58.encode(getHeadersMessage.getParent()));
                 *
                 * if (!headers.isEmpty()) {
                 * LOGGER.error("this.blockChain.getSignatures.get(0) -> " +
                 * Base58.encode( headers.get(0) )); LOGGER.
                 * error("this.blockChain.getSignatures.get(headers.size()-1) -> "
                 * + Base58.encode( headers.get(headers.size()-1) )); } else
                 * { LOGGER.
                 * error("controller.Controller.onMessage(Message).GET_SIGNATURES_TYPE -> NOT FOUND!"
                 * ); }
                 */

                // CREATE RESPONSE WITH SAME ID
                response = MessageFactory.getInstance().createHeadersMessage(headers);
                response.setId(message.getId());

                // SEND RESPONSE BACK WITH SAME ID
                message.getSender().offerMessage(response);

                timeCheck = System.currentTimeMillis() - timeCheck;
                if (timeCheck > 10) {
                    LOGGER.debug(this + " : " + message + " solved by period: " + timeCheck);
                }

                break;

            case Message.GET_BLOCK_TYPE:

                GetBlockMessage getBlockMessage = (GetBlockMessage) message;

                /*
                 * LOGGER.
                 * error("controller.Controller.onMessage(Message).GET_BLOCK_TYPE ->.getSignature()"
                 * + " form PEER: " + getBlockMessage.getSender().toString()
                 * + " sign: " +
                 * Base58.encode(getBlockMessage.getSignature()));
                 */

                // ASK BLOCK FROM BLOCKCHAIN
                newBlock = this.blockChain.getBlock(dcSet, getBlockMessage.getSignature());

                // CREATE RESPONSE WITH SAME ID
                response = MessageFactory.getInstance().createBlockMessage(newBlock);
                response.setId(message.getId());

                // SEND RESPONSE BACK WITH SAME ID
                message.getSender().offerMessage(response);

                if (newBlock == null) {
                    String mess = "Block NOT FOUND for sign:" + getBlockMessage.getSignature();
                    banPeerOnError(message.getSender(), mess);
                }

                break;

            case Message.WIN_BLOCK_TYPE:

                if (this.status != STATUS_OK) {
                    break;
                }

                this.winBlockSelector.putMessage(message);

                return;

            case Message.TRANSACTION_TYPE:

                onMessageTransaction(message);
                break;

            case Message.VERSION_TYPE:

                VersionMessage versionMessage = (VersionMessage) message;

                // ADD TO LIST
                synchronized (this.peersVersions) {
                    this.peersVersions.put(versionMessage.getSender(), new Pair<String, Long>(
                            versionMessage.getStrVersion(), versionMessage.getBuildDateTime()));
                }

                break;

            default:

                Tuple2<Integer, Long> HWeight = Controller.getInstance().getBlockChain().getHWeightFull(dcSet);
                if (HWeight == null)
                    HWeight = new Tuple2<Integer, Long>(-1, -1L);

                // TODO - for OLD versions
                // CREATE PING
                response = MessageFactory.getInstance().createHWeightMessage(HWeight);
                // CREATE RESPONSE WITH SAME ID
                response.setId(message.getId());

                // SEND BACK TO SENDER
                message.getSender().offerMessage(response);

        }

    }

    public void banPeerOnError(Peer peer, String mess) {
        peer.ban("ban PeerOnError - " + mess);
    }

    public void banPeerOnError(Peer peer, String mess, int minutes) {
        peer.ban(minutes, "ban PeerOnError - " + mess);
    }

    public void addActivePeersObserver(Observer o) {
        this.network.addObserver(o);
    }

    public void removeActivePeersObserver(Observer o) {
        this.network.deleteObserver(o);
    }

    public void broadcastWinBlock(Block newBlock, List<Peer> excludes) {

        LOGGER.info("broadcast winBlock " + newBlock.toString() + " size:" + newBlock.getTransactionCount());

        // CREATE MESSAGE
        BlockWinMessage blockWinMessage = (BlockWinMessage)MessageFactory.getInstance().createWinBlockMessage(newBlock);

        if (this.isOnStopping())
            return;

        // BROADCAST MESSAGE
        this.network.asyncBroadcastWinBlock(blockWinMessage, excludes, false);

        LOGGER.info("broadcasted!");

    }

    public void broadcastHWeightFull(List<Peer> excludes) {

        // LOGGER.info("broadcast winBlock " + newBlock.toString(this.dcSet));

        // CREATE MESSAGE
        // GET HEIGHT
        Tuple2<Integer, Long> HWeight = this.blockChain.getHWeightFull(dcSet);
        if (HWeight == null)
            return;

        Message messageHW = MessageFactory.getInstance().createHWeightMessage(HWeight);

        // BROADCAST MESSAGE
        this.network.broadcast(messageHW, excludes, false);

    }

    public void broadcastTransaction(Transaction transaction) {

        // CREATE MESSAGE
        Message message = MessageFactory.getInstance().createTransactionMessage(transaction);

        // BROADCAST MESSAGE
        List<Peer> excludes = new ArrayList<Peer>();
        this.network.broadcast(message, excludes, false);
    }

    public boolean broadcastTelegram(Transaction transaction, boolean store) {

        // CREATE MESSAGE
        Message telegram = MessageFactory.getInstance().createTelegramMessage(transaction);
        boolean notAdded = this.network.addTelegram((TelegramMessage) telegram);

        if (!store || !notAdded) {
            // BROADCAST MESSAGE
            List<Peer> excludes = new ArrayList<Peer>();
            this.network.broadcast(telegram, excludes, false);
            // save DB
            Controller.getInstance().wallet.database.getTelegramsMap().add(transaction.viewSignature(), transaction);
        }

        return !notAdded;

    }

    // SYNCHRONIZE

    public void orphanInPipe(Block block) throws Exception {
        this.synchronizer.pipeProcessOrOrphan(this.dcSet, block, true, false);
    }

    public boolean checkStatus(int shift) {
        if (isTestNet()) {
            this.status = STATUS_OK;
            return true;
        }

        if (this.peerHWeight.isEmpty()) {
            this.status = STATUS_NO_CONNECTIONS;
            return true;
        }

        if (isStopping)
            return true;

        Tuple2<Integer, Long> thisHW = this.blockChain.getHWeightFull(dcSet);
        if (thisHW == null) {
            this.status = STATUS_OK;
            return true;
        }

        // withWinBuffer
        Tuple3<Integer, Long, Peer> maxHW = this.getMaxPeerHWeight(shift, false);
        if (maxHW.c == null) {
            this.status = STATUS_OK;
            return true;
        }

        if (maxHW.a > thisHW.a + shift) {
            this.status = STATUS_SYNCHRONIZING;
            return false;
            // } else if (maxHW.a < thisHW.a) {
        } else {
            this.status = STATUS_OK;
            return true;
        }

        /*
         * long maxPeerWeight = maxHW.b; long chainWeight = thisHW.b; if
         * (maxPeerWeight > chainWeight) { // SAME last block? int pickTarget =
         * BlockChain.BASE_TARGET >>2; if (true || (maxPeerWeight - chainWeight
         * < pickTarget)) { byte[] lastBlockSignature =
         * dcSet.getBlocksHeadMap().getLastBlockSignature();
         *
         * Block maxBlock = null; try { maxBlock =
         * core.Synchronizer.getBlock(lastBlockSignature, maxHW.c, true); }
         * catch (Exception e) { // error on peer - disconnect! this.status =
         * STATUS_SYNCHRONIZING; this.network.tryDisconnect(maxHW.c, 0,
         * "checkStatus - core.Synchronizer.getBlock - " + e.getMessage());
         * return false; } if (maxBlock != null) { // SAME LAST BLOCK
         * //this.blockChain.getHWeight(dcSet, false);
         * dcSet.getBlockSignsMap().setFullWeight(maxPeerWeight); this.status =
         * STATUS_OK; return true; } } }
         * //LOGGER.info("Controller.isUpToDate getMaxPeerHWeight:" +
         * maxPeerWeight + "<=" + chainWeight);
         *
         * boolean result = maxPeerWeight <= chainWeight; if (result) {
         * this.status = STATUS_OK; return true; }
         *
         * this.status = STATUS_SYNCHRONIZING; return false;
         */

    }

    public int checkStatusAndObserve(int shift) {

        int statusOld = this.status;
        checkStatus(shift);
        if (statusOld != this.status) {
            // NOTIFY
            this.setChanged();
            this.notifyObservers(new ObserverMessage(ObserverMessage.NETWORK_STATUS, this.status));

        }

        return this.status;
    }

    public boolean isReadyForging() {

        /*
         * if (this.peerHWeight.isEmpty()) { return false; }
         *
         * if (true) { int maxPeerHeight = this.getMaxPeerHWeight().a; int
         * chainHeight = this.blockChain.getHWeight(dcSet, false).a; int diff =
         * chainHeight - maxPeerHeight; return diff >= 0; } else { long
         * maxPeerWeight = this.getMaxPeerHWeight().b; long chainWeight =
         * this.blockChain.getHWeight(dcSet, false).b; long diff = chainWeight -
         * maxPeerWeight; return diff >= 0 && diff < 999; }
         */

        return true;
    }

    // https://127.0.0.1/7pay_in/tools/block_proc/ERA
    public void NotifyIncoming(List<Transaction> transactions) {

        List<Account> accounts = this.wallet.getAccounts();
        List<Integer> seqs = new ArrayList<Integer>();

        int seq = 0;
        for (Transaction transaction : transactions) {

            transaction.setDC(dcSet);

            // FOR ALL ACCOUNTS
            synchronized (accounts) {
                for (Account account : accounts) {
                    // CHECK IF INVOLVED
                    if (!account.equals(transaction.getCreator()) && transaction.isInvolved(account)) {
                        seqs.add(++seq);
                        break;
                    }
                }
            }
        }

        if (seqs.isEmpty())
            return;

        // SEE -
        // http://www.mkyong.com/java/how-to-send-http-request-getpost-in-java/
        String url_string = Settings.getInstance().getNotifyIncomingURL();
        try {

            // CREATE CONNECTION
            URL url = new URL(url_string);
            HttpURLConnection connection = (HttpURLConnection) url.openConnection();

            // EXECUTE
            int res = connection.getResponseCode();
        } catch (Exception e) {
            // return -1;
        }

    }

    public boolean isNSUpToDate() {
        return !Settings.getInstance().updateNameStorage();
    }

    public void update(int shift) {
        // UPDATE STATUS

        if (this.status == STATUS_NO_CONNECTIONS) {
            return;
        }

        /// this.status = STATUS_SYNCHRONIZING;

        // DBSet dcSet = DBSet.getInstance();

        Peer peer = null;
        // Block lastBlock = getLastBlock();
        // int lastTrueBlockHeight = this.getMyHeight() -
        // Settings.BLOCK_MAX_SIGNATURES;
        int checkPointHeight = BlockChain.getCheckPoint(dcSet);

        Tuple2<Integer, Long> myHWeight = this.getBlockChain().getHWeightFull(dcSet);

        boolean isUpToDate;
        // WHILE NOT UPTODATE
        do {

            // NOTIFY
            this.setChanged();
            this.notifyObservers(new ObserverMessage(ObserverMessage.NETWORK_STATUS, this.status));

            // START UPDATE FROM HIGHEST HEIGHT PEER
            // withWinBuffer = true
            // тут поиск длаем с учетом СИЛЫ
            // но если найдено с такой же высотой как у нас то игнорируем
            Tuple3<Integer, Long, Peer> peerHW = this.getMaxPeerHWeight(shift, true);
            if (peerHW != null && peerHW.a > myHWeight.a) {
                peer = peerHW.c;
                if (peer != null) {
                    info = "update from MaxHeightPeer:" + peer + " WH: "
                            + getHWeightOfPeer(peer);
                    LOGGER.info(info);
                    this.setChanged();
                    this.notifyObservers(new ObserverMessage(ObserverMessage.GUI_ABOUT_TYPE, Lang.getInstance().translate(info)));
                    try {
                        // SYNCHRONIZE FROM PEER
                        if (!this.isOnStopping())
                            this.synchronizer.synchronize(dcSet, checkPointHeight, peer, peerHW.a);
                        if (this.isOnStopping())
                            return;
                    } catch (Exception e) {
                        if (this.isOnStopping()) {
                            // on closing this.dcSet.rollback();
                            return;
                        } else if (peer.isBanned()) {
                            ;
                        } else {
                            LOGGER.error(e.getMessage(), e);
                            return;
                        }
                    }
                }

                blockchainSyncStatusUpdate(getMyHeight());
            }

            isUpToDate = checkStatus(shift);
            this.checkStatusAndObserve(shift);

        } while (!this.isStopping && !isUpToDate);

        if (this.peerHWeight.isEmpty() || peer == null) {
            // UPDATE STATUS
            this.status = STATUS_NO_CONNECTIONS;
            // } else if (!this.isUpToDate()) {
            ////// this.s/tatus = STATUS_SYNCHRONIZING;
            // UPDATE RENEW
            /// update();
        } else {
            this.status = STATUS_OK;
            this.pingAllPeers(false);
            if (this.isStopping) return;

        }

        // send to ALL my HW
        //// broadcastHWeight(null);
        if (this.isStopping)
            return;

        // NOTIFY
        this.setChanged();
        this.notifyObservers(new ObserverMessage(ObserverMessage.NETWORK_STATUS, this.status));

        this.statusInfo();

    }

    /*
     * private Peer getMaxWeightPeer() { Peer highestPeer = null;
     *
     * // NOT USE GenesisBlocks long weight = BlockChain.BASE_TARGET +
     * BlockChain.BASE_TARGET>>1;
     *
     * try { synchronized (this.peerHWeight) { for (Peer peer :
     * this.peerHWeight.keySet()) { if (highestPeer == null && peer != null) {
     * highestPeer = peer; } else { // IF HEIGHT IS BIGGER if (weight <
     * this.peerHWeight.get(peer).b) { highestPeer = peer; weight =
     * this.peerHWeight.get(peer).b; } else if (weight ==
     * this.peerHWeight.get(peer).b) { // IF HEIGHT IS SAME // CHECK IF PING OF
     * PEER IS BETTER if (peer.getPing() < highestPeer.getPing()) { highestPeer
     * = peer; } } } } } } catch (Exception e) { // PEER REMOVED WHILE ITERATING
     * }
     *
     * return highestPeer; }
     */

    public Tuple3<Integer, Long, Peer> getMaxPeerHWeight(int shift, boolean useWeight) {

        if (this.isStopping || this.dcSet.isStoped())
            return null;

        Tuple2<Integer, Long> myHWeight = this.getBlockChain().getHWeightFull(dcSet);
        int height = myHWeight.a + shift;
        long weight = myHWeight.b;
        Peer maxPeer = null;

        try {
            for (Peer peer : this.peerHWeight.keySet()) {
                if (peer.getPing() < 0) {
                    // не использовать пиры которые не в быстром коннекте
                    // - так как иначе они заморозят синхронизацию совсем
                    // да и не понятно как с них данные получать
                    continue;
                }
                Tuple2<Integer, Long> whPeer = this.peerHWeight.get(peer);
                if (height < whPeer.a
                        || (useWeight && height == whPeer.a && weight < whPeer.b)) {
                    height = whPeer.a;
                    weight = whPeer.b;
                    maxPeer = peer;
                }
            }
        } catch (Exception e) {
            // PEER REMOVED WHILE ITERATING
        }

        return new Tuple3<Integer, Long, Peer>(height, weight, maxPeer);
    }

    public void updatePeerHeight(Peer peer, int peerHeight) {
        Tuple2<Integer, Long> hWeightMy = this.blockChain.getHWeightFull(dcSet);
        if (peerHeight > hWeightMy.a) {
            hWeightMy = new Tuple2<Integer, Long>(peerHeight, hWeightMy.b + 10000l);
        } else {
            hWeightMy = new Tuple2<Integer, Long>(peerHeight, hWeightMy.b - 10000l);
        }
        this.peerHWeight.put(peer, hWeightMy);
        //// blockchainSyncStatusUpdate(this.getMyHeight());
    }

    // WALLET

    public boolean doesWalletExists() {
        // CHECK IF WALLET EXISTS
        return this.wallet != null && this.wallet.exists();
    }

    public boolean doesWalletDatabaseExists() {
        return wallet != null && this.wallet.isWalletDatabaseExisting();
    }

    // use license KEY
    public boolean createWallet(long licenseKey, byte[] seed, String password, int amount, String path) {

        if (noUseWallet)
            return true;

        // IF NEW WALLET CREADED
        if (this.wallet.create(seed, password, amount, false, path)) {
            this.setWalletLicense(licenseKey);
            return true;
        } else
            return false;
    }

    public boolean recoverWallet(byte[] seed, String password, int amount, String path) {

        if (noUseWallet)
            return true;

        if (this.wallet.create(seed, password, amount, false, path)) {
            LOGGER.info("Wallet needs to synchronize!");
            this.actionAfterConnect();
            this.setNeedSyncWallet(true);

            return true;
        } else
            return false;
    }

    public long getWalletLicense() {
        if (this.doesWalletExists()) {
            return this.wallet.getLicenseKey();
        } else {
            return 2l;
        }
    }

    public void setWalletLicense(long key) {
        if (this.doesWalletExists()) {
            this.wallet.setLicenseKey(key);
        }
    }

    public List<Account> getAccounts() {

        return this.wallet.getAccounts();
    }

    public boolean isAddressIsMine(String address) {
        if (!this.doesWalletExists())
            return false;

        List<Account> accounts = this.wallet.getAccounts();
        for (Account account : accounts) {
            if (account.getAddress().equals(address))
                return true;
        }
        return false;
    }

    public List<PublicKeyAccount> getPublicKeyAccounts() {
        return this.wallet.getPublicKeyAccounts();
    }

    public List<PrivateKeyAccount> getPrivateKeyAccounts() {
        return this.wallet.getprivateKeyAccounts();
    }

    public String generateNewAccount() {
        return this.wallet.generateNewAccount();
    }

    public String generateNewAccountWithSynch() {
        String ss = this.wallet.generateNewAccount();
        this.wallet.synchronize(true);
        return ss;
    }

    public PrivateKeyAccount getPrivateKeyAccountByAddress(String address) {
        if (this.doesWalletExists()) {
            return this.wallet.getPrivateKeyAccount(address);
        } else {
            return null;
        }
    }

    public byte[] decrypt(PublicKeyAccount creator, Account recipient, byte[] data) {

        Account account = this.getAccountByAddress(creator.getAddress());

        byte[] privateKey = null;
        byte[] publicKey = null;

        // IF SENDER ANOTHER
        if (account == null) {
            PrivateKeyAccount accountRecipient = this.getPrivateKeyAccountByAddress(recipient.getAddress());
            privateKey = accountRecipient.getPrivateKey();

            publicKey = creator.getPublicKey();
        }
        // IF SENDER ME
        else {
            PrivateKeyAccount accountRecipient = this.getPrivateKeyAccountByAddress(account.getAddress());
            privateKey = accountRecipient.getPrivateKey();

            publicKey = this.getPublicKeyByAddress(recipient.getAddress());
        }

        try {
            return AEScrypto.dataDecrypt(data, privateKey, publicKey);
        } catch (InvalidCipherTextException e1) {
            return null;
        }

    }

    /**
     * Get account in wallet by address
     *
     * @param address is a address in wallet
     * @return object Account
     */
    public Account getAccountByAddress(String address) {
        if (this.doesWalletExists()) {
            return this.wallet.getAccount(address);
        } else {
            return null;
        }
    }

    public boolean isMyAccountByAddress(String address) {
        if (this.doesWalletExists()) {
            return this.wallet.accountExists(address);
        }
        return false;
    }

    // public BigDecimal getUnconfirmedBalance(String address, long key) {
    // return this.wallet.getUnconfirmedBalance(address, key);
    // }
    public Tuple3<BigDecimal, BigDecimal, BigDecimal> getUnconfirmedBalance(Account account, long key) {
        return this.wallet.getUnconfirmedBalance(account, key);
    }

    public void addWalletListener(Observer o) {
        this.wallet.addObserver(o);
    }

    public String importAccountSeed(byte[] accountSeed) {
        return this.wallet.importAccountSeed(accountSeed);
    }

    public byte[] exportAccountSeed(String address) {
        return this.wallet.exportAccountSeed(address);
    }

    public byte[] exportSeed() {
        return this.wallet.exportSeed();
    }

    public boolean deleteAccount(PrivateKeyAccount account) {
        return this.wallet.deleteAccount(account);
    }

    public void synchronizeWallet() {
        this.wallet.synchronize(false);
    }

    public void clearUnconfirmedRecords(boolean cutDeadTime) {
        this.blockChain.clearUnconfirmedRecords(this, this.dcSet, cutDeadTime);

    }

    /**
     * Check if wallet is unlocked
     *
     * @return bool value wallet unlock or not
     */
    public boolean isWalletUnlocked() {
        return this.wallet.isUnlocked();
    }

    public boolean isWalletUnlockedForRPC() {
        return this.wallet.isUnlockedForRPC();
    }

    public int checkAPICallAllowed(String json, HttpServletRequest request) throws Exception {
        int result = 0;

        if (request != null) {
            Enumeration<String> headers = request.getHeaders(ApiClient.APICALLKEY);
            String uuid = null;
            if (headers.hasMoreElements()) {
                uuid = headers.nextElement();
                if (ApiClient.isAllowedDebugWindowCall(uuid)) {

                    //Gui.getInstance().bringtoFront();

                    return ApiClient.SELF_CALL;
                }
            }
        }

        if (!GraphicsEnvironment.isHeadless()
                && (Settings.getInstance().isGuiEnabled() || Settings.getInstance().isSysTrayEnabled())) {
            SysTray.getInstance().sendMessage(Lang.getInstance().translate("INCOMING API CALL"),
                    Lang.getInstance().translate("An API call needs authorization!"), MessageType.WARNING);
            Object[] options = {Lang.getInstance().translate("Yes"), Lang.getInstance().translate("No")};

            StringBuilder sb = new StringBuilder(Lang.getInstance().translate("Permission Request: "));
            sb.append(Lang.getInstance().translate("Do you want to authorize the following API call?\n\n") + json
                    + " \n" + request.getRequestURL());
            JTextArea jta = new JTextArea(sb.toString());
            jta.setLineWrap(true);
            jta.setEditable(false);
            JScrollPane jsp = new JScrollPane(jta) {
                /**
                 *
                 */
                private static final long serialVersionUID = 1L;

                @Override
                public Dimension getPreferredSize() {
                    return new Dimension(480, 200);
                }
            };

            Gui gui = Gui.getInstance();
            gui.bringtoFront();

            result = JOptionPane.showOptionDialog(gui, jsp, Lang.getInstance().translate("INCOMING API CALL"),
                    JOptionPane.YES_NO_OPTION, JOptionPane.QUESTION_MESSAGE, null, options, options[1]);
        }

        return result;
    }

    public boolean lockWallet() {
        return this.wallet.lock();
    }

    public boolean unlockWallet(String password) {
        return this.wallet.unlock(password);
    }

    public boolean unlockOnceWallet(String password) {
        this.wallet.setSecondsToUnlock(3);
        return this.wallet.unlock(password);
    }

    public void setSecondsToUnlock(int seconds) {
        this.wallet.setSecondsToUnlock(seconds);
    }

    public List<Pair<Account, Transaction>> getLastTransactions(int limit) {
        return this.wallet.getLastTransactions(limit);
    }

    public Transaction getTransaction(byte[] signature) {

        return getTransaction(signature, this.dcSet);
    }

    // by account addres + timestamp get signature
    public byte[] getSignatureByAddrTime(DCSet dcSet, String address, Long timestamp) {

        return dcSet.getAddressTime_SignatureMap().get(address, timestamp);
    }

    public Transaction getTransaction(byte[] signature, DCSet database) {

        // CHECK IF IN TRANSACTION DATABASE
        if (database.getTransactionMap().contains(signature)) {
            return database.getTransactionMap().get(signature);
        }
        // CHECK IF IN BLOCK
        Long tuple_Tx = database.getTransactionFinalMapSigns().get(signature);
        if (tuple_Tx != null) {
            return database.getTransactionFinalMap().get(tuple_Tx);
        }
        return null;
    }

    public List<Transaction> getLastTransactions(Account account, int limit) {
        return this.wallet.getLastTransactions(account, limit);
    }

    public List<Pair<Account, Block.BlockHead>> getLastBlocks(int limit) {
        return this.wallet.getLastBlocks(limit);
    }

    public List<Block.BlockHead> getLastBlocks(Account account, int limit) {
        return this.wallet.getLastBlocks(account, limit);
    }

    public List<TelegramMessage> getLastTelegrams(Account account, long timestamp, String filter) {
        return this.network.getTelegramsForAddress(account.getAddress(), timestamp, filter);
    }

    public List<String> deleteTelegram(List<String> telegramSignatures) {
        return this.network.deleteTelegram(telegramSignatures);
    }

    public long deleteTelegramsToTimestamp(long timestamp, String recipient, String title) {
        return this.network.deleteTelegramsToTimestamp(timestamp, recipient, title);
    }

    public long deleteTelegramsForRecipient(String recipient, long timestamp, String title) {
        return this.network.deleteTelegramsForRecipient(recipient, timestamp, title);
    }

    public List<TelegramMessage> getLastTelegrams(String address, long timestamp, String filter) {
        return this.network.getTelegramsForAddress(address, timestamp, filter);
    }

    public List<TelegramMessage> getLastTelegrams(long timestamp, String recipient, String filter) {
        return this.network.getTelegramsFromTimestamp(timestamp, recipient, filter);
    }

    public TelegramMessage getTelegram(byte[] signature) {
        return this.network.getTelegram(signature);
    }


    public Integer TelegramInfo() {
        return this.network.TelegramInfo();
    }

    /**
     * Get telegram by signature
     *
     * @param signature is a signature
     * @return
     */
    public TelegramMessage getTelegram(String signature) {
        return this.network.getTelegram(signature);
    }
    // public TelegramMessage getTelegram(String signature) {
    // return this.network.getTelegram(signature);
    // }

    public List<Pair<Account, Name>> getNames() {
        return this.wallet.getNames();
    }

    public List<Name> getNamesAsList() {
        List<Pair<Account, Name>> names = this.wallet.getNames();
        List<Name> result = new ArrayList<>();
        for (Pair<Account, Name> pair : names) {
            result.add(pair.getB());
        }

        return result;

    }

    public List<String> getNamesAsListAsString() {
        List<Name> namesAsList = getNamesAsList();
        List<String> results = new ArrayList<String>();
        for (Name name : namesAsList) {
            results.add(name.getName());
        }
        return results;

    }

    public List<Name> getNames(Account account) {
        return this.wallet.getNames(account);
    }

    public List<Pair<Account, NameSale>> getNameSales() {
        return this.wallet.getNameSales();
    }

    public List<NameSale> getNameSales(Account account) {
        return this.wallet.getNameSales(account);
    }

    public List<NameSale> getAllNameSales() {
        return this.dcSet.getNameExchangeMap().getNameSales();
    }

    public List<Pair<Account, org.erachain.core.voting.Poll>> getPolls() {
        return this.wallet.getPolls();
    }

    public List<org.erachain.core.voting.Poll> getPolls(Account account) {
        return this.wallet.getPolls(account);
    }

    /*
     * public void addAssetFavorite(AssetCls asset) {
     * this.wallet.addAssetFavorite(asset); }
     */
    public void addItemFavorite(ItemCls item) {
        this.wallet.addItemFavorite(item);
    }

    public Item_Map getItemMap(int type) {
        switch (type) {
            case ItemCls.ASSET_TYPE:
                return this.dcSet.getItemAssetMap();
            case ItemCls.IMPRINT_TYPE:
                return this.dcSet.getItemImprintMap();
            case ItemCls.TEMPLATE_TYPE:
                return this.dcSet.getItemTemplateMap();
            case ItemCls.PERSON_TYPE:
                return this.dcSet.getItemPersonMap();
        }
        return null;
    }

    public void removeItemFavorite(ItemCls item) {
        this.wallet.removeItemFavorite(item);
    }

    public boolean isItemFavorite(ItemCls item) {
        return this.wallet.isItemFavorite(item);
    }

    public Collection<org.erachain.core.voting.Poll> getAllPolls() {
        return this.dcSet.getPollMap().getValuesAll();
    }

    public Collection<ItemCls> getAllItems(int type) {
        return getItemMap(type).getValuesAll();
    }


    public void onDatabaseCommit() {
        this.wallet.commit();
    }

    public void startBlockGenerator() {
        this.blockGenerator.start();
    }

    public void BlockGeneratorCacheAccounts() {
        this.blockGenerator.cacheKnownAccounts();
    }

    public ForgingStatus getForgingStatus() {
        return this.blockGenerator.getForgingStatus();
    }


    public void setForgingStatus(ForgingStatus status) {
        this.blockGenerator.setForgingStatus(status);
    }

    // BLOCKCHAIN

    public BlockChain getBlockChain() {
        return this.blockChain;
    }

    public int getMyHeight() {
        // need for TESTs
        if (this.isOnStopping())
            return -1;

        return dcSet.getBlocksHeadsMap().size();
    }

    public Block getLastBlock() {
        Block block = this.blockChain.getLastBlock(dcSet);
        if (block == null)
            return this.blockChain.getGenesisBlock();
        return block;
    }

    public byte[] getWalletLastBlockSign() {
        return this.wallet.getLastBlockSignature();
    }

    public Block getBlock(byte[] header) {
        return this.blockChain.getBlock(dcSet, header);
    }

    public Block.BlockHead getBlockHead(int height) {
        return this.dcSet.getBlocksHeadsMap().get(height);
    }

    public Pair<Block, List<Transaction>> scanTransactions(Block block, int blockLimit, int transactionLimit, int type,
                                                           int service, Account account) {
        return this.blockChain.scanTransactions(dcSet, block, blockLimit, transactionLimit, type, service, account);

    }

    public long getNextBlockGeneratingBalance() {
        Block block = this.dcSet.getBlockMap().last();
        return block.getForgingValue();
    }

    // FORGE

    /*
     * public boolean newBlockGenerated(Block newBlock) {
     *
     * Tuple2<Boolean, Block> result = this.blockChain.setWaitWinBuffer(dcSet,
     * newBlock); if ( result.a ) { // need to BROADCAST
     * this.broadcastBlock(result.b); }
     *
     * return result.a; }
     */

    // FLUSH BLOCK from win Buffer - to MAP and NERWORK
    public boolean flushNewBlockGenerated() throws Exception {

        Block newBlock = this.blockChain.popWaitWinBuffer();
        if (newBlock == null)
            return false;

        // if last block is changed by core.Synchronizer.process(DBSet, Block)
        // clear this win block
        if (!Arrays.equals(dcSet.getBlockMap().getLastBlockSignature(), newBlock.getReference())) {
            return false;
        }

        LOGGER.debug("+++ flushNewBlockGenerated TRY flush chainBlock: " + newBlock.toString());

        try {
            this.synchronizer.pipeProcessOrOrphan(this.dcSet, newBlock, false, true);
            this.clearWaitWinBufferProcessed();

        } catch (Exception e) {
            if (this.isOnStopping()) {
                throw new Exception("on stoping");
            } else {
                LOGGER.error(e.getMessage(), e);
                return false;
            }
        }

        LOGGER.debug("+++ flushNewBlockGenerated OK");

        /// LOGGER.info("and broadcast it");

        // broadcast my HW
        broadcastHWeightFull(null);

        return true;
    }

    public List<Transaction> getUnconfirmedTransactions(int from, int count, boolean descending) {
        return this.dcSet.getTransactionMap().getTransactions(from, count, descending);

    }

    // BALANCES

    public SortableList<Tuple2<String, Long>, Tuple5<Tuple2<BigDecimal, BigDecimal>, Tuple2<BigDecimal, BigDecimal>, Tuple2<BigDecimal, BigDecimal>, Tuple2<BigDecimal, BigDecimal>, Tuple2<BigDecimal, BigDecimal>>> getBalances(
            long key) {
        return this.dcSet.getAssetBalanceMap().getBalancesSortableList(key);
    }

    public SortableList<Tuple2<String, Long>, Tuple5<Tuple2<BigDecimal, BigDecimal>, Tuple2<BigDecimal, BigDecimal>, Tuple2<BigDecimal, BigDecimal>, Tuple2<BigDecimal, BigDecimal>, Tuple2<BigDecimal, BigDecimal>>> getBalances(
            Account account) {

        return this.dcSet.getAssetBalanceMap().getBalancesSortableList(account);
    }

    public List<Transaction> getUnconfirmedTransactionsByAddressFast100(String address) {
        return this.dcSet.getTransactionMap().getTransactionsByAddressFast100(address);
    }

    // NAMES

    public Name getName(String nameName) {
        return this.dcSet.getNameMap().get(nameName);
    }

    public NameSale getNameSale(String nameName) {
        return this.dcSet.getNameExchangeMap().getNameSale(nameName);
    }

    // POLLS

    public org.erachain.core.voting.Poll getPoll(String name) {
        return this.dcSet.getPollMap().get(name);
    }

    // ASSETS

    public AssetCls getAsset(long key) {
        return (AssetCls) this.dcSet.getItemAssetMap().get(key);
    }

    public PersonCls getPerson(long key) {
        return (PersonCls) this.dcSet.getItemPersonMap().get(key);
    }

    public PollCls getPoll(long key) {
        return (PollCls) this.dcSet.getItemPollMap().get(key);
    }

    public ImprintCls getImprint(long key) {
        return (ImprintCls) this.dcSet.getItemImprintMap().get(key);
    }

    public StatusCls getStatus(long key) {
        return (StatusCls) this.dcSet.getItemStatusMap().get(key);
    }

    public TemplateCls getTemplate(long key) {
        return (TemplateCls) this.dcSet.getItemTemplateMap().get(key);
    }

    /*
     * public SortableList<BigInteger, Order> getOrders(AssetCls have, AssetCls
     * want) { return this.getOrders(have, want, true); }
     */

    public SortableList<Long, Order> getOrders(
            AssetCls have, AssetCls want, boolean reverse) {
        return this.dcSet.getOrderMap().getOrdersSortableList(have.getKey(this.dcSet), want.getKey(this.dcSet), reverse);
    }

    public List<Order> getOrders(Long have, Long want) {

        return dcSet.getOrderMap().getOrdersForTradeWithFork(have, want, false);
    }


    public SortableList<Tuple2<Long, Long>, Trade> getTrades(
            AssetCls have, AssetCls want) {
        return this.dcSet.getTradeMap().getTradesSortableList(have.getKey(this.dcSet), want.getKey(this.dcSet));
    }

    public List<Trade> getTradeByTimestmp(long have, long want, long timestamp) {
        return Trade.getTradeByTimestmp(this.dcSet, have, want, timestamp);
    }

    // IMPRINTS
    public ImprintCls getItemImprint(long key) {
        return (ImprintCls) this.dcSet.getItemImprintMap().get(key);
    }

    // TEMPLATES
    public TemplateCls getItemTemplate(long key) {
        return (TemplateCls) this.dcSet.getItemTemplateMap().get(key);
    }

    // PERSONS
    public PersonCls getItemPerson(long key) {
        return (PersonCls) this.dcSet.getItemPersonMap().get(key);
    }

    // STATUSES
    public StatusCls getItemStatus(long key) {
        return (StatusCls) this.dcSet.getItemStatusMap().get(key);
    }

    // UNIONS
    public UnionCls getItemUnion(long key) {
        return (UnionCls) this.dcSet.getItemUnionMap().get(key);
    }

    // ALL ITEMS
    public ItemCls getItem(DCSet db, int type, long key) {

        switch (type) {
            case ItemCls.ASSET_TYPE: {
                return db.getItemAssetMap().get(key);
            }
            case ItemCls.IMPRINT_TYPE: {
                return db.getItemImprintMap().get(key);
            }
            case ItemCls.TEMPLATE_TYPE: {
                return db.getItemTemplateMap().get(key);
            }
            case ItemCls.PERSON_TYPE: {
                return db.getItemPersonMap().get(key);
            }
            case ItemCls.STATUS_TYPE: {
                return db.getItemStatusMap().get(key);
            }
            case ItemCls.UNION_TYPE: {
                return db.getItemUnionMap().get(key);
            }
        }
        return null;
    }

    public ItemCls getItem(int type, long key) {
        return this.getItem(this.dcSet, type, key);
    }

    // ATs

    public SortableList<String, AT> getAcctATs(String type, boolean initiators) {
        return this.dcSet.getATMap().getAcctATs(type, initiators);
    }

    // TRANSACTIONS

    public void onTransactionCreate(Transaction transaction) {
        // ADD TO UNCONFIRMED TRANSACTIONS
        this.dcSet.getTransactionMap().add(transaction);

        // NOTIFY OBSERVERS - AUTO in database.wallet.TransactionMap
        if (false) {
            this.setChanged();
            this.notifyObservers(new ObserverMessage(ObserverMessage.WALLET_LIST_TRANSACTION_TYPE,
                    this.dcSet.getTransactionMap().getValuesAll()));

            this.setChanged();
            this.notifyObservers(new ObserverMessage(ObserverMessage.WALLET_ADD_TRANSACTION_TYPE, transaction));
        }

        // BROADCAST
        this.broadcastTransaction(transaction);
    }

    public Pair<Transaction, Integer> registerName(PrivateKeyAccount registrant, Account owner, String name,
                                                   String value, int feePow) {
        // CREATE ONLY ONE TRANSACTION AT A TIME
        synchronized (this.transactionCreator) {
            return this.transactionCreator.createNameRegistration(registrant, new Name(owner, name, value), feePow);
        }
    }

    public Pair<Transaction, Integer> updateName(PrivateKeyAccount owner, Account newOwner, String name, String value,
                                                 int feePow) {
        // CREATE ONLY ONE TRANSACTION AT A TIME
        synchronized (this.transactionCreator) {
            return this.transactionCreator.createNameUpdate(owner, new Name(newOwner, name, value), feePow);
        }
    }

    public Pair<Transaction, Integer> sellName(PrivateKeyAccount owner, String name, BigDecimal amount, int feePow) {
        // CREATE ONLY ONE TRANSACTION AT A TIME
        synchronized (this.transactionCreator) {
            return this.transactionCreator.createNameSale(owner, new NameSale(name, amount), feePow);
        }
    }

    public Pair<Transaction, Integer> cancelSellName(PrivateKeyAccount owner, NameSale nameSale, int feePow) {
        // CREATE ONLY ONE TRANSACTION AT A TIME
        synchronized (this.transactionCreator) {
            return this.transactionCreator.createCancelNameSale(owner, nameSale, feePow);
        }
    }

    public Pair<Transaction, Integer> BuyName(PrivateKeyAccount buyer, NameSale nameSale, int feePow) {
        // CREATE ONLY ONE TRANSACTION AT A TIME
        synchronized (this.transactionCreator) {
            return this.transactionCreator.createNamePurchase(buyer, nameSale, feePow);
        }
    }

    public Transaction issuePoll(PrivateKeyAccount creator, String name, byte[] icon, byte[] image, String description,
                                 List<String> options, int feePow) {
        // CREATE ONLY ONE TRANSACTION AT A TIME
        synchronized (this.transactionCreator) {
            // CREATE POLL
            PollCls poll = new Poll(creator, name, icon, image, description, options);

            return this.transactionCreator.createIssuePollRecord(creator, poll, feePow);
        }
    }

    public Transaction createPoll_old(PrivateKeyAccount creator, String name, String description, List<String> options,
                                      int feePow) {
        // CREATE ONLY ONE TRANSACTION AT A TIME
        synchronized (this.transactionCreator) {
            // CREATE POLL OPTIONS
            List<PollOption> pollOptions = new ArrayList<PollOption>();
            for (String option : options) {
                pollOptions.add(new PollOption(option));
            }

            // CREATE POLL
            org.erachain.core.voting.Poll poll = new org.erachain.core.voting.Poll(creator, name, description, pollOptions);

            return this.transactionCreator.createPollCreation(creator, poll, feePow);


        }
    }

    public Transaction createItemPollVote(PrivateKeyAccount creator, long pollKey, int optionIndex, int feePow) {
        // CREATE ONLY ONE TRANSACTION AT A TIME
        synchronized (this.transactionCreator) {
            // GET OPTION INDEX
            // int optionIndex = poll.getOptions().indexOf(option);

            return this.transactionCreator.createItemPollVote(creator, pollKey, optionIndex, feePow);
        }
    }

    public Pair<Transaction, Integer> createPollVote(PrivateKeyAccount creator, org.erachain.core.voting.Poll poll, PollOption option,
                                                     int feePow) {
        // CREATE ONLY ONE TRANSACTION AT A TIME
        synchronized (this.transactionCreator) {
            // GET OPTION INDEX
            int optionIndex = poll.getOptions().indexOf(option);

            return this.transactionCreator.createPollVote(creator, poll.getName(), optionIndex, feePow);
        }
    }

    public Pair<Transaction, Integer> createArbitraryTransaction(PrivateKeyAccount creator, List<Payment> payments,
                                                                 int service, byte[] data, int feePow) {

        if (payments == null) {
            payments = new ArrayList<Payment>();
        }

        // CREATE ONLY ONE TRANSACTION AT A TIME
        synchronized (this.transactionCreator) {
            return this.transactionCreator.createArbitraryTransaction(creator, payments, service, data, feePow);
        }
    }

    /*
     * public Pair<Transaction, Integer> createTransactionFromRaw( byte[]
     * rawData) {
     *
     * synchronized (this.transactionCreator) { return
     * this.transactionCreator.createTransactionFromRaw(rawData); } }
     */

    public Pair<Transaction, Integer> lightCreateTransactionFromRaw(byte[] rawData) {

        // CREATE TRANSACTION FROM RAW
        Transaction transaction;
        try {
            transaction = TransactionFactory.getInstance().parse(rawData, Transaction.FOR_NETWORK);
        } catch (Exception e) {
            return new Pair<Transaction, Integer>(null, Transaction.INVALID_RAW_DATA);
        }

        // CHECK IF RECORD VALID
        if (!transaction.isSignatureValid(DCSet.getInstance()))
            return new Pair<Transaction, Integer>(null, Transaction.INVALID_SIGNATURE);

        // CHECK FOR UPDATES
        int valid = this.transactionCreator.afterCreateRaw(transaction, Transaction.FOR_NETWORK, 0l);
        if (valid != Transaction.VALIDATE_OK)
            return new Pair<Transaction, Integer>(null, valid);

        return new Pair<Transaction, Integer>(transaction, valid);

    }

    public Transaction issueAsset(PrivateKeyAccount creator, String name, String description, byte[] icon, byte[] image,
                                  boolean movable, int scale, int asset_type, long quantity, int feePow) {
        // CREATE ONLY ONE TRANSACTION AT A TIME
        synchronized (this.transactionCreator) {
            return this.transactionCreator.createIssueAssetTransaction(creator, name, description, icon, image, scale,
                    asset_type, quantity, feePow);
        }
    }

    public Pair<Transaction, Integer> issueImprint(PrivateKeyAccount creator, String name, String description,
                                                   byte[] icon, byte[] image, int feePow) {
        // CREATE ONLY ONE TRANSACTION AT A TIME
        synchronized (this.transactionCreator) {
            return this.transactionCreator.createIssueImprintTransaction(creator, name, description, icon, image,
                    feePow);
        }
    }

    public Transaction issueImprint1(PrivateKeyAccount creator, String name, String description, byte[] icon,
                                     byte[] image, int feePow) {
        // CREATE ONLY ONE TRANSACTION AT A TIME
        synchronized (this.transactionCreator) {
            return this.transactionCreator.createIssueImprintTransaction1(creator, name, description, icon, image,
                    feePow);
        }
    }

    public Transaction issueTemplate(PrivateKeyAccount creator, String name, String description, byte[] icon,
                                     byte[] image, int feePow) {
        // CREATE ONLY ONE TRANSACTION AT A TIME
        synchronized (this.transactionCreator) {
            return this.transactionCreator.createIssueTemplateTransaction(creator, name, description, icon, image,
                    feePow);
        }
    }

    public Pair<Transaction, Integer> issuePerson(boolean forIssue, PrivateKeyAccount creator, String fullName,
                                                  int feePow, long birthday, long deathday, byte gender, String race, float birthLatitude,
                                                  float birthLongitude, String skinColor, String eyeColor, String hairСolor, int height, byte[] icon,
                                                  byte[] image, String description, PublicKeyAccount owner, byte[] ownerSignature) {
        // CREATE ONLY ONE TRANSACTION AT A TIME
        synchronized (this.transactionCreator) {
            return this.transactionCreator.createIssuePersonTransaction(forIssue, creator, fullName, feePow, birthday,
                    deathday, gender, race, birthLatitude, birthLongitude, skinColor, eyeColor, hairСolor, height, icon,
                    image, description, owner, ownerSignature);
        }
    }

    public Pair<Transaction, Integer> issuePersonHuman(PrivateKeyAccount creator, int feePow, PersonHuman human) {
        // CREATE ONLY ONE TRANSACTION AT A TIME
        synchronized (this.transactionCreator) {
            return this.transactionCreator.createIssuePersonHumanTransaction(creator, feePow, human);
        }
    }

    public Transaction issuePoll(PrivateKeyAccount creator, String name, String description, List<String> options,
                                 byte[] icon, byte[] image, int feePow) {
        // CREATE ONLY ONE TRANSACTION AT A TIME
        synchronized (this.transactionCreator) {
            return this.transactionCreator.createIssuePollTransaction(creator, name, description, icon, image, options,
                    feePow);
        }
    }

    public Transaction issueStatus(PrivateKeyAccount creator, String name, String description, boolean unique,
                                   byte[] icon, byte[] image, int feePow) {
        // CREATE ONLY ONE TRANSACTION AT A TIME
        synchronized (this.transactionCreator) {
            return this.transactionCreator.createIssueStatusTransaction(creator, name, description, icon, image, unique,
                    feePow);
        }
    }

    public Transaction issueUnion(PrivateKeyAccount creator, String name, long birthday, long parent,
                                  String description, byte[] icon, byte[] image, int feePow) {
        // CREATE ONLY ONE TRANSACTION AT A TIME
        synchronized (this.transactionCreator) {
            return this.transactionCreator.createIssueUnionTransaction(creator, name, birthday, parent, description,
                    icon, image, feePow);
        }
    }

    public Transaction createOrder(PrivateKeyAccount creator, AssetCls have, AssetCls want, BigDecimal amountHave,
                                   BigDecimal amountWant, int feePow) {
        // CREATE ONLY ONE TRANSACTION AT A TIME
        synchronized (this.transactionCreator) {
            return this.transactionCreator.createOrderTransaction(creator, have, want, amountHave, amountWant, feePow);
        }
    }

    public Pair<Transaction, Integer> cancelOrder(PrivateKeyAccount creator, Order order, int feePow) {
        Transaction orderCreate = this.dcSet.getTransactionFinalMap().get(order.getId());
        return cancelOrder(creator, orderCreate.getSignature(), feePow);
    }

    public Pair<Transaction, Integer> cancelOrder(PrivateKeyAccount creator, byte[] orderID, int feePow) {
        // CREATE ONLY ONE TRANSACTION AT A TIME
        synchronized (this.transactionCreator) {
            return this.transactionCreator.createCancelOrderTransaction(creator, orderID, feePow);
        }
    }

    public Transaction cancelOrder2(PrivateKeyAccount creator, Long orderID, int feePow) {
        // CREATE ONLY ONE TRANSACTION AT A TIME
        synchronized (this.transactionCreator) {
            return this.transactionCreator.createCancelOrderTransaction2(creator, orderID, feePow);
        }
    }

    public Transaction cancelOrder2(PrivateKeyAccount creator, byte[] orderID, int feePow) {
        // CREATE ONLY ONE TRANSACTION AT A TIME
        synchronized (this.transactionCreator) {
            return this.transactionCreator.createCancelOrderTransaction2(creator, orderID, feePow);
        }
    }

    public Pair<Transaction, Integer> deployAT(PrivateKeyAccount creator, String name, String description, String type,
                                               String tags, byte[] creationBytes, BigDecimal quantity, int feePow) {

        synchronized (this.transactionCreator) {
            return this.transactionCreator.deployATTransaction(creator, name, description, type, tags, creationBytes,
                    quantity, feePow);
        }
    }

    public Pair<Transaction, Integer> sendMultiPayment(PrivateKeyAccount sender, List<Payment> payments, int feePow) {
        // CREATE ONLY ONE TRANSACTION AT A TIME
        synchronized (this.transactionCreator) {
            return this.transactionCreator.sendMultiPayment(sender, payments, feePow);
        }
    }

    public Pair<Integer, Transaction> make_R_Send(String creatorStr, Account creator, String recipientStr,
                                                  int feePow, long assetKey, boolean checkAsset, BigDecimal amount, boolean needAmount,
                                                  String title, String message, int messagecode, boolean encrypt) {

        Controller cnt = Controller.getInstance();

        // READ CREATOR
        if (creatorStr != null && creator == null) {
            Tuple2<Account, String> resultCreator = Account.tryMakeAccount(creatorStr);
            if (resultCreator.b != null) {
                return new Pair<Integer, Transaction>(Transaction.INVALID_CREATOR, null);
            }
            creator = resultCreator.a;
        }

        // READ RECIPIENT
        Tuple2<Account, String> resultRecipient = Account.tryMakeAccount(recipientStr);
        if (resultRecipient.b != null) {
            return new Pair<Integer, Transaction>(Transaction.INVALID_ADDRESS, null);
        }
        Account recipient = resultRecipient.a;

        // creator != recipient
        if (creator.equals(recipient)) {
            return new Pair<Integer, Transaction>(Transaction.INVALID_RECEIVER, null);
        }

        if (needAmount && (amount == null || amount.signum() == 0)) {
            return new Pair<Integer, Transaction>(Transaction.INVALID_AMOUNT_IS_NULL, null);
        }

        //long assetKey = 0;
        if (amount != null) {
            if (amount.compareTo(BigDecimal.ZERO) == 0)
                amount = null;
            else {
                // PARSE asset Key
                if (assetKey == 0) {
                    assetKey = 2;
                } else {

                    if (checkAsset) {
                        AssetCls asset;
                        if (assetKey > 0)
                            asset = cnt.getAsset(assetKey);
                        else
                            asset = cnt.getAsset(-assetKey);

                        if (asset == null)
                            return new Pair<Integer, Transaction>(Transaction.ITEM_ASSET_NOT_EXIST, null);
                    }
                }
            }
        }

        if (title == null)
            title = "";
        else if (title.getBytes(StandardCharsets.UTF_8).length > 256) {
            return new Pair<Integer, Transaction>(Transaction.INVALID_TITLE_LENGTH, null);
        }

        byte[] messageBytes = null;

        if (message != null && message.length() > 0) {
            if (messagecode == 0) {
                messageBytes = message.getBytes(Charset.forName("UTF-8"));
            } else {
                try {
                    if (messagecode == 16) {
                        messageBytes = Converter.parseHexString(message);
                    } else if (messagecode == 32) {
                        messageBytes = Base32.decode(message);
                    } else if (messagecode == 58) {
                        messageBytes = Base58.decode(message);
                    } else if (messagecode == 64) {
                        messageBytes = Base64.getDecoder().decode(message);
                    }
                } catch (Exception e) {
                    return new Pair<Integer, Transaction>(Transaction.INVALID_MESSAGE_FORMAT, null);
                }
            }
        }

        // if no TEXT - set null
        if (messageBytes != null && messageBytes.length == 0)
            messageBytes = null;

        PrivateKeyAccount privateKeyAccount = cnt.getPrivateKeyAccountByAddress(creator.getAddress());
        if (privateKeyAccount == null) {
            return new Pair<Integer, Transaction>(Transaction.INVALID_WALLET_ADDRESS, null);
        }

        byte[] encrypted = (encrypt) ? new byte[]{1} : new byte[]{0};
        byte[] isTextByte = (messagecode == 0) ? new byte[]{1} : new byte[]{0};

        if (messageBytes != null) {
            if (messageBytes.length > BlockChain.MAX_REC_DATA_BYTES) {
                return new Pair<Integer, Transaction>(Transaction.INVALID_MESSAGE_LENGTH, null);
            }

            if (encrypt) {
                // recipient
                byte[] publicKey = cnt.getPublicKeyByAddress(recipient.getAddress());
                if (publicKey == null) {
                    return new Pair<Integer, Transaction>(Transaction.UNKNOWN_PUBLIC_KEY_FOR_ENCRYPT, null);
                }

                // sender
                byte[] privateKey = privateKeyAccount.getPrivateKey();

                messageBytes = AEScrypto.dataEncrypt(messageBytes, privateKey, publicKey);
            }
        }

        // CREATE R_Send
        return new Pair<Integer, Transaction>(Transaction.VALIDATE_OK, this.r_Send(privateKeyAccount, feePow, recipient,
                assetKey, amount, title, messageBytes, isTextByte, encrypted));

    }

    public Transaction r_Send(PrivateKeyAccount sender, int feePow, Account recipient, long key, BigDecimal amount) {
        return this.r_Send(sender, feePow, recipient, key, amount, "", null, null, null);
    }

    public Transaction r_Send(PrivateKeyAccount sender, int feePow,
                              Account recipient, long key, BigDecimal amount, String title, byte[] message, byte[] isText,
                              byte[] encryptMessage) {
        synchronized (this.transactionCreator) {
            return this.transactionCreator.r_Send(sender, recipient, key, amount, feePow, title, message, isText,
                    encryptMessage);
        }
    }

    public Transaction r_Send(byte version, byte property1, byte property2,
                              PrivateKeyAccount sender, int feePow,
                              Account recipient, long key, BigDecimal amount, String title, byte[] message, byte[] isText,
                              byte[] encryptMessage) {
        synchronized (this.transactionCreator) {
            return this.transactionCreator.r_Send(version, property1, property2, sender, recipient, key, amount, feePow,
                    title, message, isText, encryptMessage);
        }
    }

    public Transaction r_SignNote(byte version, byte property1, byte property2, int asDeal,
                                  PrivateKeyAccount sender, int feePow, long key, byte[] message, byte[] isText, byte[] encrypted) {
        synchronized (this.transactionCreator) {
            return this.transactionCreator.r_SignNote(version, property1, property2, asDeal, sender, feePow, key,
                    message, isText, encrypted);
        }
    }

    public Transaction r_SertifyPerson(int version, int asDeal, PrivateKeyAccount creator, int feePow, long key,
                                       List<PublicKeyAccount> userAccounts, int add_day) {
        synchronized (this.transactionCreator) {
            return this.transactionCreator.r_SertifyPerson(version, asDeal, creator, feePow, key, userAccounts,
                    add_day);
        }
    }

    public Transaction r_Vouch(int version, int asDeal, PrivateKeyAccount creator, int feePow, int height,
                               int seq) {
        synchronized (this.transactionCreator) {
            return this.transactionCreator.r_Vouch(version, asDeal, creator, feePow, height, seq);
        }
    }

    public Pair<Transaction, Integer> r_Hashes(PrivateKeyAccount sender, int feePow, String url, String data,
                                               String hashes) {
        synchronized (this.transactionCreator) {
            return this.transactionCreator.r_Hashes(sender, feePow, url, data, hashes);
        }
    }

    public Pair<Transaction, Integer> r_Hashes(PrivateKeyAccount sender, int feePow, String url, String data,
                                               String[] hashes) {
        synchronized (this.transactionCreator) {
            return this.transactionCreator.r_Hashes(sender, feePow, url, data, hashes);
        }
    }

    /*
     * // ver 1 public Pair<Transaction, Integer> r_SetStatusToItem(int version,
     * boolean asPack, PrivateKeyAccount creator, int feePow, long key, ItemCls
     * item, Long beg_date, Long end_date, int value_1, int value_2, byte[]
     * data, long refParent ) { synchronized (this.transactionCreator) { return
     * this.transactionCreator.r_SetStatusToItem( 0, asPack, creator, feePow,
     * key, item, beg_date, end_date, value_1, value_2, data, refParent ); } }
     */
    // ver2
    public Transaction r_SetStatusToItem(int version, boolean asPack, PrivateKeyAccount creator, int feePow, long key,
                                         ItemCls item, Long beg_date, Long end_date, long value_1, long value_2, byte[] data_1, byte[] data_2,
                                         long refParent, byte[] description) {
        synchronized (this.transactionCreator) {
            return this.transactionCreator.r_SetStatusToItem(1, asPack, creator, feePow, key, item, beg_date, end_date,
                    value_1, value_2, data_1, data_2, refParent, description);
        }
    }

    /*
     * public Pair<Transaction, Integer> sendJson(PrivateKeyAccount sender,
     * Account recipient, long key, BigDecimal amount,int feePow, byte[] isText,
     * byte[] message, byte[] encryptMessage) { synchronized
     * (this.transactionCreator) { return
     * this.transactionCreator.createJson(sender, recipient, key, amount,
     * feePow, message, isText, encryptMessage); } } public Pair<Transaction,
     * Integer> sendAccounting(PrivateKeyAccount sender, Account recipient, long
     * key, BigDecimal amount,int feePow, byte[] isText, byte[] message, byte[]
     * encryptMessage) { synchronized (this.transactionCreator) { return
     * this.transactionCreator.createAccounting(sender, recipient, key, amount,
     * feePow, message, isText, encryptMessage); }
     *
     * }
     */

    public void updateCompuRaes() {
        BigDecimal rate = new BigDecimal(Settings.getInstance().getCompuRate()).setScale(2);
        //this.COMPU_RATES.put("ru", new Tuple2<BigDecimal, String>(rate, "$"));
        this.COMPU_RATES.put("en", new Tuple2<BigDecimal, String>(rate, "$"));
    }

    public Block getBlockByHeight(DCSet db, int parseInt) {
        return db.getBlockMap().getWithMind(parseInt);
    }

    public Block getBlockByHeight(int parseInt) {
        return getBlockByHeight(this.dcSet, parseInt);
    }

    public byte[] getPublicKeyByAddress(String address) {

        if (!Crypto.getInstance().isValidAddress(address)) {
            return null;
        }

        // CHECK ACCOUNT IN OWN WALLET
        Controller cntr = Controller.getInstance();
        Account account = cntr.getAccountByAddress(address);
        if (account != null) {
            if (cntr.isWalletUnlocked()) {
                return cntr.getPrivateKeyAccountByAddress(address).getPublicKey();
            }
        }

        // DCSet db = this.dcSet;
        // get last transaction from this address
        byte[] sign = dcSet.getAddressTime_SignatureMap().get(address);
        if (sign == null) {
            return null;
        }

        /*
         * long lastReference = db.getReferenceMap().get(address); byte[] sign =
         * getSignatureByAddrTime(db, address, lastReference); if (sign == null)
         * return null;
         */

        Transaction transaction = cntr.getTransaction(sign);
        if (transaction == null) {
            return null;
        }

        if (transaction.getCreator().equals(address))
            return transaction.getCreator().getPublicKey();
        else {
            List<PublicKeyAccount> pKeys = transaction.getPublicKeys();
            if (pKeys != null) {
                for (PublicKeyAccount pKey : pKeys) {
                    if (pKey.equals(address)) {
                        return pKey.getPublicKey();
                    }
                }
            }
        }

        return null;
    }
    public void addSingleObserver(Observer o){
       super.addObserver(o);
    }

    public void startApplication(String args[]){
        boolean cli = false;

        // get local file time
        getBuildTimestamp();
        // get GRADLE bild time
        getManifestInfo();

        String pass = null;

        for (String arg : args) {
            if (arg.equals("-cli")) {
                cli = true;
                continue;
            }

            if (arg.toLowerCase().equals("-nousewallet")) {
                noUseWallet = true;
                continue;
            }

            if (arg.toLowerCase().equals("-nodatawallet")) {
                noDataWallet = true;
                continue;
            }

            if (arg.toLowerCase().equals("-opi")) {
                onlyProtocolIndexing = true;
                continue;
            }

            if (arg.equals("-backup")) {
                // backUP data
                backUP = true;
                continue;
            }

            if (arg.equals("-nogui")) {
                useGui = false;
                continue;
            }

            if (arg.startsWith("-seed=") && arg.length() > 6) {
                seedCommand = arg.substring(6).split(":");
                continue;
            }
            if (arg.startsWith("-pass=") && arg.length() > 6) {
                pass = arg.substring(6);
                continue;
            }
            if (arg.startsWith("-peers=") && arg.length() > 7) {
                Settings.getInstance().setDefaultPeers(arg.substring(7).split(","));
                continue;
            }
            if (arg.equals("-testnet")) {
                Settings.getInstance().setGenesisStamp(System.currentTimeMillis());
                continue;
            }
            if (arg.startsWith("-testnet=") && arg.length() > 9) {
                try {
                    long testnetstamp = Long.parseLong(arg.substring(9));

                    if (testnetstamp == 0) {
                        testnetstamp = System.currentTimeMillis();
                    }

                    Settings.getInstance().setGenesisStamp(testnetstamp);
                } catch (Exception e) {
                    Settings.getInstance().setGenesisStamp(BlockChain.DEFAULT_MAINNET_STAMP);
                }
            }
        }

        if (useGui) {

            this.about_frame = AboutFrame.getInstance();
            this.addSingleObserver( about_frame);
            this.about_frame.setUserClose(false);
           this.about_frame.setModal(false);
            this.about_frame.setVisible(true);
        }
        if (!cli) {
            try {

                //ONE MUST BE ENABLED
                if (!Settings.getInstance().isGuiEnabled() && !Settings.getInstance().isRpcEnabled()) {
                    throw new Exception(Lang.getInstance().translate("Both gui and rpc cannot be disabled!"));
                }

                LOGGER.info(Lang.getInstance().translate("Starting %app%")
                        .replace("%app%", Lang.getInstance().translate(Controller.APP_NAME)));
                LOGGER.info(version + Lang.getInstance().translate(" build ")
                        + buildTime);

                this.setChanged();
                this.notifyObservers(new ObserverMessage(ObserverMessage.GUI_ABOUT_TYPE, info));


                String licenseFile = "Erachain Licence Agreement (genesis).txt";
                File f = new File(licenseFile);
                if(!f.exists()) {

                    LOGGER.error("License file not found: " + licenseFile);

                    //FORCE SHUTDOWN
                    System.exit(3);

                }


                //STARTING NETWORK/BLOCKCHAIN/RPC

                Controller.getInstance().start();

                //unlock wallet

                if (pass != null && doesWalletDatabaseExists()) {
                    if (unlockWallet(pass))
                        lockWallet();
                }

                Status.getinstance();

                if (!useGui) {
                    LOGGER.info("-nogui used");
                } else {

                    try {
                        Thread.sleep(100);

                        //START GUI

                        if (Gui.getInstance() != null && Settings.getInstance().isSysTrayEnabled()) {

                            SysTray.getInstance().createTrayIcon();
                            about_frame.setVisible(false);
                   //         about_frame.getInstance().dispose();
                        }
                    } catch (Exception e1) {
                        if (about_frame!=null) {
                            about_frame.setVisible(false);
                            about_frame.dispose();
                        }
                        LOGGER.error(Lang.getInstance().translate("GUI ERROR - at Start"), e1);
                    }
                }


            } catch (Exception e) {

                LOGGER.error(e.getMessage(), e);
                // show error dialog
                if (useGui) {
                    if (Settings.getInstance().isGuiEnabled()) {
                        Issue_Confirm_Dialog dd = new Issue_Confirm_Dialog(null, true, null,
                                Lang.getInstance().translate("STARTUP ERROR") + ": " + e.getMessage(), 600, 400, Lang.getInstance().translate(" "));
                        dd.jButton1.setVisible(false);
                        dd.jButton2.setText(Lang.getInstance().translate("Cancel"));
                        dd.setLocationRelativeTo(null);
                        dd.setVisible(true);
                    }
                }

                //USE SYSTEM STYLE
                try {
                    UIManager.setLookAndFeel(UIManager.getSystemLookAndFeelClassName());
                } catch (Exception e2) {
                    LOGGER.error(e2.getMessage(), e2);
                }

                //ERROR STARTING
                LOGGER.error(Lang.getInstance().translate("STARTUP ERROR") + ": " + e.getMessage());

                if (Gui.isGuiStarted()) {
                    JOptionPane.showMessageDialog(null, e.getMessage(), Lang.getInstance().translate("Startup Error"), JOptionPane.ERROR_MESSAGE);


                }


                if (about_frame!=null) {
                    about_frame.setVisible(false);
                    about_frame.dispose();
                }
                //FORCE SHUTDOWN
                System.exit(0);
            }
        } else {
            Scanner scanner = new Scanner(System.in);
            ApiClient client = new ApiClient();

            while (true) {

                System.out.print("[COMMAND] ");
                String command = scanner.nextLine();

                if (command.equals("quit")) {

                    if (about_frame!=null) {
                        about_frame.setVisible(false);
                        about_frame.dispose();
                    }
                    scanner.close();
                    System.exit(0);
                }

                String result = client.executeCommand(command);
                LOGGER.info("[RESULT] " + result);
            }
        }

    }

    public static void getManifestInfo() {
        String impTitle = "Gradle Build: ERA";

        try {
            Enumeration<URL> resources = Thread.currentThread()
                    .getContextClassLoader()
                    .getResources("META-INF/MANIFEST.MF");
            while (resources.hasMoreElements()) {
                try {
                    Manifest manifest = new Manifest(resources.nextElement().openStream());
                    Attributes attributes = manifest.getMainAttributes();
                    String implementationTitle = attributes.getValue("Implementation-Title");
                    if (implementationTitle != null && implementationTitle.equals(impTitle)) {
                        version = attributes.getValue("Implementation-Version");
                        buildTime = attributes.getValue("Build-Time");

                        DateFormat formatter = new SimpleDateFormat("yyyy-MM-dd HH:mm:ss z");
                        try {
                            Date date = formatter.parse(buildTime);
                            buildTimestamp = date.getTime();
                        } catch (ParseException e) {
                            formatter = new SimpleDateFormat("yyyy-MM-dd HH:mm:ssZ");
                            try {
                                Date date = formatter.parse(buildTime);
                                buildTimestamp = date.getTime();
                            } catch (ParseException e1) {
                                LOGGER.error(e.getMessage(), e1);
                            }
                        }

                    }
                } catch (IOException e) {
                    System.out.println(e.getMessage());
                }
            }
        } catch (IOException e) {
            System.out.println(e.getMessage());
        }
    }
}<|MERGE_RESOLUTION|>--- conflicted
+++ resolved
@@ -161,11 +161,7 @@
     private boolean isStopping = false;
     private String info;
     private long unconfigmedMessageTimingAverage;
-<<<<<<< HEAD
     public static final int BLOCK_AS_TX_COUNT = 4;
-=======
-    public static final int BLOCK_AS_TX_COUNT = 10;
->>>>>>> 404e7bb5
     public long transactionMessageTimingAverage;
     public long transactionMessageTimingCounter;
     private long transactionMakeTimingAverage;

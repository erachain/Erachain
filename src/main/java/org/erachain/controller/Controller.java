package org.erachain.controller;

import com.google.common.primitives.Ints;
import com.google.common.primitives.Longs;
import org.apache.commons.io.FileUtils;
import org.apache.log4j.PropertyConfigurator;
import org.bouncycastle.crypto.InvalidCipherTextException;
import org.erachain.api.ApiClient;
import org.erachain.api.ApiService;
import org.erachain.at.AT;
import org.erachain.core.*;
import org.erachain.core.BlockGenerator.ForgingStatus;
import org.erachain.core.account.Account;
import org.erachain.core.account.PrivateKeyAccount;
import org.erachain.core.account.PublicKeyAccount;
import org.erachain.core.block.Block;
import org.erachain.core.crypto.AEScrypto;
import org.erachain.core.crypto.Base32;
import org.erachain.core.crypto.Base58;
import org.erachain.core.crypto.Crypto;
import org.erachain.core.item.ItemCls;
import org.erachain.core.item.assets.AssetCls;
import org.erachain.core.item.assets.Order;
import org.erachain.core.item.assets.Trade;
import org.erachain.core.item.imprints.ImprintCls;
import org.erachain.core.item.persons.PersonCls;
import org.erachain.core.item.persons.PersonHuman;
import org.erachain.core.item.polls.PollCls;
import org.erachain.core.item.statuses.StatusCls;
import org.erachain.core.item.templates.TemplateCls;
import org.erachain.core.item.unions.UnionCls;
import org.erachain.core.naming.Name;
import org.erachain.core.naming.NameSale;
import org.erachain.core.payment.Payment;
import org.erachain.core.telegram.TelegramStore;
import org.erachain.core.transaction.Transaction;
import org.erachain.core.transaction.TransactionFactory;
import org.erachain.core.voting.PollOption;
import org.erachain.core.wallet.Wallet;
import org.erachain.database.DLSet;
import org.erachain.datachain.*;
import org.erachain.dbs.IteratorCloseable;
import org.erachain.gui.AboutFrame;
import org.erachain.gui.Gui;
import org.erachain.gui.GuiTimer;
import org.erachain.gui.library.IssueConfirmDialog;
import org.erachain.lang.Lang;
import org.erachain.network.Network;
import org.erachain.network.Peer;
import org.erachain.network.message.*;
import org.erachain.ntp.NTP;
import org.erachain.settings.Settings;
import org.erachain.utils.*;
import org.erachain.webserver.Status;
import org.erachain.webserver.WebService;
import org.json.simple.JSONObject;
import org.json.simple.JSONValue;
import org.mapdb.Fun.Tuple2;
import org.mapdb.Fun.Tuple3;
import org.mapdb.Fun.Tuple5;
import org.slf4j.Logger;
import org.slf4j.LoggerFactory;

import javax.servlet.http.HttpServletRequest;
import javax.swing.*;
import java.awt.*;
import java.awt.TrayIcon.MessageType;
import java.io.File;
import java.io.FileInputStream;
import java.io.IOException;
import java.math.BigDecimal;
import java.net.HttpURLConnection;
import java.net.URL;
import java.nio.charset.StandardCharsets;
import java.nio.file.Files;
import java.nio.file.Path;
import java.nio.file.attribute.BasicFileAttributes;
import java.security.SecureRandom;
import java.text.DateFormat;
import java.text.ParseException;
import java.text.SimpleDateFormat;
import java.util.List;
import java.util.Timer;
import java.util.*;
import java.util.jar.Attributes;
import java.util.jar.Manifest;

/**
 * main class for connection all modules
 */
public class Controller extends Observable {

<<<<<<< HEAD
    public static String version = "5.0.02";
=======
    public static String version = "5.0.03";
>>>>>>> 8d24a6dc
    public static String buildTime = "2020-08-04 12:00:00 UTC";

    public static final char DECIMAL_SEPARATOR = '.';
    public static final char GROUPING_SEPARATOR = '`';
    // IF new abilities is made - new license insert in CHAIN and set this KEY
    public static final long LICENSE_VERS = 107; // version of LICENSE
    public static HashMap<String, Long> LICENSE_LANG_REFS;

    public static TreeMap<String, Tuple2<BigDecimal, String>> COMPU_RATES = new TreeMap();

    public final String APP_NAME;
    public final static long MIN_MEMORY_TAIL = 64 * (1 << 20); // Машина Явы вылетает если меньше 50 МБ

    public static final Integer MUTE_PEER_COUNT = 6;
    // used in controller.Controller.startFromScratchOnDemand() - 0 uses in
    // code!
    // for reset DB if DB PROTOCOL is CHANGED
    public static final String releaseVersion = "3.02.02";
    // TODO ENUM would be better here
    public static final int STATUS_NO_CONNECTIONS = 0;
    public static final int STATUS_SYNCHRONIZING = 1;
    public static final int STATUS_OK = 2;
    private static final Logger LOGGER = LoggerFactory.getLogger(Controller.class.getSimpleName());

    public static int HARD_WORK = 0;
    public boolean useGui = true;
    public boolean useNet = true;


    private List<Thread> threads = new ArrayList<Thread>();
    public static long buildTimestamp;
    private static Controller instance;
    public Wallet wallet;
    public TelegramStore telegramStore;
    private int status;
    private boolean dcSetWithObserver = false;
    private boolean dynamicGUI = false;
    public Network network;
    private ApiService rpcService;
    private WebService webService;
    public TransactionsPool transactionsPool;
    public WinBlockSelector winBlockSelector;
    public BlocksRequest blockRequester;
    public BlockChain blockChain;
    private BlockGenerator blockGenerator;
    public Synchronizer synchronizer;
    private TransactionCreator transactionCreator;
    private Timer connectTimer;
    private Random random = new SecureRandom();
    private byte[] foundMyselfID = new byte[128];
    private byte[] messageMagic;
    private long toOfflineTime;
    //private ConcurrentHashMap<Peer, Tuple2<Integer, Long>> peerHWeight = new ConcurrentHashMap<Peer, Tuple2<Integer, Long>>(20, 1);
    //private ConcurrentHashMap<Peer, Integer> peerHWeightMute = new ConcurrentHashMap<Peer, Integer>(20, 1);

    public DLSet dlSet; // = DLSet.getInstance();
    private DCSet dcSet; // = DLSet.getInstance();
    public Gui gui;
    public GuiTimer guiTimer;

    // private JSONObject Setting_Json;

    public AboutFrame about_frame = null;
    private boolean isStopping = false;
    private String info;

    public long unconfigmedMessageTimingAverage;
    public static final int BLOCK_AS_TX_COUNT = 4;
    public long transactionMessageTimingAverage;
    private long transactionMakeTimingAverage;

    public boolean backUP = false;
    public String[] seedCommand;
    public boolean noCalculated;
    public boolean noUseWallet;
    public boolean noDataWallet;
    public boolean onlyProtocolIndexing;
    public boolean compactDConStart;
    public boolean inMemoryDC;

    /**
     * see org.erachain.datachain.DCSet#BLOCKS_MAP
     */
    public int databaseSystem = -1;

    Controller() {
        instance.LICENSE_LANG_REFS = BlockChain.TEST_MODE ?
                new HashMap<String, Long>(3, 1) {
                    {
                        put("en", Transaction.makeDBRef(0, 1));
                        put("ru", Transaction.makeDBRef(0, 1));
                    }
                } :
                new HashMap<String, Long>(3, 1) {
                    {
                        put("en", Transaction.makeDBRef(159719, 1));
                        put("ru", Transaction.makeDBRef(159727, 1));
                    }
                };

        if (Settings.getInstance().isSideNet()) {
            APP_NAME = "Erachain-" + Settings.getInstance().APP_NAME;
        } else {
            APP_NAME = "Erachain";
        }

    }

    public static String getVersion(boolean withTimestamp) {

        String dbs;
        switch (getInstance().databaseSystem) {
            case DCSet.DBS_ROCK_DB:
                dbs = "R";
                break;
            case DCSet.DBS_MAP_DB:
                dbs = "M";
                break;
            case DCSet.DBS_FAST:
                dbs = "f";
                break;
            default:
                dbs = "M";

        }

        if (withTimestamp)
            return version + (BlockChain.DEMO_MODE ? " DEMO Net"
                    : BlockChain.TEST_MODE ? " Test Net: " + Settings.getInstance().getGenesisStamp()
                    : "")
                    + " (" + dbs + ")";

        return version + " (" + dbs + ")";

    }

    public String getApplicationName(boolean withVersion) {
        return APP_NAME + " " + (withVersion ? getVersion(true) :
                BlockChain.DEMO_MODE ? "DEMO Net" : BlockChain.TEST_MODE ? "Test Net"
                        : "");
    }

    public static String getBuildDateTimeString() {
        return DateTimeFormat.timestamptoString(buildTimestamp, "yyyy-MM-dd HH:mm:ss z", "UTC");
    }

    public static String getBuildDateString() {
        return DateTimeFormat.timestamptoString(buildTimestamp, "yyyy-MM-dd", "UTC");
    }

    public long getBuildTimestamp() {
        if (buildTimestamp == 0) {
            Date date = new Date();
            //// URL resource =
            //// getClass().getResource(getClass().getSimpleName() + ".class");
            // URL resource =
            //// Controller.class.getResource(Controller.class.getSimpleName() +
            //// ".class");
            // if (resource != null && resource.getProtocol().equals("file")) {
            File f = null;
            Path p = null;
            BasicFileAttributes attr = null;
            try {
                f = new File(APP_NAME.toLowerCase() + ".jar");
                p = f.toPath();
                attr = Files.readAttributes(p, BasicFileAttributes.class);
            } catch (Exception e1) {
                try {
                    f = new File(APP_NAME.toLowerCase() + ".exe");
                    p = f.toPath();
                    attr = Files.readAttributes(p, BasicFileAttributes.class);
                } catch (Exception e2) {
                }
            }

            if (attr != null) {
                buildTimestamp = attr.lastModifiedTime().toMillis();
                return buildTimestamp;
            }

            DateFormat formatter = new SimpleDateFormat("yyyy-MM-dd HH:mm:ss z");
            try {
                date = formatter.parse(buildTime);
                buildTimestamp = date.getTime();
            } catch (ParseException e) {
                LOGGER.error(e.getMessage(), e);
            }
        }
        return buildTimestamp;
    }

    public synchronized static Controller getInstance() {
        if (instance == null) {
            instance = new Controller();
            instance.setDCSetWithObserver(Settings.getInstance().isGuiEnabled());
            instance.setDynamicGUI(Settings.getInstance().isGuiDynamic());
        }

        return instance;
    }

    public void setDCSetWithObserver(boolean dcSetWithObserver) {
        this.dcSetWithObserver = dcSetWithObserver;
    }

    public void setDynamicGUI(boolean dynamicGUI) {
        this.dynamicGUI = dynamicGUI;
    }

    public boolean isDynamicGUI() {
        return this.dynamicGUI;
    }

    public void setDCSet(DCSet db) {
        this.dcSet = db;
    }

    public DLSet getDLSet() {
        return this.dlSet;
    }
    public DCSet getDCSet() {
        return this.dcSet;
    }

    public byte[] getMessageMagic() {
        if (this.messageMagic == null) {
            long longTestNetStamp = Settings.getInstance().getGenesisStamp();
            if (!BlockChain.DEMO_MODE && BlockChain.TEST_MODE || BlockChain.SIDE_MODE) {
                byte[] seedTestNetStamp = Crypto.getInstance().digest(Longs.toByteArray(longTestNetStamp));
                this.messageMagic = Arrays.copyOfRange(seedTestNetStamp, 0, Message.MAGIC_LENGTH);
            } else if (BlockChain.SIDE_MODE) {
                byte[] seedTestNetStamp = blockChain.getGenesisBlock().getSignature();
                this.messageMagic = Arrays.copyOfRange(seedTestNetStamp, 0, Message.MAGIC_LENGTH);
            } else {
                this.messageMagic = Message.MAINNET_MAGIC;
            }
        }
        return this.messageMagic;
    }

    public void statusInfo() {
        long timestamp = this.blockChain.getLastBlock(dcSet).getTimestamp();
        LOGGER.info("STATUS " + this.getStatus() + "\n" + "| Last Block Signature: "
                + Base58.encode(this.blockChain.getLastBlock(dcSet).getSignature()) + "\n" + "| Last Block Height: "
                + this.blockChain.getLastBlock(dcSet).getHeight() + "\n" + "| Last Block Time: "
                + DateTimeFormat.timestamptoString(timestamp));
    }

    public byte[] getFoundMyselfID() {
        return this.foundMyselfID;
    }

    public Wallet getWallet() {
        return this.wallet;
    }

    public boolean isAllThreadsGood() {
        if (!this.blockGenerator.isAlive()) {
            return false;
        }

        for (Thread thread : this.threads) {
            if (thread.isInterrupted() || !thread.isAlive())
                return false;
        }
        return true;
    }

    public int getWalletSyncHeight() {
        return this.wallet.getSyncHeight();
    }

    /**
     * Среднее время обработки неподтвержденной транзакции при ее прилете из сети
     *
     * @return
     */
    public long getUnconfigmedMessageTimingAverage() {
        return unconfigmedMessageTimingAverage;
    }

    /**
     * Среднее время обработки транзакции при создании нашего блока. Блок считается как одна транзакция
     *
     * @return
     */
    public long getTransactionMakeTimingAverage() {
        return transactionMakeTimingAverage;
    }

    public void setTransactionMakeTimingAverage(long transactionMakeTimingAverage) {
        this.transactionMakeTimingAverage = transactionMakeTimingAverage;
    }

    /**
     *
     * @return
     */
    public JSONObject getBenchmarks() {

        JSONObject jsonObj = new JSONObject();
        Controller cnt = Controller.getInstance();
        long timing;

        if (network != null) {
            jsonObj.put("missedTelegrams", cnt.getInstance().network.missedTelegrams.get());
            jsonObj.put("activePeersCounter", cnt.getInstance().network.getActivePeersCounter(false, false));
            jsonObj.put("missedWinBlocks", cnt.getInstance().network.missedWinBlocks.get());
            jsonObj.put("missedMessages", cnt.getInstance().network.missedMessages.get());
            jsonObj.put("missedSendes", cnt.getInstance().network.missedSendes.get());

            timing = cnt.getInstance().network.telegramer.messageTimingAverage;

            if (timing > 0) {
                timing = 1000000000L / timing;
            } else {
                timing = 0;
            }
            jsonObj.put("msgTimingAvrg", timing);
        } else {
            jsonObj.put("network", "shutdown");
        }

        jsonObj.put("missedTransactions", cnt.getInstance().transactionsPool.missedTransactions);

        timing = cnt.getInstance().getUnconfigmedMessageTimingAverage();
        if (timing > 0) {
            timing = 1000000L / timing;
        } else {
            timing = 0;
        }
        jsonObj.put("unconfMsgTimingAvrg", timing);

        timing = cnt.getInstance().getBlockChain().transactionWinnedTimingAverage;
        if (timing > 0) {
            timing = 1000000L / timing;
        } else {
            timing = 0;
        }
        jsonObj.put("transactionWinnedTimingAvrg", timing);

        timing = cnt.getInstance().getTransactionMakeTimingAverage();
        if (timing > 0) {
            timing = 1000000L / timing;
        } else {
            timing = 0;
        }
        jsonObj.put("transactionMakeTimingAvrg", timing);

        timing = cnt.getInstance().getBlockChain().transactionValidateTimingAverage;
        if (timing > 0) {
            timing = 1000000L / timing;
        } else {
            timing = 0;
        }
        jsonObj.put("transactionValidateTimingAvrg", timing);

        timing = cnt.getInstance().getBlockChain().transactionProcessTimingAverage;
        if (timing > 0) {
            timing = 1000000L / timing;
        } else {
            timing = 0;
        }
        jsonObj.put("transactionProcessTimingAvrg", timing);

        return jsonObj;
    }


    public void sendMyHWeightToPeer(Peer peer) {

        // SEND HEIGHT MESSAGE
        peer.offerMessage(MessageFactory.getInstance().createHWeightMessage(this.blockChain.getHWeightFull(dcSet)));
    }

    public TransactionCreator getTransactionCreator() {
        return transactionCreator;
    }

    public int getStatus() {
        return this.status;
    }

    public boolean needUpToDate() {
        return this.status != STATUS_OK && this.status != STATUS_NO_CONNECTIONS;
    }

    public boolean isStatusOK() {
        return this.status == STATUS_OK;
    }

    public boolean isStatusWaiting() {
        return this.status != STATUS_SYNCHRONIZING;
    }

    public boolean isStatusSynchronizing() {
        return this.status == STATUS_SYNCHRONIZING;
    }

    private void openDataBaseFile(String name, String path, org.erachain.database.IDB dbSet) {

        boolean error = false;
        boolean backUped = false;

        try {
            LOGGER.info("Open " + name);
            this.setChanged();
            this.notifyObservers(new ObserverMessage(ObserverMessage.GUI_ABOUT_TYPE, Lang.getInstance().translate("Open") + " " + name));

            //// должен быть метод
            ///// DLSet.open();
            /// this.DLSet = DLSet.getinstanse();

            LOGGER.info(name + " OK");
            this.setChanged();
            this.notifyObservers(new ObserverMessage(ObserverMessage.GUI_ABOUT_TYPE, Lang.getInstance().translate("OK")));

        } catch (Throwable e) {

            LOGGER.error("Error during startup detected trying to restore backup " + name);
            LOGGER.error(e.getMessage(), e);

            error = true;

            try {
                // пытаемся восстановисть

                /// у объекта должен быть этот метод восстанорвления
                // DLSet.restoreBuckUp();

            } catch (Throwable e1) {

                LOGGER.error("Error during backup, tru recreate " + name);
                LOGGER.error(e1.getMessage(), e1);
                backUped = true;

                try {
                    // пытаемся пересоздать
                    //// у объекта должен быть такой метод пересоздания
                    // DLSet.reCreateDB();

                } catch (Throwable e2) {

                    LOGGER.error("Error during backup, tru recreate " + name);
                    LOGGER.error(e2.getMessage(), e2);
                    // не смогли пересоздать выход!
                    stopAll(-3);
                }

            }
        }

        if (!error && !backUped && Settings.getInstance().getbacUpEnabled()) {
            // если нет ошибок и не было восстановления и нужно делать копии то сделаем

            if (useGui && Settings.getInstance().getbacUpAskToStart()) {
                // ask dialog
                int n = JOptionPane.showConfirmDialog(null, Lang.getInstance().translate("BackUp Database?"),
                        Lang.getInstance().translate("Confirmation"), JOptionPane.OK_CANCEL_OPTION);
                if (n == JOptionPane.OK_OPTION) {
                    this.setChanged();
                    this.notifyObservers(new ObserverMessage(ObserverMessage.GUI_ABOUT_TYPE, Lang.getInstance().translate("BackUp datachain")));
                    // delete & copy files in BackUp dir

                    //// у объекта должен быть этот метод сохранения DLSet.createDataCheckpoint();
                }
            } else {
                this.setChanged();
                this.notifyObservers(new ObserverMessage(ObserverMessage.GUI_ABOUT_TYPE, Lang.getInstance().translate("BackUp datachain")));
                // delete & copy files in BackUp dir
                //// у объекта должен быть этот метод сохранения DLSet.createDataCheckpoint();
            }
        }

    }

    public void start() throws Exception {

        this.toOfflineTime = NTP.getTime();
        this.foundMyselfID = new byte[128];
        this.random.nextBytes(this.foundMyselfID);

        // CHECK NETWORK PORT AVAILABLE
        if (BlockChain.TEST_DB == 0 && !Network.isPortAvailable(BlockChain.NETWORK_PORT)) {
            throw new Exception(Lang.getInstance().translate("Network port %port% already in use!").replace("%port%",
                    String.valueOf(BlockChain.NETWORK_PORT)));
        }

        // CHECK RPC PORT AVAILABLE
        if (Settings.getInstance().isRpcEnabled()) {
            if (!Network.isPortAvailable(Settings.getInstance().getRpcPort())) {
                throw new Exception(Lang.getInstance().translate("Rpc port %port% already in use!").replace("%port%",
                        String.valueOf(Settings.getInstance().getRpcPort())));
            }
        }

        // CHECK WEB PORT AVAILABLE
        if (Settings.getInstance().isWebEnabled()) {
            if (!Network.isPortAvailable(Settings.getInstance().getWebPort())) {
                LOGGER.error(Lang.getInstance().translate("Web port %port% already in use!").replace("%port%",
                        String.valueOf(Settings.getInstance().getWebPort())));
            }
        }

        this.transactionCreator = new TransactionCreator();

        // Setting_Json = new JSONObject();
        // Setting_Json = Settings.getInstance().read_setting_JSON();

        int error = 0;
        // OPEN DATABASE

        /////////openDataBaseFile("DataLocale", "/datalocal", DCSet);

        try {
            this.setChanged();
            this.notifyObservers(new ObserverMessage(ObserverMessage.GUI_ABOUT_TYPE, Lang.getInstance().translate("Open DataLocale")));
            LOGGER.info("Try Open DataLocal");
            this.dlSet = DLSet.reCreateDB();
            this.setChanged();
            this.notifyObservers(new ObserverMessage(ObserverMessage.GUI_ABOUT_TYPE, Lang.getInstance().translate("DataLocale OK")));
            LOGGER.info("DataLocale OK");
        } catch (Throwable e) {
            LOGGER.error(e.getMessage(), e);
            // TODO Auto-generated catch block
            try {
                this.dlSet.close();
            } catch (Exception e2) {
                
            }
            reCreateDB();
            LOGGER.error("Error during startup detected trying to recreate DataLocale...");
        }

        try {
            // удалим все в папке Temp
            File tempDir = new File(Settings.getInstance().getDataTempDir());
            Files.walkFileTree(tempDir.toPath(), new SimpleFileVisitorForRecursiveFolderDeletion());
        } catch (Throwable e) {
            ////LOGGER.error(e.getMessage(), e);
        }

        // OPENING DATABASES
        try {
            this.setChanged();
            this.notifyObservers(new ObserverMessage(ObserverMessage.GUI_ABOUT_TYPE, Lang.getInstance().translate("Try Open DataChain")));
            LOGGER.info("Try Open DataChain");
            if (Settings.simpleTestNet) {
                // -testnet
                reCreateDC(inMemoryDC);
            } else {
                this.dcSet = DCSet.getInstance(this.dcSetWithObserver, this.dynamicGUI, inMemoryDC);
            }
            this.setChanged();
            this.notifyObservers(new ObserverMessage(ObserverMessage.GUI_ABOUT_TYPE, Lang.getInstance().translate("DataChain OK")));
            LOGGER.info("DataChain OK");
        } catch (Throwable e) {
            // Error open DB
            error = 1;
            LOGGER.error("Error during startup detected trying to restore backup DataChain...");
            LOGGER.error(e.getMessage(), e);
            try {
                reCreateDC(inMemoryDC);
            } catch (Throwable e1) {
                LOGGER.error(e1.getMessage(), e1);
                stopAll(5);
            }
        }


        if (error == 0 && useGui && Settings.getInstance().getbacUpEnabled()) {

            if (Settings.getInstance().getbacUpAskToStart()) {
                // ask dialog
                int n = JOptionPane.showConfirmDialog(null, Lang.getInstance().translate("BackUp Database?"),
                        Lang.getInstance().translate("Confirmation"), JOptionPane.OK_CANCEL_OPTION);
                if (n == JOptionPane.OK_OPTION) {
                    this.setChanged();
                    this.notifyObservers(new ObserverMessage(ObserverMessage.GUI_ABOUT_TYPE, Lang.getInstance().translate("BackUp datachain")));
                    // delete & copy files in BackUp dir
                    createDataCheckpoint();
                }
            } else {
                this.setChanged();
                this.notifyObservers(new ObserverMessage(ObserverMessage.GUI_ABOUT_TYPE, Lang.getInstance().translate("BackUp datachain")));
                // delete & copy files in BackUp dir
                createDataCheckpoint();
            }
        }

        if (this.dcSet.getBlockMap().isProcessing()) {
            try {
                this.dcSet.close();
            } catch (Throwable e) {
                LOGGER.error(e.getMessage(), e);
            }
            try {
                reCreateDC(inMemoryDC);
            } catch (Throwable e) {
                LOGGER.error(e.getMessage(), e);
                stopAll(6);
            }
        }

        this.setChanged();
        this.notifyObservers(new ObserverMessage(ObserverMessage.GUI_ABOUT_TYPE, Lang.getInstance().translate("Datachain Ok")));
        // createDataCheckpoint();

        // CHECK IF DB NEEDS UPDATE
        /*
         * try { if(this.dcSet.getBlocksHeadMap().getLastBlockSignature() != null) {
         * //CHECK IF NAME STORAGE NEEDS UPDATE if
         * (this.dcSet.getLocalDataMap().get("nsupdate") == null ) { //FIRST
         * NAME STORAGE UPDATE UpdateUtil.repopulateNameStorage( 70000 );
         * this.dcSet.getLocalDataMap().set("nsupdate", "1"); } //CREATE
         * TRANSACTIONS FINAL MAP if
         * (this.dcSet.getLocalDataMap().get("txfinalmap") == null ||
         * !this.dcSet.getLocalDataMap().get("txfinalmap").equals("2")) {
         * //FIRST NAME STORAGE UPDATE UpdateUtil.repopulateTransactionFinalMap(
         * ); this.dcSet.getLocalDataMap().set("txfinalmap", "2"); }
         *
         * if (this.dcSet.getLocalDataMap().get("blogpostmap") == null ||
         * !this.dcSet.getLocalDataMap().get("blogpostmap").equals("2")) {
         * //recreate comment postmap UpdateUtil.repopulateCommentPostMap();
         * this.dcSet.getLocalDataMap().set("blogpostmap", "2"); } } else {
         * this.dcSet.getLocalDataMap().set("nsupdate", "1");
         * this.dcSet.getLocalDataMap().set("txfinalmap", "2");
         * this.dcSet.getLocalDataMap().set("blogpostmap", "2"); } } catch
         * (Exception e12) { createDataCheckpoint(); //
         * Setting_Json.put("DB_OPEN", "Open BAD - try reCreateDB"); }
         */

        // CREATE BLOCKCHAIN
        this.blockChain = new BlockChain(dcSet);

        // CREATE TRANSACTIONS POOL
        this.transactionsPool = new TransactionsPool(this, blockChain, dcSet);

        // CREATE WinBlock SELECTOR
        this.winBlockSelector = new WinBlockSelector(this, blockChain, dcSet);

        // CREATE SYNCHRONIZOR
        this.synchronizer = new Synchronizer(this);

        // CREATE Block REQUESTER
        this.blockRequester = new BlocksRequest(this, blockChain, dcSet);

        // START API SERVICE
        if (Settings.getInstance().isRpcEnabled()) {
            this.setChanged();
            this.notifyObservers(new ObserverMessage(ObserverMessage.GUI_ABOUT_TYPE, Lang.getInstance().translate("Start API Service")));
            LOGGER.info(Lang.getInstance().translate("Start API Service"));
            this.rpcService = new ApiService();
            this.rpcServiceRestart();
        }

        // START WEB SERVICE
        if (Settings.getInstance().isWebEnabled()) {
            this.setChanged();
            this.notifyObservers(new ObserverMessage(ObserverMessage.GUI_ABOUT_TYPE, Lang.getInstance().translate("Start WEB Service")));
            LOGGER.info(Lang.getInstance().translate("Start WEB Service"));
            this.webService = WebService.getInstance();
            this.webService.start();
        }

        // CREATE WALLET
        this.setChanged();
        this.notifyObservers(new ObserverMessage(ObserverMessage.GUI_ABOUT_TYPE, Lang.getInstance().translate("Open Wallet")));
        this.wallet = new Wallet(this.dcSetWithObserver, this.dynamicGUI);

        if (this.seedCommand != null && this.seedCommand.length > 1) {
            /// 0 - Accounts number, 1 - seed, 2 - password, [3 - path]
            byte[] seed;
            if (this.seedCommand[1].length() < 30) {
                seed = new byte[32];
                this.random.nextBytes(seed);
            } else {
                try {
                    seed = Base58.decode(this.seedCommand[1]);
                } catch (Exception e) {
                    seed = null;
                }
            }

            if (seed != null) {

                int accsNum;
                try {
                    accsNum = Ints.tryParse(this.seedCommand[0]);
                } catch (Exception e) {
                    accsNum = 0;
                }

                if (accsNum > 0) {

                    String path;
                    if (this.seedCommand.length > 3) {
                        path = this.seedCommand[3];
                    } else {
                        path = Settings.getInstance().getWalletKeysPath();
                    }

                    boolean res = recoverWallet(seed,
                            this.seedCommand.length > 2 ? this.seedCommand[2] : "1",
                            accsNum, path);
                    this.seedCommand = null;
                }
            }

        }

        if (BlockChain.TEST_DB == 0) {
            guiTimer = new GuiTimer();

            if (this.wallet.isWalletDatabaseExisting()) {
                this.wallet.initiateItemsFavorites();
            }
            this.setChanged();
            this.notifyObservers(new ObserverMessage(ObserverMessage.GUI_ABOUT_TYPE, Lang.getInstance().translate("Wallet OK")));

            // create telegtam

            this.setChanged();
            this.notifyObservers(new ObserverMessage(ObserverMessage.GUI_ABOUT_TYPE, Lang.getInstance().translate("Open Telegram")));
            this.telegramStore = TelegramStore.getInstanse(this.dcSetWithObserver, this.dynamicGUI);


            this.setChanged();
            this.notifyObservers(new ObserverMessage(ObserverMessage.GUI_ABOUT_TYPE, Lang.getInstance().translate("Telegram OK")));

        }

        // CREATE BLOCKGENERATOR
        this.blockGenerator = new BlockGenerator(this.dcSet, this.blockChain, true);
        // START UPDATES and BLOCK BLOCKGENERATOR
        this.blockGenerator.start();

        // CREATE NETWORK
        if (BlockChain.TEST_DB == 0) {
            this.network = new Network(this);
        }

        // CLOSE ON UNEXPECTED SHUTDOWN
        Runtime.getRuntime().addShutdownHook(new Thread(null, null, "ShutdownHook") {
            @Override
            public void run() {
                // -999999 - not use System.exit() - if freeze exit
                stopAll(-999999);
                //Runtime.getRuntime().removeShutdownHook(currentThread());
            }
        });

        if (!useNet)
            this.status = STATUS_OK;

        // start memory viewer
        MemoryViewer mamoryViewer = new MemoryViewer(this);
        mamoryViewer.start();

        updateCompuRaes();
    }

    // need for TESTS
    public void initBlockChain(DCSet dcSet) {
        try {
            this.blockChain = new BlockChain(dcSet);
        } catch (Exception e) {
            // TODO Auto-generated catch block
            e.printStackTrace();
        }
    }

    public int loadWalletFromDir() {
        return this.wallet.loadFromDir(this.dcSetWithObserver, this.dynamicGUI);
    }

    public void replaseFavoriteItems(int type) {
        this.wallet.replaseFavoriteItems(type);
    }

    public DCSet reCreateDC(boolean inMemory) throws IOException, Exception {

        if (inMemory) {
            DCSet.reCreateDBinMEmory(this.dcSetWithObserver, this.dynamicGUI);
        } else {
            File dataChain = new File(Settings.getInstance().getDataChainPath());
            File dataChainBackUp = new File(Settings.getInstance().getBackUpPath()
                    + Settings.getInstance().getDataChainPath() + File.separator);
            // del datachain
            if (dataChain.exists()) {
                try {
                    Files.walkFileTree(dataChain.toPath(), new SimpleFileVisitorForRecursiveFolderDeletion());
                } catch (IOException e) {
                    //LOGGER.error(e.getMessage(), e);
                }
            }
            // copy Back dir to DataChain
            if (false && dataChainBackUp.exists()) {

                try {
                    FileUtils.copyDirectory(dataChainBackUp, dataChain);
                    LOGGER.info("Restore BackUp/DataChain to DataChain is Ok");
                } catch (IOException e) {
                    LOGGER.error(e.getMessage(), e);
                }

            }

            DCSet.reCreateDB(this.dcSetWithObserver, this.dynamicGUI);

        }
        this.dcSet = DCSet.getInstance();
        return this.dcSet;
    }


    // recreate DB locate
    public DLSet reCreateDB() throws IOException, Exception {

        File dataLocal = new File(Settings.getInstance().getLocalDir());

        // del DataLocal
        if (dataLocal.exists()) {
            try {
                Files.walkFileTree(dataLocal.toPath(), new SimpleFileVisitorForRecursiveFolderDeletion());
            } catch (IOException e) {
                //LOGGER.error(e.getMessage(), e);
            }
        }

        this.dlSet = DLSet.reCreateDB();
        return this.dlSet;
    }

    private void createDataCheckpoint() {
        if (!this.dcSet.getBlockMap().isProcessing()) {
            // && Settings.getInstance().isCheckpointingEnabled()) {
            // this.dcSet.close();

            File dataDir = new File(Settings.getInstance().getDataChainPath());

            File dataBakDC = new File(Settings.getInstance().getBackUpPath()
                    + Settings.getInstance().getDataChainPath() + File.separator);
            // copy Data dir to Back
            if (dataDir.exists()) {
                if (dataBakDC.exists()) {
                    try {
                        Files.walkFileTree(dataBakDC.toPath(), new SimpleFileVisitorForRecursiveFolderDeletion());
                    } catch (IOException e) {
                        LOGGER.error(e.getMessage(), e);
                    }
                }
                try {
                    FileUtils.copyDirectory(dataDir, dataBakDC);
                    LOGGER.info("Copy DataChain to BackUp");
                } catch (IOException e) {
                    LOGGER.error(e.getMessage(), e);
                }
            }
        }

    }

    /**
     * я так понял - это отслеживание версии базы данных - и если она новая то все удаляем и заново закачиваем
     *
     * @throws IOException
     * @throws Exception
     */
    public void startFromScratchOnDemand() throws IOException, Exception {
        String dataVersion = this.dcSet.getLocalDataMap().get(LocalDataMap.LOCAL_DATA_VERSION_KEY);

        if (dataVersion == null || !dataVersion.equals(releaseVersion)) {
            File dataDir = new File(Settings.getInstance().getDataChainPath());
            File dataBak = getDataBakDir(dataDir);
            this.dcSet.close();

            if (dataDir.exists()) {
                // delete data folder
                java.nio.file.Files.walkFileTree(dataDir.toPath(), new SimpleFileVisitorForRecursiveFolderDeletion());

            }

            if (dataBak.exists()) {
                // delete data folder
                java.nio.file.Files.walkFileTree(dataBak.toPath(), new SimpleFileVisitorForRecursiveFolderDeletion());
            }
            DCSet.reCreateDB(this.dcSetWithObserver, this.dynamicGUI);

            this.dcSet.getLocalDataMap().put(LocalDataMap.LOCAL_DATA_VERSION_KEY, Controller.releaseVersion);

        }
    }

    private File getDataBakDir(File dataDir) {
        return new File(dataDir.getParent(), Settings.getInstance().getDataChainPath() + "Bak");
    }

    public ApiService getRPCService() {
        if (this.rpcService == null) {
            this.rpcService = new ApiService();
        }
        return rpcService;
    }

    public void rpcServiceRestart() {
        getRPCService();
        this.rpcService.stop();

        // START API SERVICE
        if (Settings.getInstance().isRpcEnabled()) {
            this.rpcService.start();
        }
    }

    public void webServiceRestart() {

        if (this.webService != null)
            this.webService.stop();
        while( !this.webService.isStoped()){}
        this.webService = null;

        // START API SERVICE
        WebService.getInstance().clearInstance();
        if (Settings.getInstance().isWebEnabled()) {
            this.webService = WebService.getInstance();
            this.webService.start();
        }
    }

    public boolean isOnStopping() {
        return this.isStopping;
    }

    public void stopAll(int par) {
        // PREVENT MULTIPLE CALLS
        if (this.isStopping)
            return;
        this.isStopping = true;

        if (this.connectTimer != null)
            this.connectTimer.cancel();

        this.setChanged();
        this.notifyObservers(new ObserverMessage(ObserverMessage.GUI_ABOUT_TYPE, Lang.getInstance().translate("Closing")));
        // STOP MESSAGE PROCESSOR
        this.setChanged();
        this.notifyObservers(new ObserverMessage(ObserverMessage.GUI_ABOUT_TYPE, Lang.getInstance().translate("Stopping message processor")));

        if (this.network != null) {
            LOGGER.info("Stopping message processor");
            this.network.stop();
        }


        if (this.webService != null) {
            LOGGER.info("Stopping WEB server");
            this.webService.stop();
        }

        if (this.rpcService != null) {
            LOGGER.info("Stopping RPC server");
            this.rpcService.stop();
        }

        // delete temp Dir
        this.setChanged();
        this.notifyObservers(new ObserverMessage(ObserverMessage.GUI_ABOUT_TYPE, Lang.getInstance().translate("Delete files from TEMP dir")));
        LOGGER.info("Delete files from TEMP dir");
        try {
            File tempDir = new File(Settings.getInstance().getDataTempDir());
            Files.walkFileTree(tempDir.toPath(), new SimpleFileVisitorForRecursiveFolderDeletion());
        } catch (Exception e) {
        }

        // STOP TRANSACTIONS POOL
        this.setChanged();
        this.notifyObservers(new ObserverMessage(ObserverMessage.GUI_ABOUT_TYPE, Lang.getInstance().translate("Stopping Transactions Pool")));
        LOGGER.info("Stopping Transactions Pool");
        this.transactionsPool.halt();

        // STOP WIN BLOCK SELECTOR
        this.setChanged();
        this.notifyObservers(new ObserverMessage(ObserverMessage.GUI_ABOUT_TYPE, Lang.getInstance().translate("Stopping WinBlock Selector")));
        LOGGER.info("Stopping WinBlock Selector");
        this.winBlockSelector.halt();

        // STOP BLOCK REQUESTER
        this.setChanged();
        this.notifyObservers(new ObserverMessage(ObserverMessage.GUI_ABOUT_TYPE, Lang.getInstance().translate("Stopping Block Requester")));
        LOGGER.info("Stopping Block Requester");
        this.blockRequester.halt();

        // STOP BLOCK PROCESSOR
        this.setChanged();
        this.notifyObservers(new ObserverMessage(ObserverMessage.GUI_ABOUT_TYPE, Lang.getInstance().translate("Stopping block synchronizer")));
        LOGGER.info("Stopping block synchronizer");
        this.synchronizer.stop();

        // WAITING STOP MAIN PROCESS
        this.setChanged();
        this.notifyObservers(new ObserverMessage(ObserverMessage.GUI_ABOUT_TYPE, Lang.getInstance().translate("Waiting stopping processors")));
        LOGGER.info("Waiting stopping processors");

        int i = 0;
        while (i++ < 10 && blockGenerator.getStatus() > 0) {
            try {
                Thread.sleep(1000);
            } catch (Exception e) {
            }
        }

        if (dcSet.isBusy())
            this.setChanged();
        this.notifyObservers(new ObserverMessage(ObserverMessage.GUI_ABOUT_TYPE, Lang.getInstance().translate("DCSet is busy...")));
        LOGGER.info("DCSet is busy...");

        i = 0;
        while (i++ < 10 && dcSet.isBusy()) {
            try {
                Thread.sleep(500);
            } catch (Exception e) {
                break;
            }
        }

        // CLOSE DATABABASE
        this.setChanged();
        this.notifyObservers(new ObserverMessage(ObserverMessage.GUI_ABOUT_TYPE, Lang.getInstance().translate("Closing database")));
        LOGGER.info("Closing database");
        this.dcSet.close();

        if (this.wallet != null) {
            // CLOSE WALLET
            this.setChanged();
            this.notifyObservers(new ObserverMessage(ObserverMessage.GUI_ABOUT_TYPE, Lang.getInstance().translate("Closing wallet")));
            LOGGER.info("Closing wallet");
            this.wallet.close();
        }

        // CLOSE LOCAL
        this.setChanged();
        this.notifyObservers(new ObserverMessage(ObserverMessage.GUI_ABOUT_TYPE, Lang.getInstance().translate("Closing Local database")));
        LOGGER.info("Closing Local database");
        this.dlSet.close();

        if (telegramStore != null) {
            // CLOSE telegram
            this.setChanged();
            this.notifyObservers(new ObserverMessage(ObserverMessage.GUI_ABOUT_TYPE, Lang.getInstance().translate("Closing telegram")));
            LOGGER.info("Closing telegram");
            this.telegramStore.close();
        }

        LOGGER.info("Closed.");
        // FORCE CLOSE
        if (par != -999999) {
            LOGGER.info("EXIT parameter:" + par);
            System.exit(par);
            //System.
            // bat
            // if %errorlevel% neq 0 exit /b %errorlevel%
        } else {
            LOGGER.info("EXIT parameter:" + 0);
        }
    }


    // NETWORK

    public List<Peer> getActivePeers() {
        // GET ACTIVE PEERS
        return this.network.getActivePeers(false);
    }

    public void pingAllPeers(boolean onlySynchronized) {
        // PINF ALL ACTIVE PEERS
        if (this.network != null)
            this.network.pingAllPeers(onlySynchronized);
    }

    public int getActivePeersCounter() {
        // GET ACTIVE PEERS
        return this.network.getActivePeersCounter(false, false);
    }

    public void walletSyncStatusUpdate(int height) {
        this.setChanged();
        this.notifyObservers(new ObserverMessage(ObserverMessage.WALLET_SYNC_STATUS, height));
    }

    public void blockchainSyncStatusUpdate(int height) {
        this.setChanged();
        this.notifyObservers(new ObserverMessage(ObserverMessage.BLOCKCHAIN_SYNC_STATUS, height));
    }

    public void playWalletEvent(Object object) {
        if (gui == null || gui.walletTimer == null)
            return;
        gui.walletTimer.playEvent(object);
    }

    /**
     * Total time in disconnect
     *
     * @return
     */
    public long getToOfflineTime() {
        return this.toOfflineTime;
    }

    public void setToOfflineTime(long time) {
        this.toOfflineTime = time;
    }

    public void notifyObserveUpdatePeer(Peer peer) {
        this.network.notifyObserveUpdatePeer(peer);
    }

    public boolean broadcastUnconfirmedToPeer(Peer peer) {

        // logger.info(peer + " sended UNCONFIRMED ++++ START ");

        byte[] peerByte = peer.getAddress().getAddress();

        if (this.isStopping)
            return false;

        TransactionMap map = this.dcSet.getTransactionTab();
        if (map.isClosed())
            return false;

        try {
            try (IteratorCloseable<Long> iterator = map.getIterator(TransactionSuit.TIMESTAMP_INDEX, false)) {
                long ping = 0;
                int counter = 0;
                ///////// big maxCounter freeze network and make bans on response
                ///////// headers andblocks
                int stepCount = 64; // datachain.TransactionMap.MAX_MAP_SIZE>>2;
                long dTime = this.blockChain.getTimestamp(this.dcSet);
                boolean pinged = false;
                long timePoint;

                while (iterator.hasNext() && stepCount > 2 && peer.isUsed()) {

                    counter++;

                    if (this.isStopping) {
                        return false;
                    }

                    if (map.isClosed())
                        return false;
                    Transaction transaction = map.get(iterator.next());
                    if (transaction == null)
                        continue;

                    // logger.error(" time " + transaction.viewTimestamp());

                    if (counter > BlockChain.ON_CONNECT_SEND_UNCONFIRMED_UNTIL
                        // дело в том что при коннекте новому узлу надо все же
                        // передавать все так как он может собрать пустой блок
                        /////&& !map.needBroadcasting(transaction, peerByte)
                    )
                        break;

                    try {
                        Thread.sleep(1);
                    } catch (Exception e) {
                    }

                    Message message = MessageFactory.getInstance().createTransactionMessage(transaction);

                    try {
                        // воспользуемся тут прямой пересылкой - так как нам надо именно ждать всю обработку
                        if (peer.directSendMessage(message)) {

                            if (peer.getPing() > 300) {
                                this.network.notifyObserveUpdatePeer(peer);
                                LOGGER.debug(" bad ping " + peer.getPing() + "ms for:" + counter);

                                try {
                                    Thread.sleep(1000);
                                } catch (Exception e) {
                                }
                            }

                        } else {
                            return false;
                        }
                    } catch (Exception e) {
                        if (this.isStopping) {
                            return false;
                        }
                        LOGGER.error(e.getMessage(), e);
                    }

                    if (counter % stepCount == 0) {

                        pinged = true;
                        //peer.tryPing();
                        //this.network.notifyObserveUpdatePeer(peer);
                        ping = peer.getPing();

                        if (ping < 0 || ping > 300) {

                            stepCount >>= 1;

                            try {
                                Thread.sleep(2000);
                            } catch (Exception e) {
                            }

                            LOGGER.debug(peer + " stepCount down " + stepCount);

                        } else if (ping < 100) {
                            stepCount <<= 1;
                            LOGGER.debug(peer + " stepCount UP " + stepCount + " for PING: " + ping);
                        }

                    }
                }
            }

            // logger.info(peer + " sended UNCONFIRMED counter: " +
            // counter);

        } catch (java.lang.Throwable e) {
            if (e instanceof java.lang.IllegalAccessError) {
                // налетели на закрытую таблицу
            } else {
                LOGGER.error(e.getMessage(), e);
            }

        }

        //NOTIFY OBSERVERS
        this.setChanged();
        this.notifyObservers(new ObserverMessage(ObserverMessage.ADD_PEER_TYPE, peer));

        return peer.isUsed();

    }

    public Synchronizer getSynchronizer() {
        return synchronizer;
    }

    /**
     * при установке коннекта нельзя сразу пинговать - это тормозит и толку ноль - пинги не проходят
     * а вот после уже передачи неподтвержденных трнзакций - можно пингануть - тогда вроде норм все проходит
     *
     * @param peer
     */
    public void onConnect(Peer peer) {

        if (this.isStopping) {
            return;
        }

        // SEND FOUNDMYSELF MESSAGE
        if (!peer.directSendMessage(
                MessageFactory.getInstance().createFindMyselfMessage(Controller.getInstance().getFoundMyselfID()))) {
            peer.ban(network.banForActivePeersCounter(), "connection - break on MY ID send");
            return;
        }

        // SEND VERSION MESSAGE
        JSONObject peerInfo = new JSONObject();
        peerInfo.put("v", Controller.getVersion(true));
        Tuple2<Integer, Long> myHWeight = this.getBlockChain().getHWeightFull(dcSet);
        peerInfo.put("h", myHWeight.a);
        peerInfo.put("w", myHWeight.b);

        // CheckPointSign
        peerInfo.put("cps", Base58.encode(blockChain.getMyHardCheckPointSign()));

        if (!peer.directSendMessage(
                MessageFactory.getInstance().createVersionMessage(peerInfo.toString(), buildTimestamp))) {
            peer.ban(network.banForActivePeersCounter(), "connection - break on Version send");
            return;
        }

        if (false && BlockChain.DEMO_MODE) {
            try {
                synchronizer.checkBadBlock(peer);
            } catch (Exception e) {
                if (!peer.isBanned()) {
                    peer.ban(Synchronizer.BAN_BLOCK_TIMES >> 2, "lose connection: " + e.getMessage());
                }
                return;
            }
        }

        if (this.isStopping)
            return; // MAY BE IT HARD BUSY

        { // ограничим действие переменной winBlock
            // GET CURRENT WIN BLOCK
            Block winBlock = this.blockChain.getWaitWinBuffer();
            if (winBlock != null) {
                // SEND MESSAGE
                peer.sendWinBlock((BlockWinMessage) MessageFactory.getInstance().createWinBlockMessage(winBlock));
            }
        }

        if (this.status == STATUS_NO_CONNECTIONS) {
            // UPDATE STATUS
            int myHeight = getMyHeight();
            if (blockChain.getTimestamp(myHeight)
                    + (BlockChain.GENERATING_MIN_BLOCK_TIME_MS(myHeight) >> 1)
                    < NTP.getTime()) {
                // мы не во воремени - надо синхронизироваться
                this.status = STATUS_SYNCHRONIZING;
                LOGGER.debug("status = STATUS_SYNCHRONIZING by " + peer);
            } else {
                // время не ушло вперед - можно не синронизироваться
                this.status = STATUS_OK;
            }

            // NOTIFY
            this.setChanged();
            this.notifyObservers(new ObserverMessage(ObserverMessage.NETWORK_STATUS, this.status));

        }

        // BROADCAST UNCONFIRMED TRANSACTIONS to PEER
        if (!this.broadcastUnconfirmedToPeer(peer)) {
            peer.ban(network.banForActivePeersCounter(), "broken on SEND UNCONFIRMEDs");
            return;
        }

        this.actionAfterConnect();

    }

    public boolean newPeerConnected;

    /**
     * учет времени полного длисконекта ноды
     */
    public void actionAfterConnect() {

        newPeerConnected = true;

        if (this.connectTimer == null) {
            this.connectTimer = new Timer("Action after connect");

            TimerTask action = new TimerTask() {
                @Override
                public void run() {

                    if (Controller.getInstance().getStatus() == STATUS_OK) {

                        Controller.getInstance().setToOfflineTime(0L);

                    }
                }
            };

            this.connectTimer.schedule(action, 30000, 30000);
        }

    }

    public void forgingStatusChanged(BlockGenerator.ForgingStatus status) {
        this.setChanged();
        this.notifyObservers(new ObserverMessage(ObserverMessage.FORGING_STATUS, status));
    }

    private long statusObserveTime;

    // used from NETWORK
    public void afterDisconnect(Peer peer) {

        if (network.noActivePeers(false)) {

            if (this.getToOfflineTime() == 0L) {
                // SET START OFFLINE TIME
                this.setToOfflineTime(NTP.getTime());
            }

            // UPDATE STATUS
            if (!useNet)
                this.status = STATUS_OK;
            else
                this.status = STATUS_NO_CONNECTIONS;

            if (System.currentTimeMillis() - statusObserveTime > 2000) {
                // чтобы не генерилось часто
                statusObserveTime = System.currentTimeMillis();
                // NOTIFY
                this.setChanged();
                this.notifyObservers(new ObserverMessage(ObserverMessage.NETWORK_STATUS, this.status));
            }
        }
    }

    public List<byte[]> getNextHeaders(byte[] signature) {
        return this.blockChain.getSignatures(dcSet, signature);
    }

    public void setOrphanTo(int height) {
        this.blockChain.clearWaitWinBuffer();
        this.blockGenerator.setOrphanTo(height);
    }

    // SYNCHRONIZED DO NOT PROCESSS MESSAGES SIMULTANEOUSLY
    public void onMessage(Message message) {
        Message response;
        Block newBlock;

        if (this.isStopping)
            return;

        long timeCheck = System.currentTimeMillis();

        switch (message.getType()) {

            case Message.HWEIGHT_TYPE:

                HWeightMessage hWeightMessage = (HWeightMessage) message;

                // TEST TIMESTAMP of PEER
                Tuple2<Integer, Long> hW = hWeightMessage.getHWeight();
                // TODO
                String errorMess = this.getBlockChain().blockFromFuture(hW.a - 2);
                if (errorMess != null) {
                    // IT PEER from FUTURE
                    hWeightMessage.getSender().ban(errorMess);
                    return;
                }

                // ADD TO LIST
                hWeightMessage.getSender().setHWeight(hWeightMessage.getHWeight());

                // this.checkStatusAndObserve(0);

                break;

            case Message.GET_SIGNATURES_TYPE:

                GetSignaturesMessage getHeadersMessage = (GetSignaturesMessage) message;

                // ASK SIGNATURES FROM BLOCKCHAIN
                long time1 = System.currentTimeMillis();
                List<byte[]> headers = getNextHeaders(getHeadersMessage.getParent());
                LOGGER.debug(message.getSender().getAddress() + " getNextHeaders time: "
                        + (System.currentTimeMillis() - time1) + " for headers: " + headers.size()
                        + " from Height: " + (headers.isEmpty() ? "-1"
                        : this.dcSet.getBlockSignsMap().get(headers.get(0)) == null ? "CHECK"
                        : this.dcSet.getBlockSignsMap().get(headers.get(0))));

                /*
                 * logger.error(message.getId() +
                 * " controller.Controller.onMessage(Message).GET_SIGNATURES_TYPE ->"
                 * + Base58.encode(getHeadersMessage.getParent()));
                 *
                 * if (!headers.isEmpty()) {
                 * logger.error("this.blockChain.getSignatures.get(0) -> " +
                 * Base58.encode( headers.get(0) )); logger.
                 * error("this.blockChain.getSignatures.get(headers.size()-1) -> "
                 * + Base58.encode( headers.get(headers.size()-1) )); } else
                 * { logger.
                 * error("controller.Controller.onMessage(Message).GET_SIGNATURES_TYPE -> NOT FOUND!"
                 * ); }
                 */

                // CREATE RESPONSE WITH SAME ID
                response = MessageFactory.getInstance().createHeadersMessage(headers);
                response.setId(message.getId());

                // SEND RESPONSE BACK WITH SAME ID
                message.getSender().offerMessage(response);

                timeCheck = System.currentTimeMillis() - timeCheck;
                if (timeCheck > 10) {
                    LOGGER.debug(this + " : " + message + " solved by period: " + timeCheck);
                }

                break;

            case Message.VERSION_TYPE:

                VersionMessage versionMessage = (VersionMessage) message;
                Peer peer = versionMessage.getSender();
                peer.setBuildTime(versionMessage.getBuildDateTime());

                // ADD TO LIST
                String infoStr = versionMessage.getStrVersion();
                try {
                    JSONObject peerIhfo = (JSONObject) JSONValue.parse(infoStr);
                    if (!blockChain.validageHardCheckPointPeerSign(peerIhfo.get("cps").toString())) {
                        peer.ban(30, "NOT FOUND CHECKPOINT!");
                        return;
                    }
                    Integer peerHeight = Integer.parseInt(peerIhfo.get("h").toString());
                    Long peerWeight = Long.parseLong(peerIhfo.get("w").toString());
                    peer.setHWeight(new Tuple2<>(peerHeight, peerWeight));
                    peer.setVersion(peerIhfo.get("v").toString());

                } catch (Exception e) {
                    peer.setVersion(infoStr);
                }

                break;

            default:

                LOGGER.debug(" UNKNOWN: " + message.viewPref(false) + message);

                Tuple2<Integer, Long> HWeight = Controller.getInstance().getBlockChain().getHWeightFull(dcSet);
                if (HWeight == null)
                    HWeight = new Tuple2<Integer, Long>(-1, -1L);

                // TODO - for OLD versions
                // CREATE PING
                response = MessageFactory.getInstance().createHWeightMessage(HWeight);
                // CREATE RESPONSE WITH SAME ID
                response.setId(message.getId());

                // SEND BACK TO SENDER
                message.getSender().offerMessage(response);

        }

    }

    public void addActivePeersObserver(Observer o) {
        if (this.network != null)
            this.network.addObserver(o);
        if (this.guiTimer != null)
            this.guiTimer.addObserver(o);
    }

    public void removeActivePeersObserver(Observer o) {
        if (this.network != null)
            this.guiTimer.deleteObserver(o);
        if (this.guiTimer != null)
            this.network.deleteObserver(o);
    }

    public void broadcastWinBlock(Block newBlock) {

        if (network == null)
            return;

        LOGGER.info("broadcast winBlock " + newBlock.toString() + " size:" + newBlock.getTransactionCount());

        // CREATE MESSAGE
        BlockWinMessage blockWinMessage = (BlockWinMessage) MessageFactory.getInstance().createWinBlockMessage(newBlock);

        if (this.isOnStopping())
            return;

        // BROADCAST MESSAGE
        this.network.broadcastWinBlock(blockWinMessage, false);

        LOGGER.info("broadcasted!");

    }

    public void broadcastHWeightFull() {

        // logger.info("broadcast winBlock " + newBlock.toString(this.dcSet));

        // CREATE MESSAGE
        // GET HEIGHT
        Tuple2<Integer, Long> HWeight = this.blockChain.getHWeightFull(dcSet);
        if (HWeight == null)
            return;

        Message messageHW = MessageFactory.getInstance().createHWeightMessage(HWeight);

        // BROADCAST MESSAGE
        this.network.broadcast(messageHW, false);

    }

    public void broadcastTransaction(Transaction transaction) {

        // CREATE MESSAGE
        Message message = MessageFactory.getInstance().createTransactionMessage(transaction);

        // BROADCAST MESSAGE
        this.network.broadcast(message, false);
    }

    public int broadcastTelegram(Transaction transaction, boolean store) {

        // CREATE MESSAGE
        Message telegram = MessageFactory.getInstance().createTelegramMessage(transaction);
        int notAdded = this.network.addTelegram((TelegramMessage) telegram);

        if (!store || notAdded == 0) {
            // BROADCAST MESSAGE
            this.network.broadcast(telegram, false);
            // save DB
            Controller.getInstance().wallet.database.getTelegramsMap().add(transaction.viewSignature(), transaction);
        }

        return notAdded;

    }

    // SYNCHRONIZE

    public void orphanInPipe(Block block) throws Exception {
        this.synchronizer.pipeProcessOrOrphan(this.dcSet, block, true, false, false);
    }

    public boolean checkStatus(int shift) {
        if (!useNet) {
            this.status = STATUS_OK;
            return true;
        }

        if (network != null && network.noActivePeers(false)) {
            this.status = STATUS_NO_CONNECTIONS;
            return true;
        }

        if (isStopping)
            return true;

        Tuple2<Integer, Long> thisHW = this.blockChain.getHWeightFull(dcSet);
        if (thisHW == null) {
            this.status = STATUS_OK;
            return true;
        }

        // withWinBuffer
        Tuple3<Integer, Long, Peer> maxHW = this.getMaxPeerHWeight(shift, false, false);
        if (maxHW.c == null) {
            this.status = STATUS_OK;
            return true;
        }

        if (maxHW.a > thisHW.a + shift) {
            this.status = STATUS_SYNCHRONIZING;
            LOGGER.debug("status = STATUS_SYNCHRONIZING by check maxHW: " + maxHW.a + " - shift: " + shift);
            return false;
            // } else if (maxHW.a < thisHW.a) {
        } else {
            this.status = STATUS_OK;
            return true;
        }

        /*
         * long maxPeerWeight = maxHW.b; long chainWeight = thisHW.b; if
         * (maxPeerWeight > chainWeight) { // SAME last block? int pickTarget =
         * BlockChain.BASE_TARGET >>2; if (true || (maxPeerWeight - chainWeight
         * < pickTarget)) { byte[] lastBlockSignature =
         * dcSet.getBlocksHeadMap().getLastBlockSignature();
         *
         * Block maxBlock = null; try { maxBlock =
         * core.Synchronizer.getBlock(lastBlockSignature, maxHW.c, true); }
         * catch (Exception e) { // error on peer - disconnect! this.status =
         * STATUS_SYNCHRONIZING; this.network.tryDisconnect(maxHW.c, 0,
         * "checkStatus - core.Synchronizer.getBlock - " + e.getMessage());
         * return false; } if (maxBlock != null) { // SAME LAST BLOCK
         * //this.blockChain.getHWeight(dcSet, false);
         * dcSet.getBlockSignsMap().setFullWeight(maxPeerWeight); this.status =
         * STATUS_OK; return true; } } }
         * //logger.info("Controller.isUpToDate getMaxPeerHWeight:" +
         * maxPeerWeight + "<=" + chainWeight);
         *
         * boolean result = maxPeerWeight <= chainWeight; if (result) {
         * this.status = STATUS_OK; return true; }
         *
         * this.status = STATUS_SYNCHRONIZING; return false;
         */

    }

    public int checkStatusAndObserve(int shift) {

        int statusOld = this.status;
        checkStatus(shift);
        if (statusOld != this.status) {
            // NOTIFY
            new Thread(() -> {
                setChanged();
                notifyObservers(new ObserverMessage(ObserverMessage.NETWORK_STATUS, this.status));
            }).start();
        }

        return this.status;
    }

    public boolean isReadyForging() {

        /*
         * if (this.peerHWeight.isEmpty()) { return false; }
         *
         * if (true) { int maxPeerHeight = this.getMaxPeerHWeight().a; int
         * chainHeight = this.blockChain.getHWeight(dcSet, false).a; int diff =
         * chainHeight - maxPeerHeight; return diff >= 0; } else { long
         * maxPeerWeight = this.getMaxPeerHWeight().b; long chainWeight =
         * this.blockChain.getHWeight(dcSet, false).b; long diff = chainWeight -
         * maxPeerWeight; return diff >= 0 && diff < 999; }
         */

        return true;
    }

    private int skipNotify = 0;
    // https://127.0.0.1/7pay_in/tools/block_proc/ERA
    public void NotifyWalletIncoming(List<Transaction> transactions) {

        if (!doesWalletExists())
            return;

        List<Account> accounts = this.wallet.getAccounts();
        List<Integer> seqs = new ArrayList<Integer>();

        int seq = 0;
        for (Transaction transaction : transactions) {

            transaction.setDC(dcSet, true);

            // FOR ALL ACCOUNTS
            synchronized (accounts) {
                for (Account account : accounts) {
                    // CHECK IF INVOLVED
                    if (!account.equals(transaction.getCreator()) && transaction.isInvolved(account)) {
                        seqs.add(++seq);
                        break;
                    }
                }
            }
        }

        if (seqs.isEmpty()
                // раз в 10 блоков уведомлять что обновиться  надо
                && ++skipNotify < 10)
            return;

        skipNotify = 0;

        // SEE -
        // http://www.mkyong.com/java/how-to-send-http-request-getpost-in-java/
        String url_string = Settings.getInstance().getNotifyIncomingURL();
        try {

            // CREATE CONNECTION
            URL url = new URL(url_string);
            HttpURLConnection connection = (HttpURLConnection) url.openConnection();

            // EXECUTE
            int res = connection.getResponseCode();
            LOGGER.info("NotifyIncoming " + url_string + ": " + res);

        } catch (Exception e) {
            LOGGER.error(e.getMessage(), e);
        }

    }

    public boolean isNSUpToDate() {
        return !Settings.getInstance().updateNameStorage();
    }

    public Account[] getInvolvedAccounts(Transaction transaction) {
        if (!doesWalletExists())
            return null;

        return wallet.getInvolvedAccounts(transaction);
    }

    public Account getInvolvedAccount(Transaction transaction) {
        if (!doesWalletExists())
            return null;

        return wallet.getInvolvedAccount(transaction);
    }

    /**
     * вызывается только из синхронизатора в момент синхронизации цепочки.
     * Поэтому можно сипользовать внутренню переменную
     *
     * @param currentBetterPeer
     * @throws Exception
     */
    public synchronized void checkNewBetterPeer(Peer currentBetterPeer) throws Exception {

        if (!newPeerConnected)
            return;

        newPeerConnected = false;

        // нам не важно отличие в последнем блоке тут - главное чтобы цепочка была длиньше?
        //blockGenerator.checkWeightPeers();
        Tuple3<Integer, Long, Peer> betterPeerHW = this.getMaxPeerHWeight(0, false, true);
        if (betterPeerHW != null) {
            Tuple2<Integer, Long> currentHW = currentBetterPeer.getHWeight(true);
            if (currentHW != null && (currentHW.a >= betterPeerHW.a
                    || currentBetterPeer.equals(betterPeerHW.c))) {
                // новый пир не лучше - продолжим синхронизацию не прерываясь
                return;
            }
        } else {
            // пиров нет вообще - прекратим синхронизацию
            throw new Exception("peer is unconnected");
        }

        if (this.blockGenerator.checkWeightPeers()) {
            throw new Exception("New Better Peer is found " + betterPeerHW.c);
        }

    }

    public Block checkNewPeerUpdates(Peer peer) {
        if (this.blockChain.isEmptyWaitWinBuffer()) {
            // если победный блок не подошел - значит он устарел и там скорее уже цепочка двинулась еще
            byte[] lastSignature = getLastBlockSignature();
            Message mess = MessageFactory.getInstance()
                    .createGetHeadersMessage(lastSignature);
            SignaturesMessage resp = (SignaturesMessage) peer.getResponse(mess, 3000); // AWAIT!
            if (resp != null) {
                List<byte[]> signatures = resp.getSignatures();
                if (!signatures.isEmpty()) {
                    // а теперь еще проверим - может там уже новый блок в цепочке последним добавлен?
                    Message message = MessageFactory.getInstance().createGetBlockMessage(signatures.get((0)));
                    //SEND MESSAGE TO PEER
                    BlockMessage response = (BlockMessage) peer.getResponse(message, 10000);
                    //CHECK IF WE GOT RESPONSE
                    if (response != null) {
                        Block block = response.getBlock();
                        if (Arrays.equals(block.getReference(), lastSignature)) {
                            LOGGER.debug("ADD update new block");
                            this.blockChain.setWaitWinBuffer(this.dcSet, block,
                                    peer // тут ПИР забаним если не прошел так как заголовок то сошелся
                            );
                            return this.blockChain.popWaitWinBuffer();
                        }
                    }
                }
            }
        }
        return null;
    }

    public void requestLastBlock() {
        // TODO тут сделать стандартный пустой блок для запроса или новую команду сетевую
        Block block = getBlockByHeight(2);
        if (block != null) {
            broadcastWinBlock(block);
        }
    }

    public Peer update(int shift) {
        // UPDATE STATUS

        if (this.status == STATUS_NO_CONNECTIONS) {
            return null;
        }

        /// this.status = STATUS_SYNCHRONIZING;

        // DLSet dcSet = DLSet.getInstance();

        Peer peer = null;
        // Block lastBlock = getLastBlock();
        // int lastTrueBlockHeight = this.getMyHeight() -
        // Settings.BLOCK_MAX_SIGNATURES;
        int checkPointHeight = BlockChain.getCheckPoint(dcSet, true);

        Tuple2<Integer, Long> myHWeight = this.getBlockChain().getHWeightFull(dcSet);

        boolean isUpToDate;
        // WHILE NOT UPTODATE
        do {

            // NOTIFY
            this.setChanged();
            this.notifyObservers(new ObserverMessage(ObserverMessage.NETWORK_STATUS, this.status));

            // START UPDATE FROM HIGHEST HEIGHT PEER
            // withWinBuffer = true
            // тут поиск длаем с учетом СИЛЫ
            // но если найдено с такой же высотой как у нас то игнорируем
            Tuple3<Integer, Long, Peer> peerHW;
            Tuple2<Integer, Long> peerHWdata = null;
            if (blockGenerator.betterPeer == null) {
                peerHW = this.getMaxPeerHWeight(shift, false, true);
            } else {
                // берем пир который нашли в генераторе при осмотре более сильных цепочек
                // иначе тут будет взято опять значение накрученное самим пировм ипереданое нам
                // так как тут не подвергаются исследованию точность, как это делается в checkWeightPeers
                peerHWdata = blockGenerator.betterPeer.getHWeight(true);
                if (peerHWdata == null) {
                    // почемуто там пусто - уже произошла обработка что этот пир как мы оказался и его удалили
                    peerHW = this.getMaxPeerHWeight(shift, false, true);
                    LOGGER.info(info);
                } else {
                    peerHW = new Tuple3<Integer, Long, Peer>(peerHWdata.a, peerHWdata.b, blockGenerator.betterPeer);
                }
                blockGenerator.betterPeer = null;
            }

            if (peerHW != null && peerHW.a > myHWeight.a
                    || peerHWdata != null) {
                peer = peerHW.c;
                if (peer != null) {
                    info = "update from MaxHeightPeer:" + peer + " WH: "
                            + peer.getHWeight(true);
                    LOGGER.info(info);
                    this.setChanged();
                    this.notifyObservers(new ObserverMessage(ObserverMessage.GUI_ABOUT_TYPE, Lang.getInstance().translate(info)));
                    try {
                        // SYNCHRONIZE FROM PEER
                        if (!this.isOnStopping())
                            this.synchronizer.synchronize(dcSet, checkPointHeight, peer, peerHW.a, null);
                        if (this.isOnStopping())
                            return null;
                    } catch (Exception e) {
                        if (this.isOnStopping()) {
                            // on closing this.blocchain.rollback(dcSet);
                            return null;
                        } else if (peer.isBanned()) {
                            ;
                        } else if (blockGenerator.betterPeer != null) {
                            // найден новый лучший ПИР
                            isUpToDate = false;
                            continue;
                        } else {
                            LOGGER.error(e.getMessage(), e);
                            peer.ban(e.getMessage());
                            return null;
                        }
                    }

                    // сохранимся - хотя может и заря - раньше то работало и так
                    if (true) {
                        dcSet.flush(0, true, false);
                    }

                }

                blockchainSyncStatusUpdate(getMyHeight());
            }

            isUpToDate = checkStatus(shift);
            this.checkStatusAndObserve(shift);

        } while (!this.isStopping && !isUpToDate);

        if (network.noActivePeers(false) || peer == null) {
            // UPDATE STATUS
            this.status = STATUS_NO_CONNECTIONS;
            // } else if (!this.isUpToDate()) {
            ////// this.s/tatus = STATUS_SYNCHRONIZING;
            // UPDATE RENEW
            /// update();
        } else {
            this.status = STATUS_OK;
            this.pingAllPeers(false);
            if (this.isStopping) return null;

            // если в момент синхронизации прилетал победный блок
            // то его вынем и поновой вставим со всеми проверками
            Block winBlockUnchecked = this.blockChain.popWaitWinBuffer();
            if (winBlockUnchecked != null) {
                if (!this.blockChain.setWaitWinBuffer(this.dcSet, winBlockUnchecked,
                        null // если блок не верный - не баним ПИР может просто он отстал
                )) {
                    // если все же он не подошел или не было победного то вышлем всеим запрос на "Порделитесль последним блоком"
                    LOGGER.info("requestLastBlock");
                    requestLastBlock();
                }
            }
        }

        // send to ALL my HW
        //// broadcastHWeight(null);
        if (this.isStopping)
            return null;

        // NOTIFY
        this.setChanged();
        try {
            this.notifyObservers(new ObserverMessage(ObserverMessage.NETWORK_STATUS, this.status));
        } catch (ClassCastException e) {
            LOGGER.error(e.getMessage(), e);
        } catch (Exception e) {
            LOGGER.error(e.getMessage(), e);
        }

        this.statusInfo();
        return peer;

    }

    /*
     * private Peer getMaxWeightPeer() { Peer highestPeer = null;
     *
     * // NOT USE GenesisBlocks long weight = BlockChain.BASE_TARGET +
     * BlockChain.BASE_TARGET>>1;
     *
     * try { synchronized (this.peerHWeight) { for (Peer peer :
     * this.peerHWeight.keySet()) { if (highestPeer == null && peer != null) {
     * highestPeer = peer; } else { // IF HEIGHT IS BIGGER if (weight <
     * this.peerHWeight.get(peer).b) { highestPeer = peer; weight =
     * this.peerHWeight.get(peer).b; } else if (weight ==
     * this.peerHWeight.get(peer).b) { // IF HEIGHT IS SAME // CHECK IF PING OF
     * PEER IS BETTER if (peer.getPing() < highestPeer.getPing()) { highestPeer
     * = peer; } } } } } } catch (Exception e) { // PEER REMOVED WHILE ITERATING
     * }
     *
     * return highestPeer; }
     */

    public Tuple3<Integer, Long, Peer> getMaxPeerHWeight(int shift, boolean useWeight, boolean excludeMute) {

        if (this.isStopping || this.dcSet.isStoped() || this.network == null)
            return new Tuple3<Integer, Long, Peer>(0, 0L, null);

        Tuple2<Integer, Long> myHWeight = this.getBlockChain().getHWeightFull(dcSet);
        int height = myHWeight.a + shift;
        long weight = myHWeight.b;
        Peer maxPeer = null;

        long maxHeight = blockChain.getHeightOnTimestamp(NTP.getTime());

        try {
            for (Peer peer : network.getActivePeers(false)) {
                if (peer.getPing() < 0) {
                    // не использовать пиры которые не в быстром коннекте
                    // - так как иначе они заморозят синхронизацию совсем
                    // да и не понятно как с них данные получать
                    continue;
                }
                if (excludeMute) {
                    int muteCount = peer.getMute();
                    if (muteCount > 0) {
                        ///// и не использовать те кому мы заткнули - они данные по Силе блока завышенные дают
                        continue;
                    }
                }
                Tuple2<Integer, Long> whPeer = peer.getHWeight(true);
                if (maxHeight < whPeer.a) {
                    // Этот пир дает цепочку из будущего - не берем его
                    peer.ban(5, "FROM FUTURE: " + whPeer);
                    continue;
                }

                if (height < whPeer.a
                        || useWeight && weight < whPeer.b) {
                    height = whPeer.a;
                    weight = whPeer.b;
                    maxPeer = peer;
                }
            }
        } catch (Exception e) {
            // PEER REMOVED WHILE ITERATING
            LOGGER.error(e.getMessage(), e);
        }

        return new Tuple3<Integer, Long, Peer>(height, weight, maxPeer);
    }

    public void updatePeerHeight(Peer peer, int peerHeight) {
        Tuple2<Integer, Long> hWeightMy = this.blockChain.getHWeightFull(dcSet);
        if (peerHeight > hWeightMy.a) {
            hWeightMy = new Tuple2<Integer, Long>(peerHeight, hWeightMy.b + 10000l);
        } else {
            hWeightMy = new Tuple2<Integer, Long>(peerHeight, hWeightMy.b - 10000l);
        }
        peer.setHWeight(hWeightMy);
        //// blockchainSyncStatusUpdate(this.getMyHeight());
    }

    // WALLET

    public boolean doesWalletExists() {
        // CHECK IF WALLET EXISTS
        return !noUseWallet && this.wallet != null && this.wallet.exists();
    }

    public boolean doesWalletDatabaseExists() {
        return !noUseWallet && wallet != null && this.wallet.isWalletDatabaseExisting();
    }

    // use license KEY
    public boolean createWallet(long licenseKey, byte[] seed, String password, int amount, String path) {

        if (noUseWallet)
            return true;

        // IF NEW WALLET CREADED
        if (this.wallet.create(seed, password, amount, false, path,
                this.dcSetWithObserver, this.dynamicGUI)) {
            this.setWalletLicense(licenseKey);
            return true;
        } else
            return false;
    }

    public boolean recoverWallet(byte[] seed, String password, int amount, String path) {

        if (noUseWallet)
            return true;

        if (this.wallet.create(seed, password, amount, false, path,
                this.dcSetWithObserver, this.dynamicGUI)) {

            return true;
        } else
            return false;
    }

    public long getWalletLicense() {
        if (this.doesWalletExists()) {
            return this.wallet.getLicenseKey();
        } else {
            return 2l;
        }
    }

    public void setWalletLicense(long key) {
        if (this.doesWalletExists()) {
            this.wallet.setLicenseKey(key);
        }
    }

    public List<Account> getWalletAccounts() {

        return this.wallet.getAccounts();
    }

    public List<Account> getWalletAccountsAndSetBalancePosition(int position) {

        return this.wallet.getAccountsAndSetBalancePosition(position);
    }

    public boolean isAddressIsMine(String address) {
        if (!this.doesWalletExists())
            return false;

        List<Account> accounts = this.wallet.getAccounts();
        for (Account account : accounts) {
            if (account.getAddress().equals(address))
                return true;
        }
        return false;
    }

    public List<PublicKeyAccount> getWalletPublicKeyAccounts() {
        return this.wallet.getPublicKeyAccounts();
    }

    public List<PrivateKeyAccount> getWalletPrivateKeyAccounts() {
        return this.wallet.getprivateKeyAccounts();
    }

    public String generateNewWalletAccount() {
        return this.wallet.generateNewAccount();
    }

    public PrivateKeyAccount getWalletPrivateKeyAccountByAddress(String address) {
        if (this.doesWalletExists()) {
            return this.wallet.getPrivateKeyAccount(address);
        } else {
            return null;
        }
    }

    public byte[] decrypt(PublicKeyAccount creator, Account recipient, byte[] data) {

        Account account = this.getWalletAccountByAddress(creator.getAddress());

        byte[] privateKey = null;
        byte[] publicKey = null;

        // IF SENDER ANOTHER
        if (account == null) {
            PrivateKeyAccount accountRecipient = this.getWalletPrivateKeyAccountByAddress(recipient.getAddress());
            privateKey = accountRecipient.getPrivateKey();

            publicKey = creator.getPublicKey();
        }
        // IF SENDER ME
        else {
            PrivateKeyAccount accountRecipient = this.getWalletPrivateKeyAccountByAddress(account.getAddress());
            privateKey = accountRecipient.getPrivateKey();

            publicKey = this.getPublicKeyByAddress(recipient.getAddress());
        }

        try {
            return AEScrypto.dataDecrypt(data, privateKey, publicKey);
        } catch (InvalidCipherTextException e1) {
            return null;
        }

    }

    /**
     * Get account in wallet by address
     *
     * @param address is a address in wallet
     * @return object Account
     */
    public Account getWalletAccountByAddress(String address) {
        if (this.doesWalletExists()) {
            return this.wallet.getAccount(address);
        } else {
            return null;
        }
    }

    public boolean isMyAccountByAddress(String address) {
        if (this.doesWalletExists()) {
            return this.wallet.accountExists(address);
        }
        return false;
    }

    public boolean isMyAccountByAddress(Account address) {
        if (this.doesWalletExists()) {
            return this.wallet.accountExists(address);
        }
        return false;
    }

    public Tuple3<BigDecimal, BigDecimal, BigDecimal> getWalletUnconfirmedBalance(Account account, long key) {
        return this.wallet.getUnconfirmedBalance(account, key);
    }

    public String importAccountSeed(byte[] accountSeed) {
        return this.wallet.importAccountSeed(accountSeed);
    }

    public String importPrivateKey(byte[] accountSeed) {
        return this.wallet.importPrivateKey(accountSeed);
    }

    public byte[] exportAccountSeed(String address) {
        return this.wallet.exportAccountSeed(address);
    }

    public byte[] exportSeed() {
        return this.wallet.exportSeed();
    }

    /**
     * Check if wallet is unlocked
     *
     * @return bool value wallet unlock or not
     */
    public boolean isWalletUnlocked() {
        return this.wallet.isUnlocked();
    }

    public boolean isWalletUnlockedForRPC() {
        return this.wallet.isUnlockedForRPC();
    }

    public int checkAPICallAllowed(String json, HttpServletRequest request) throws Exception {
        int result = 0;

        if (request != null) {
            Enumeration<String> headers = request.getHeaders(ApiClient.APICALLKEY);
            String uuid = null;
            if (headers.hasMoreElements()) {
                uuid = headers.nextElement();
                if (ApiClient.isAllowedDebugWindowCall(uuid)) {

                    //Gui.getInstance().bringtoFront();

                    return ApiClient.SELF_CALL;
                }
            }
        }

        if (!GraphicsEnvironment.isHeadless()
                && (Settings.getInstance().isGuiEnabled() || Settings.getInstance().isSysTrayEnabled())) {
            SysTray.getInstance().sendMessage(Lang.getInstance().translate("INCOMING API CALL"),
                    Lang.getInstance().translate("An API call needs authorization!"), MessageType.WARNING);
            Object[] options = {Lang.getInstance().translate("Yes"), Lang.getInstance().translate("No")};

            StringBuilder sb = new StringBuilder(Lang.getInstance().translate("Permission Request: "));
            sb.append(Lang.getInstance().translate("Do you want to authorize the following API call?\n\n") + json
                    + " \n" + request.getRequestURL());
            JTextArea jta = new JTextArea(sb.toString());
            jta.setLineWrap(true);
            jta.setEditable(false);
            JScrollPane jsp = new JScrollPane(jta) {
                /**
                 *
                 */
                private static final long serialVersionUID = 1L;

                @Override
                public Dimension getPreferredSize() {
                    return new Dimension(480, 200);
                }
            };

            //gui = Gui.getInstance();
            gui.bringtoFront();

            result = JOptionPane.showOptionDialog(gui, jsp, Lang.getInstance().translate("INCOMING API CALL"),
                    JOptionPane.YES_NO_OPTION, JOptionPane.QUESTION_MESSAGE, null, options, options[1]);
        }

        return result;
    }

    public boolean lockWallet() {
        return this.wallet.lock();
    }

    public boolean unlockWallet(String password) {
        return this.wallet.unlock(password);
    }

    public boolean unlockOnceWallet(String password) {
        this.wallet.setSecondsToUnlock(3);
        return this.wallet.unlock(password);
    }

    public void setSecondsToUnlock(int seconds) {
        this.wallet.setSecondsToUnlock(seconds);
    }

    public List<Pair<Account, Transaction>> getLastWalletTransactions(int limit) {
        return this.wallet.getLastTransactions(limit);
    }

    public Transaction getTransaction(byte[] signature) {

        return getTransaction(signature, this.dcSet);
    }

    public Transaction getTransaction(Long dbREF) {

        return getTransaction(dbREF, this.dcSet);
    }

    // by account addres + timestamp get signature
    public long[] getSignatureByAddrTime(DCSet dcSet, String address, Long timestamp) {

        //return dcSet.getAddressTime_SignatureMap().get(address, timestamp);
        return dcSet.getReferenceMap().get(Account.makeShortBytes(address));
    }

    public Transaction getTransaction(byte[] signature, DCSet database) {

        // CHECK IF IN TRANSACTION DATABASE
        if (database.getTransactionTab().contains(signature)) {
            return database.getTransactionTab().get(signature);
        }
        // CHECK IF IN BLOCK
        Long tuple_Tx = database.getTransactionFinalMapSigns().get(signature);
        if (tuple_Tx != null) {
            return database.getTransactionFinalMap().get(tuple_Tx);
        }
        return null;
    }

    public Transaction getTransaction(long refDB, DCSet database) {
        return database.getTransactionFinalMap().get(refDB);
    }

    public List<Transaction> getLastWalletTransactions(Account account, int limit) {
        return this.wallet.getLastTransactions(account, limit);
    }

    public List<Pair<Account, Block.BlockHead>> getLastWalletBlocks(int limit) {
        return this.wallet.getLastBlocks(limit);
    }

    public List<Block.BlockHead> getLastWalletBlocks(Account account, int limit) {
        return this.wallet.getLastBlocks(account, limit);
    }

    public List<String> deleteTelegram(List<String> telegramSignatures) {
        return this.network.deleteTelegram(telegramSignatures);
    }

    public long deleteTelegramsToTimestamp(long timestamp, String recipient, String title) {
        return this.network.deleteTelegramsToTimestamp(timestamp, recipient, title);
    }

    public long deleteTelegramsForRecipient(String recipient, long timestamp, String title) {
        return this.network.deleteTelegramsForRecipient(recipient, timestamp, title);
    }

    public List<TelegramMessage> getLastIncomeTelegrams(Account account, long timestamp, String filter) {
        return this.network.getTelegramsForAddress(account.getAddress(), timestamp, filter);
    }

    public List<TelegramMessage> getLastTelegrams(long timestamp, String recipient, String filter, boolean outcomes) {
        return this.network.getTelegramsFromTimestamp(timestamp, recipient, filter, outcomes);
    }

    public TelegramMessage getTelegram(byte[] signature) {
        return this.network.getTelegram(signature);
    }


    public Integer TelegramInfo() {
        return this.network.TelegramInfo();
    }

    /**
     * Get telegram by signature
     *
     * @param signature is a signature
     * @return
     */
    public TelegramMessage getTelegram(String signature) {
        return this.network.getTelegram(signature);
    }
    // public TelegramMessage getTelegram(String signature) {
    // return this.network.getTelegram(signature);
    // }

    public List<Pair<Account, Name>> getWalletNames() {
        return this.wallet.getNames();
    }

    public List<Name> getWalletNamesAsList() {
        List<Pair<Account, Name>> names = this.wallet.getNames();
        List<Name> result = new ArrayList<>();
        for (Pair<Account, Name> pair : names) {
            result.add(pair.getB());
        }

        return result;

    }

    public List<String> getWalletNamesAsListAsString() {
        List<Name> namesAsList = getWalletNamesAsList();
        List<String> results = new ArrayList<String>();
        for (Name name : namesAsList) {
            results.add(name.getName());
        }
        return results;

    }

    @Deprecated
    public List<Name> getWalletNames(Account account) {
        return this.wallet.getNames(account);
    }

    @Deprecated
    public List<Pair<Account, NameSale>> getNameSales() {
        return this.wallet.getNameSales();
    }

    @Deprecated
    public List<NameSale> getNameSales(Account account) {
        return this.wallet.getNameSales(account);
    }

    @Deprecated
    public List<NameSale> getAllNameSales() {
        return this.dcSet.getNameExchangeMap().getNameSales();
    }

    @Deprecated
    public List<Pair<Account, org.erachain.core.voting.Poll>> getPolls() {
        return this.wallet.getPolls();
    }

    public ItemMap getItemMap(int type) {
        switch (type) {
            case ItemCls.ASSET_TYPE:
                return this.dcSet.getItemAssetMap();
            case ItemCls.IMPRINT_TYPE:
                return this.dcSet.getItemImprintMap();
            case ItemCls.TEMPLATE_TYPE:
                return this.dcSet.getItemTemplateMap();
            case ItemCls.PERSON_TYPE:
                return this.dcSet.getItemPersonMap();
            case ItemCls.POLL_TYPE:
                return this.dcSet.getItemPollMap();
        }
        return null;
    }

    public void addItemFavorite(ItemCls item) {
        this.wallet.addItemFavorite(item);
    }

    public void removeItemFavorite(ItemCls item) {
        this.wallet.removeItemFavorite(item);
    }

    public boolean isItemFavorite(ItemCls item) { return this.wallet.isItemFavorite(item); }

    public void addTransactionFavorite(Transaction transaction) {
        this.wallet.addTransactionFavorite(transaction);
    }

    public void removeTransactionFavorite(Transaction transaction) {
        this.wallet.removeTransactionFavorite(transaction);
    }

    public boolean isTransactionFavorite(Transaction transaction) {
        return this.wallet.isTransactionFavorite(transaction);
    }


    public Collection<org.erachain.core.voting.Poll> getAllPolls() {
        return this.dcSet.getPollMap().values();
    }

    public Collection<ItemCls> getAllItems(int type) {
        return getItemMap(type).values();
    }

    public Collection<ItemCls> getAllItems(int type, Account account) {
        return getItemMap(type).values();
    }

    public BlockGenerator getBlockGenerator() {
        return this.blockGenerator;
    }

    public void BlockGeneratorCacheAccounts() {
        this.blockGenerator.cacheKnownAccounts();
    }

    public ForgingStatus getForgingStatus() {
        return this.blockGenerator.getForgingStatus();
    }


    public void setForgingStatus(ForgingStatus status) {
        this.blockGenerator.setForgingStatus(status);
    }

    // BLOCKCHAIN

    public BlockChain getBlockChain() {
        return this.blockChain;
    }

    public int getMyHeight() {
        // need for TESTs
        if (this.isOnStopping())
            return -1;

        return dcSet.getBlocksHeadsMap().size();
    }

    public Block getLastBlock() {
        Block block = this.blockChain.getLastBlock(dcSet);
        if (block == null)
            return this.blockChain.getGenesisBlock();
        return block;
    }

    public byte[] getLastBlockSignature() {
        byte[] signature = this.blockChain.getLastBlockSignature(dcSet);
        if (signature == null)
            return this.blockChain.getGenesisBlock().getSignature();
        return signature;
    }

    public byte[] getLastWalletBlockSign() {
        return this.wallet.getLastBlockSignature();
    }

    public Block getBlock(byte[] header) {
        return this.blockChain.getBlock(dcSet, header);
    }

    public Block.BlockHead getBlockHead(int height) {
        return this.dcSet.getBlocksHeadsMap().get(height);
    }

    public Pair<Block, List<Transaction>> scanTransactions(Block block, int blockLimit, int transactionLimit, int type,
                                                           int service, Account account) {
        return this.blockChain.scanTransactions(dcSet, block, blockLimit, transactionLimit, type, service, account);

    }

    public long getNextBlockGeneratingBalance() {
        Block block = this.dcSet.getBlockMap().last();
        return block.getForgingValue();
    }

    // FORGE

    /*
     * public boolean newBlockGenerated(Block newBlock) {
     *
     * Tuple2<Boolean, Block> result = this.blockChain.setWaitWinBuffer(dcSet,
     * newBlock); if ( result.a ) { // need to BROADCAST
     * this.broadcastBlock(result.b); }
     *
     * return result.a; }
     */

    // FLUSH BLOCK from win Buffer - to MAP and NERWORK
    public boolean flushNewBlockGenerated() throws Exception {

        Block newBlock = this.blockChain.popWaitWinBuffer();
        if (newBlock == null)
            return false;

        try {
            // if last block is changed by core.Synchronizer.process(DLSet, Block)
            // clear this win block
            if (!Arrays.equals(dcSet.getBlockMap().getLastBlockSignature(), newBlock.getReference())) {
                // see finalliy newBlock.close();
                return false;
            }

            LOGGER.info("+++ flushNewBlockGenerated TRY flush chainBlock: " + newBlock.toString());

            if (!newBlock.isValidated()) {
                // это может случиться при добавлении в момент синхронизации - тогда до расчета Победы не доходит
                // или при добавлении моего сгнерированного блока т.к. он не проверился?

                // создаем в памяти базу - так как она на 1 блок только нужна - а значит много памяти не возьмет
                DCSet forked = dcSet.fork(DCSet.makeDBinMemory(), "flushNewBlockGenerated");
                // в процессингом сразу делаем - чтобы потом изменения из форка залить сразу в цепочку

                if (newBlock.isValid(forked,
                        onlyProtocolIndexing // если вторичные индексы нужны то нельзя быстрый просчет - иначе вторичные при сиве из форка не создадутся
                ) > 0) {
                    // очищаем занятые транзакциями ресурсы
                    // - see finalliy newBlock.close();

                    // освобождаем память от базы данных - так как мы ее к блоку не привязали
                    forked.close();
                    return false;
                }

                // если вторичные индексы нужны то нельзя быстрый просчет - иначе вторичные при сиве из форка не создадутся
                if (onlyProtocolIndexing) {
                    // запоним что в этой базе проверку сделали с Процессингом чтобы потом быстро слить в основную базу
                    newBlock.setValidatedForkDB(forked);
                } else {
                    // освобождаем память от базы данных - так как мы ее к блоку не привязали
                    forked.close();
                }
            }

            try {
                this.synchronizer.pipeProcessOrOrphan(this.dcSet, newBlock, false, true, false);

            } catch (Exception e) {
                if (this.isOnStopping()) {
                    throw new Exception("on stoping");
                } else {
                    LOGGER.error(e.getMessage(), e);
                    return false;
                }
            }
            if (network != null) {
                this.network.clearHandledWinBlockMessages();
            }
        } finally {
            newBlock.close();
        }

        LOGGER.info("+++ flushNewBlockGenerated OK");

        /// logger.info("and broadcast it");

        if (network != null) {
            // broadcast my HW
            broadcastHWeightFull();
        }
        return true;

    }

    public List<Transaction> getUnconfirmedTransactions(int count, boolean descending) {
        return this.dcSet.getTransactionTab().getTransactions(count, descending);

    }

    // BALANCES

    public List<Tuple2<byte[], Tuple5<
            Tuple2<BigDecimal, BigDecimal>, Tuple2<BigDecimal, BigDecimal>, Tuple2<BigDecimal, BigDecimal>,
            Tuple2<BigDecimal, BigDecimal>, Tuple2<BigDecimal, BigDecimal>>>>
    getBalances(
            long key) {
        return this.dcSet.getAssetBalanceMap().getBalancesList(key);
    }

    public List<Tuple2<byte[], Tuple5<
            Tuple2<BigDecimal, BigDecimal>, Tuple2<BigDecimal, BigDecimal>, Tuple2<BigDecimal, BigDecimal>,
            Tuple2<BigDecimal, BigDecimal>, Tuple2<BigDecimal, BigDecimal>>>>
    getBalances(
            Account account) {

        return this.dcSet.getAssetBalanceMap().getBalancesList(account);
    }

    public List<Transaction> getUnconfirmedTransactionsByAddressFast100(String address) {
        return this.dcSet.getTransactionTab().getTransactionsByAddressFast100(address);
    }

    // NAMES

    public Name getName(String nameName) {
        return this.dcSet.getNameMap().get(nameName);
    }

    public NameSale getNameSale(String nameName) {
        return this.dcSet.getNameExchangeMap().getNameSale(nameName);
    }

    // POLLS

    public org.erachain.core.voting.Poll getPoll(String name) {
        return this.dcSet.getPollMap().get(name);
    }

    // ASSETS

    public AssetCls getAsset(long key) {
        return (AssetCls) this.dcSet.getItemAssetMap().get(key);
    }

    public PersonCls getPerson(long key) {
        return (PersonCls) this.dcSet.getItemPersonMap().get(key);
    }

    public PollCls getPoll(long key) {
        return (PollCls) this.dcSet.getItemPollMap().get(key);
    }

    public ImprintCls getImprint(long key) {
        return (ImprintCls) this.dcSet.getItemImprintMap().get(key);
    }

    public StatusCls getStatus(long key) {
        return (StatusCls) this.dcSet.getItemStatusMap().get(key);
    }

    public TemplateCls getTemplate(long key) {
        return (TemplateCls) this.dcSet.getItemTemplateMap().get(key);
    }

    public List<Order> getOrders(Long have, Long want) {

        return dcSet.getOrderMap().getOrdersForTrade(have, want, false);
    }

    public List<Order> getOrdersByTimestamp(long have, long want, long timestamp, int limit) {
        return dcSet.getCompletedOrderMap().getOrdersByTimestamp(have, want, timestamp, 0, limit);
    }

    public List<Order> getOrdersByOrderID(long have, long want, long orderID, int limit) {
        return dcSet.getCompletedOrderMap().getOrdersByOrderID(have, want, orderID, 0, limit);
    }

    public List<Order> getOrdersByHeight(long have, long want, int height, int limit) {
        // так как там обратный отсчет
        return dcSet.getCompletedOrderMap().getOrdersByHeight(have, want, height, 0, limit);
    }

    public List<Trade> getTradeByTimestamp(long timestamp, int limit) {
        return dcSet.getTradeMap().getTradesByTimestamp(timestamp, 0, limit);
    }

    public List<Trade> getTradeByTimestamp(long have, long want, long timestamp, int limit) {
        return dcSet.getTradeMap().getTradesByTimestamp(have, want, timestamp, 0, limit);
    }

    public List<Trade> getTradesFromTradeID(long[] tradeID, int limit) {
        return dcSet.getTradeMap().getTradesFromTradeID(tradeID, limit);
    }

    public List<Trade> getTradeByOrderID(long orderID, int limit) {
        return dcSet.getTradeMap().getTradesByOrderID(orderID, 0, limit);
    }

    public List<Trade> getTradeByOrderID(long have, long want, long orderID, int limit) {
        return dcSet.getTradeMap().getTradesByOrderID(have, want, orderID, 0, limit);
    }

    public List<Trade> getTradeByHeight(int height, int limit) {
        // так как там обратный отсчет
        return dcSet.getTradeMap().getTradesByHeight(height, 0, limit);
    }

    public List<Trade> getTradeByHeight(long have, long want, int height, int limit) {
        // так как там обратный отсчет
        return dcSet.getTradeMap().getTradesByHeight(have, want, height, 0, limit);
    }

    // IMPRINTS
    public ImprintCls getItemImprint(long key) {
        return (ImprintCls) this.dcSet.getItemImprintMap().get(key);
    }

    // TEMPLATES
    public TemplateCls getItemTemplate(long key) {
        return (TemplateCls) this.dcSet.getItemTemplateMap().get(key);
    }

    // PERSONS
    public PersonCls getItemPerson(long key) {
        return (PersonCls) this.dcSet.getItemPersonMap().get(key);
    }

    // STATUSES
    public StatusCls getItemStatus(long key) {
        return (StatusCls) this.dcSet.getItemStatusMap().get(key);
    }

    // UNIONS
    public UnionCls getItemUnion(long key) {
        return (UnionCls) this.dcSet.getItemUnionMap().get(key);
    }

    // ALL ITEMS
    public ItemCls getItem(DCSet db, int type, long key) {

        switch (type) {
            case ItemCls.ASSET_TYPE:
                return db.getItemAssetMap().get(key);
            case ItemCls.IMPRINT_TYPE:
                return db.getItemImprintMap().get(key);
            case ItemCls.TEMPLATE_TYPE:
                return db.getItemTemplateMap().get(key);
            case ItemCls.PERSON_TYPE:
                return db.getItemPersonMap().get(key);
            case ItemCls.POLL_TYPE:
                return db.getItemPollMap().get(key);
            case ItemCls.STATUS_TYPE:
                return db.getItemStatusMap().get(key);
            case ItemCls.UNION_TYPE:
                return db.getItemUnionMap().get(key);
        }
        return null;
    }

    public ItemCls getItem(int type, long key) {
        return this.getItem(this.dcSet, type, key);
    }

    // ATs

    public List<AT> getAcctATs(String type, boolean initiators) {
        return this.dcSet.getATMap().getAcctATs(type, initiators);
    }

    // TRANSACTIONS

    public void onTransactionCreate(Transaction transaction) {
        // ADD TO UNCONFIRMED TRANSACTIONS
        //////this.dcSet.getTransactionTab().add(transaction);
        /// чтобы не налететь на очистку таблицы - туда передадим
        this.transactionsPool.offerMessage(transaction);

        // BROADCAST
        this.broadcastTransaction(transaction);

        if (doesWalletExists() && HARD_WORK < 4) {
            // для всех счетов - может сам себе послал
            transaction.resetDCSet(); // сбросим назначения после Форкнутой Базы
            wallet.processTransaction(transaction);
        }

    }

    public Pair<Transaction, Integer> registerName(PrivateKeyAccount registrant, Account owner, String name,
                                                   String value, int feePow) {
        // CREATE ONLY ONE TRANSACTION AT A TIME
        synchronized (this.transactionCreator) {
            return this.transactionCreator.createNameRegistration(registrant, new Name(owner, name, value), feePow);
        }
    }

    public Pair<Transaction, Integer> updateName(PrivateKeyAccount owner, Account newOwner, String name, String value,
                                                 int feePow) {
        // CREATE ONLY ONE TRANSACTION AT A TIME
        synchronized (this.transactionCreator) {
            return this.transactionCreator.createNameUpdate(owner, new Name(newOwner, name, value), feePow);
        }
    }

    public Pair<Transaction, Integer> sellName(PrivateKeyAccount owner, String name, BigDecimal amount, int feePow) {
        // CREATE ONLY ONE TRANSACTION AT A TIME
        synchronized (this.transactionCreator) {
            return this.transactionCreator.createNameSale(owner, new NameSale(name, amount), feePow);
        }
    }

    public Pair<Transaction, Integer> cancelSellName(PrivateKeyAccount owner, NameSale nameSale, int feePow) {
        // CREATE ONLY ONE TRANSACTION AT A TIME
        synchronized (this.transactionCreator) {
            return this.transactionCreator.createCancelNameSale(owner, nameSale, feePow);
        }
    }

    public Pair<Transaction, Integer> BuyName(PrivateKeyAccount buyer, NameSale nameSale, int feePow) {
        // CREATE ONLY ONE TRANSACTION AT A TIME
        synchronized (this.transactionCreator) {
            return this.transactionCreator.createNamePurchase(buyer, nameSale, feePow);
        }
    }

    public Transaction createPoll_old(PrivateKeyAccount creator, String name, String description, List<String> options,
                                      int feePow) {
        // CREATE ONLY ONE TRANSACTION AT A TIME
        synchronized (this.transactionCreator) {
            // CREATE POLL OPTIONS
            List<PollOption> pollOptions = new ArrayList<PollOption>();
            for (String option : options) {
                pollOptions.add(new PollOption(option));
            }

            // CREATE POLL
            org.erachain.core.voting.Poll poll = new org.erachain.core.voting.Poll(creator, name, description, pollOptions);

            return this.transactionCreator.createPollCreation(creator, poll, feePow);


        }
    }

    public Transaction createItemPollVote(PrivateKeyAccount creator, long pollKey, int optionIndex, int feePow) {
        // CREATE ONLY ONE TRANSACTION AT A TIME
        synchronized (this.transactionCreator) {
            // GET OPTION INDEX
            // int optionIndex = poll.getOptions().indexOf(option);

            return this.transactionCreator.createItemPollVote(creator, pollKey, optionIndex, feePow);
        }
    }

    public Pair<Transaction, Integer> createPollVote(PrivateKeyAccount creator, org.erachain.core.voting.Poll poll, PollOption option,
                                                     int feePow) {
        // CREATE ONLY ONE TRANSACTION AT A TIME
        synchronized (this.transactionCreator) {
            // GET OPTION INDEX
            int optionIndex = poll.getOptions().indexOf(option);

            return this.transactionCreator.createPollVote(creator, poll.getName(), optionIndex, feePow);
        }
    }

    public Pair<Transaction, Integer> createArbitraryTransaction(PrivateKeyAccount creator, List<Payment> payments,
                                                                 int service, byte[] data, int feePow) {

        if (payments == null) {
            payments = new ArrayList<Payment>();
        }

        // CREATE ONLY ONE TRANSACTION AT A TIME
        synchronized (this.transactionCreator) {
            return this.transactionCreator.createArbitraryTransaction(creator, payments, service, data, feePow);
        }
    }

    /*
     * public Pair<Transaction, Integer> createTransactionFromRaw( byte[]
     * rawData) {
     *
     * synchronized (this.transactionCreator) { return
     * this.transactionCreator.createTransactionFromRaw(rawData); } }
     */

    public Pair<Transaction, Integer> lightCreateTransactionFromRaw(byte[] rawData) {

        // CREATE TRANSACTION FROM RAW
        Transaction transaction;
        try {
            transaction = TransactionFactory.getInstance().parse(rawData, Transaction.FOR_NETWORK);
        } catch (Exception e) {
            return new Pair<Transaction, Integer>(null, Transaction.INVALID_RAW_DATA);
        }

        // CHECK IF RECORD VALID
        if (!transaction.isSignatureValid(DCSet.getInstance()))
            return new Pair<Transaction, Integer>(null, Transaction.INVALID_SIGNATURE);

        // CHECK FOR UPDATES
        int valid = this.transactionCreator.afterCreateRaw(transaction, Transaction.FOR_NETWORK, 0l);
        if (valid != Transaction.VALIDATE_OK)
            return new Pair<Transaction, Integer>(null, valid);

        return new Pair<Transaction, Integer>(transaction, valid);

    }

    public Transaction issueAsset(PrivateKeyAccount creator, String name, String description, byte[] icon, byte[] image,
                                  boolean movable, int scale, int assetType, long quantity, int feePow) {
        // CREATE ONLY ONE TRANSACTION AT A TIME
        synchronized (this.transactionCreator) {
            return this.transactionCreator.createIssueAssetTransaction(creator, name, description, icon, image, scale,
                    assetType, quantity, feePow);
        }
    }

    public Pair<Transaction, Integer> issueImprint(PrivateKeyAccount creator, String name, String description,
                                                   byte[] icon, byte[] image, int feePow) {
        // CREATE ONLY ONE TRANSACTION AT A TIME
        synchronized (this.transactionCreator) {
            return this.transactionCreator.createIssueImprintTransaction(creator, name, description, icon, image,
                    feePow);
        }
    }

    public Transaction issueImprint1(PrivateKeyAccount creator, String name, String description, byte[] icon,
                                     byte[] image, int feePow) {
        // CREATE ONLY ONE TRANSACTION AT A TIME
        synchronized (this.transactionCreator) {
            return this.transactionCreator.createIssueImprintTransaction1(creator, name, description, icon, image,
                    feePow);
        }
    }

    public Transaction issueTemplate(PrivateKeyAccount creator, String name, String description, byte[] icon,
                                     byte[] image, int feePow) {
        // CREATE ONLY ONE TRANSACTION AT A TIME
        synchronized (this.transactionCreator) {
            return this.transactionCreator.createIssueTemplateTransaction(creator, name, description, icon, image,
                    feePow);
        }
    }

    public Pair<Transaction, Integer> issuePerson(boolean forIssue, PrivateKeyAccount creator, String fullName,
                                                  int feePow, long birthday, long deathday, byte gender, String race, float birthLatitude,
                                                  float birthLongitude, String skinColor, String eyeColor, String hairСolor, int height, byte[] icon,
                                                  byte[] image, String description, PublicKeyAccount owner, byte[] ownerSignature) {
        // CREATE ONLY ONE TRANSACTION AT A TIME
        synchronized (this.transactionCreator) {
            return this.transactionCreator.createIssuePersonTransaction(forIssue, creator, fullName, feePow, birthday,
                    deathday, gender, race, birthLatitude, birthLongitude, skinColor, eyeColor, hairСolor, height, icon,
                    image, description, owner, ownerSignature);
        }
    }

    public Pair<Transaction, Integer> issuePersonHuman(PrivateKeyAccount creator, int feePow, PersonHuman human) {
        // CREATE ONLY ONE TRANSACTION AT A TIME
        synchronized (this.transactionCreator) {
            return this.transactionCreator.createIssuePersonHumanTransaction(creator, feePow, human);
        }
    }

    public Transaction issuePoll(PrivateKeyAccount creator, String name, String description, List<String> options,
                                 byte[] icon, byte[] image, int feePow) {
        // CREATE ONLY ONE TRANSACTION AT A TIME
        synchronized (this.transactionCreator) {
            return this.transactionCreator.createIssuePollTransaction(creator, name, description, icon, image, options,
                    feePow);
        }
    }

    public Transaction issueStatus(PrivateKeyAccount creator, String name, String description, boolean unique,
                                   byte[] icon, byte[] image, int feePow) {
        // CREATE ONLY ONE TRANSACTION AT A TIME
        synchronized (this.transactionCreator) {
            return this.transactionCreator.createIssueStatusTransaction(creator, name, description, icon, image, unique,
                    feePow);
        }
    }

    public Transaction issueUnion(PrivateKeyAccount creator, String name, long birthday, long parent,
                                  String description, byte[] icon, byte[] image, int feePow) {
        // CREATE ONLY ONE TRANSACTION AT A TIME
        synchronized (this.transactionCreator) {
            return this.transactionCreator.createIssueUnionTransaction(creator, name, birthday, parent, description,
                    icon, image, feePow);
        }
    }

    public Transaction createOrder(PrivateKeyAccount creator, AssetCls have, AssetCls want, BigDecimal amountHave,
                                   BigDecimal amountWant, int feePow) {
        // CREATE ONLY ONE TRANSACTION AT A TIME
        synchronized (this.transactionCreator) {
            return this.transactionCreator.createOrderTransaction(creator, have, want, amountHave, amountWant, feePow);
        }
    }

    public Pair<Transaction, Integer> cancelOrder(PrivateKeyAccount creator, Order order, int feePow) {
        Transaction orderCreate = this.dcSet.getTransactionFinalMap().get(order.getId());
        return cancelOrder(creator, orderCreate.getSignature(), feePow);
    }

    public Pair<Transaction, Integer> cancelOrder(PrivateKeyAccount creator, byte[] orderID, int feePow) {
        // CREATE ONLY ONE TRANSACTION AT A TIME
        synchronized (this.transactionCreator) {
            return this.transactionCreator.createCancelOrderTransaction(creator, orderID, feePow);
        }
    }

    public Transaction cancelOrder2(PrivateKeyAccount creator, Long orderID, int feePow) {
        // CREATE ONLY ONE TRANSACTION AT A TIME
        synchronized (this.transactionCreator) {
            return this.transactionCreator.createCancelOrderTransaction2(creator, orderID, feePow);
        }
    }

    public Transaction cancelOrder2(PrivateKeyAccount creator, byte[] orderID, int feePow) {
        // CREATE ONLY ONE TRANSACTION AT A TIME
        synchronized (this.transactionCreator) {
            return this.transactionCreator.createCancelOrderTransaction2(creator, orderID, feePow);
        }
    }

    public Pair<Transaction, Integer> deployAT(PrivateKeyAccount creator, String name, String description, String type,
                                               String tags, byte[] creationBytes, BigDecimal quantity, int feePow) {

        synchronized (this.transactionCreator) {
            return this.transactionCreator.deployATTransaction(creator, name, description, type, tags, creationBytes,
                    quantity, feePow);
        }
    }

    public Pair<Transaction, Integer> sendMultiPayment(PrivateKeyAccount sender, List<Payment> payments, int feePow) {
        // CREATE ONLY ONE TRANSACTION AT A TIME
        synchronized (this.transactionCreator) {
            return this.transactionCreator.sendMultiPayment(sender, payments, feePow);
        }
    }

    public Pair<Integer, Transaction> make_R_Send(String creatorStr, Account creator, String recipientStr,
                                                  int feePow, long assetKey, boolean checkAsset, BigDecimal amount, boolean needAmount,
                                                  String title, String message, int messagecode, boolean encrypt, long timestamp) {

        Controller cnt = Controller.getInstance();

        // READ CREATOR
        if (creatorStr != null && creator == null) {
            Tuple2<Account, String> resultCreator = Account.tryMakeAccount(creatorStr);
            if (resultCreator.b != null) {
                return new Pair<Integer, Transaction>(Transaction.INVALID_CREATOR, null);
            }
            creator = resultCreator.a;
        }

        // READ RECIPIENT
        Tuple2<Account, String> resultRecipient = Account.tryMakeAccount(recipientStr);
        if (resultRecipient.b != null) {
            return new Pair<Integer, Transaction>(Transaction.INVALID_ADDRESS, null);
        }
        Account recipient = resultRecipient.a;

        // creator != recipient
        if (creator.equals(recipient)) {
            return new Pair<Integer, Transaction>(Transaction.INVALID_RECEIVER, null);
        }

        if (needAmount && (amount == null || amount.signum() == 0)) {
            return new Pair<Integer, Transaction>(Transaction.INVALID_AMOUNT_IS_NULL, null);
        }

        //long assetKey = 0;
        if (amount != null) {
            if (amount.compareTo(BigDecimal.ZERO) == 0)
                amount = null;
            else {
                // PARSE asset Key
                if (assetKey == 0) {
                    assetKey = 2;
                } else {

                    if (checkAsset) {
                        AssetCls asset;
                        if (assetKey > 0)
                            asset = cnt.getAsset(assetKey);
                        else
                            asset = cnt.getAsset(-assetKey);

                        if (asset == null)
                            return new Pair<Integer, Transaction>(Transaction.ITEM_ASSET_NOT_EXIST, null);
                    }
                }
            }
        }

        if (title == null)
            title = "";
        else if (title.getBytes(StandardCharsets.UTF_8).length > 256) {
            return new Pair<Integer, Transaction>(Transaction.INVALID_TITLE_LENGTH_MAX, null);
        }

        byte[] messageBytes = null;

        if (message != null && message.length() > 0) {
            if (messagecode == 0) {
                messageBytes = message.getBytes(StandardCharsets.UTF_8);
            } else {
                try {
                    if (messagecode == 16) {
                        messageBytes = Converter.parseHexString(message);
                    } else if (messagecode == 32) {
                        messageBytes = Base32.decode(message);
                    } else if (messagecode == 58) {
                        messageBytes = Base58.decode(message);
                    } else if (messagecode == 64) {
                        messageBytes = Base64.getDecoder().decode(message);
                    }
                } catch (Exception e) {
                    return new Pair<Integer, Transaction>(Transaction.INVALID_MESSAGE_FORMAT, null);
                }
            }
        }

        // if no TEXT - set null
        if (messageBytes != null && messageBytes.length == 0)
            messageBytes = null;

        PrivateKeyAccount privateKeyAccount = cnt.getWalletPrivateKeyAccountByAddress(creator.getAddress());
        if (privateKeyAccount == null) {
            return new Pair<Integer, Transaction>(Transaction.INVALID_WALLET_ADDRESS, null);
        }

        byte[] encrypted = (encrypt) ? new byte[]{1} : new byte[]{0};
        byte[] isTextByte = (messagecode == 0) ? new byte[]{1} : new byte[]{0};

        if (messageBytes != null) {
            if (messageBytes.length > BlockChain.MAX_REC_DATA_BYTES) {
                return new Pair<Integer, Transaction>(Transaction.INVALID_MESSAGE_LENGTH, null);
            }

            if (encrypt) {
                // recipient
                byte[] publicKey = cnt.getPublicKeyByAddress(recipient.getAddress());
                if (publicKey == null) {
                    return new Pair<Integer, Transaction>(Transaction.UNKNOWN_PUBLIC_KEY_FOR_ENCRYPT, null);
                }

                // sender
                byte[] privateKey = privateKeyAccount.getPrivateKey();

                messageBytes = AEScrypto.dataEncrypt(messageBytes, privateKey, publicKey);
            }
        }

        // CREATE RSend
        return new Pair<Integer, Transaction>(Transaction.VALIDATE_OK, this.r_Send(privateKeyAccount, feePow, recipient,
                assetKey, amount, title, messageBytes, isTextByte, encrypted, timestamp));

    }

    public Transaction r_Send(PrivateKeyAccount sender, int feePow, Account recipient, long key, BigDecimal amount) {
        return this.r_Send(sender, feePow, recipient, key, amount, "", null, null, null, 0);
    }

    public Transaction r_Send(PrivateKeyAccount sender, int feePow,
                              Account recipient, long key, BigDecimal amount, String title, byte[] message, byte[] isText,
                              byte[] encryptMessage, long timestamp) {
        synchronized (this.transactionCreator) {
            return this.transactionCreator.r_Send(sender, recipient, key, amount, feePow, title, message, isText,
                    encryptMessage, timestamp);
        }
    }

    public Transaction r_Send(byte version, byte property1, byte property2,
                              PrivateKeyAccount sender, int feePow,
                              Account recipient, long key, BigDecimal amount, String title, byte[] message, byte[] isText,
                              byte[] encryptMessage) {
        synchronized (this.transactionCreator) {
            return this.transactionCreator.r_Send(version, property1, property2, sender, recipient, key, amount, feePow,
                    title, message, isText, encryptMessage);
        }
    }

    public Transaction r_SignNote(byte version, byte property1, byte property2, int forDeal,
                                  PrivateKeyAccount sender, int feePow, long key, byte[] message) {
        synchronized (this.transactionCreator) {
            return this.transactionCreator.r_SignNote(version, property1, property2, forDeal, sender, feePow, key,
                    message);
        }
    }

    public Transaction r_SertifyPerson(int version, int forDeal, PrivateKeyAccount creator, int feePow, long key,
                                       List<PublicKeyAccount> userAccounts, int add_day) {
        synchronized (this.transactionCreator) {
            return this.transactionCreator.r_SertifyPerson(version, forDeal, creator, feePow, key, userAccounts,
                    add_day);
        }
    }

    public Transaction r_Vouch(int version, int forDeal, PrivateKeyAccount creator, int feePow, int height,
                               int seq) {
        synchronized (this.transactionCreator) {
            return this.transactionCreator.r_Vouch(version, forDeal, creator, feePow, height, seq);
        }
    }

    public Pair<Transaction, Integer> r_Hashes(PrivateKeyAccount sender, int feePow, String url, String data,
                                               String hashes) {
        synchronized (this.transactionCreator) {
            return this.transactionCreator.r_Hashes(sender, feePow, url, data, hashes);
        }
    }

    public Pair<Transaction, Integer> r_Hashes(PrivateKeyAccount sender, int feePow, String url, String data,
                                               String[] hashes) {
        synchronized (this.transactionCreator) {
            return this.transactionCreator.r_Hashes(sender, feePow, url, data, hashes);
        }
    }

    /*
     * // ver 1 public Pair<Transaction, Integer> r_SetStatusToItem(int version,
     * boolean asPack, PrivateKeyAccount creator, int feePow, long key, ItemCls
     * item, Long beg_date, Long end_date, int value_1, int value_2, byte[]
     * data, long refParent ) { synchronized (this.transactionCreator) { return
     * this.transactionCreator.r_SetStatusToItem( 0, asPack, creator, feePow,
     * key, item, beg_date, end_date, value_1, value_2, data, refParent ); } }
     */
    // ver2
    public Transaction r_SetStatusToItem(int version, boolean asPack, PrivateKeyAccount creator, int feePow, long key,
                                         ItemCls item, Long beg_date, Long end_date, long value_1, long value_2, byte[] data_1, byte[] data_2,
                                         long refParent, byte[] description) {
        synchronized (this.transactionCreator) {
            return this.transactionCreator.r_SetStatusToItem(1, asPack, creator, feePow, key, item, beg_date, end_date,
                    value_1, value_2, data_1, data_2, refParent, description);
        }
    }

    /*
     * public Pair<Transaction, Integer> sendJson(PrivateKeyAccount sender,
     * Account recipient, long key, BigDecimal amount,int feePow, byte[] isText,
     * byte[] message, byte[] encryptMessage) { synchronized
     * (this.transactionCreator) { return
     * this.transactionCreator.createJson(sender, recipient, key, amount,
     * feePow, message, isText, encryptMessage); } } public Pair<Transaction,
     * Integer> sendAccounting(PrivateKeyAccount sender, Account recipient, long
     * key, BigDecimal amount,int feePow, byte[] isText, byte[] message, byte[]
     * encryptMessage) { synchronized (this.transactionCreator) { return
     * this.transactionCreator.createAccounting(sender, recipient, key, amount,
     * feePow, message, isText, encryptMessage); }
     *
     * }
     */

    public void updateCompuRaes() {
        BigDecimal rate = new BigDecimal(Settings.getInstance().getCompuRate());
        long rateAssetKey = Settings.getInstance().getCompuRateAsset();
        if (rateAssetKey == 95) {
            this.COMPU_RATES.put("en", new Tuple2<BigDecimal, String>(rate, "$"));
        } else if (rateAssetKey == 92){
            this.COMPU_RATES.put("ru", new Tuple2<BigDecimal, String>(rate, "RUB"));
        }
    }

    public Block getBlockByHeight(DCSet db, int parseInt) {
        return db.getBlockMap().getAndProcess(parseInt);
    }

    public Block getBlockByHeight(int parseInt) {
        return getBlockByHeight(this.dcSet, parseInt);
    }

    public byte[] getPublicKey(Account account) {

        // CHECK ACCOUNT IN OWN WALLET
        if (isMyAccountByAddress(account)) {
            if (isWalletUnlocked()) {
                return getWalletPrivateKeyAccountByAddress(account.getAddress()).getPublicKey();
            }
        }

        long[] makerLastTimestamp = account.getLastTimestamp(dcSet);
        if (makerLastTimestamp == null) {
            return null;
        }

        Transaction transaction = getTransaction(makerLastTimestamp[1]);
        if (transaction != null) {

            if (transaction.getCreator().equals(account))
                return transaction.getCreator().getPublicKey();
            else {
                List<PublicKeyAccount> pKeys = transaction.getPublicKeys();
                if (pKeys != null) {
                    for (PublicKeyAccount pKey : pKeys) {
                        if (pKey.equals(account)) {
                            return pKey.getPublicKey();
                        }
                    }
                }
            }
        }

        return null;
    }

    public byte[] getPublicKeyByAddress(String address) {

        if (!Crypto.getInstance().isValidAddress(address)) {
            return null;
        }

        // CHECK ACCOUNT IN OWN WALLET
        Account account = getWalletAccountByAddress(address);
        if (account != null) {
            if (isWalletUnlocked()) {
                return getWalletPrivateKeyAccountByAddress(address).getPublicKey();
            }
        }

        long[] makerLastTimestamp = dcSet.getReferenceMap().get(Account.makeShortBytes(address));
        if (makerLastTimestamp != null) {

            Transaction transaction = getTransaction(makerLastTimestamp[1]);
            if (transaction == null) {
                return null;
            }

            if (transaction.getCreator().equals(address))
                return transaction.getCreator().getPublicKey();
            else {
                List<PublicKeyAccount> pKeys = transaction.getPublicKeys();
                if (pKeys != null) {
                    for (PublicKeyAccount pKey : pKeys) {
                        if (pKey.equals(address)) {
                            return pKey.getPublicKey();
                        }
                    }
                }
            }
        }

        return null;
    }

    @Override
    public void addObserver(Observer o) {

        this.dcSet.getBlockMap().addObserver(o);
        this.dcSet.getTransactionTab().addObserver(o);
        this.dcSet.getTransactionFinalMap().addObserver(o);

        if (this.dcSetWithObserver) {
            // ADD OBSERVER TO SYNCHRONIZER
            // this.synchronizer.addObserver(o);

            // ADD OBSERVER TO BLOCKGENERATOR
            // this.blockGenerator.addObserver(o);

            // ADD OBSERVER TO NAMESALES
            this.dcSet.getNameExchangeMap().addObserver(o);

            // ADD OBSERVER TO POLLS
            //this.dcSet.getPollMap().addObserver(o);

            // ADD OBSERVER TO ASSETS
            this.dcSet.getItemAssetMap().addObserver(o);

            // ADD OBSERVER TO IMPRINTS
            this.dcSet.getItemImprintMap().addObserver(o);

            // ADD OBSERVER TO TEMPLATES
            this.dcSet.getItemTemplateMap().addObserver(o);

            // ADD OBSERVER TO PERSONS
            this.dcSet.getItemPersonMap().addObserver(o);

            // ADD OBSERVER TO STATUSES
            this.dcSet.getItemStatusMap().addObserver(o);

            // ADD OBSERVER TO UNIONS
            this.dcSet.getItemUnionMap().addObserver(o);

            // ADD OBSERVER TO ORDERS
            this.dcSet.getOrderMap().addObserver(o);

            // ADD OBSERVER TO TRADES
            this.dcSet.getTradeMap().addObserver(o);

            // ADD OBSERVER TO BALANCES
            this.dcSet.getAssetBalanceMap().addObserver(o);

            // ADD OBSERVER TO ATMAP
            this.dcSet.getATMap().addObserver(o);

            // ADD OBSERVER TO ATTRANSACTION MAP
            this.dcSet.getATTransactionMap().addObserver(o);
        }

        // ADD OBSERVER TO CONTROLLER
        super.addObserver(o);
        o.update(this, new ObserverMessage(ObserverMessage.NETWORK_STATUS, this.status));
    }

    @Override
    public void deleteObserver(Observer o) {
        this.dcSet.getBlockMap().deleteObserver(o);

        super.deleteObserver(o);
    }

    public void addSingleObserver(Observer o) {
        super.addObserver(o);
    }

    public void deleteSingleObserver(Observer o) {
        super.deleteObserver(o);
    }

    public void addWalletObserver(Observer o) {
        if (this.wallet != null)
            this.wallet.addObserver(o);
        if (this.guiTimer != null)
            this.guiTimer.addObserver(o); // обработка repaintGUI
    }

    public void deleteWalletObserver(Observer o) {
        if (this.guiTimer != null)
            this.guiTimer.deleteObserver(o); // нужно для перерисовки раз в 2 сек
        if (this.wallet != null)
            this.wallet.deleteObserver(o);
    }

    public void addWalletFavoritesObserver(Observer o) {
        this.wallet.addFavoritesObserver(o);
        this.guiTimer.addObserver(o); // обработка repaintGUI
    }

    public void deleteWalletFavoritesObserver(Observer o) {
        this.guiTimer.deleteObserver(o); // нужно для перерисовки раз в 2 сек
        this.wallet.deleteObserver(o);
    }

    public void startApplication(String args[]) {
        boolean cli = false;

        // get GRADLE bild time
        getManifestInfo();

        if (buildTimestamp == 0)
            // get local file time
            getBuildTimestamp();

        String pass = null;

        // init BlockChain then
        String log4JPropertyFile = "resources/log4j" + (BlockChain.TEST_MODE ? "-test" : "") + ".properties";
        Properties p = new Properties();

        try {
            p.load(new FileInputStream(log4JPropertyFile));
            PropertyConfigurator.configure(p);
        } catch (IOException e) {
            System.out.println(e.getMessage());
        }

        // default
        databaseSystem = DCSet.DBS_MAP_DB;

        for (String arg : args) {
            if (arg.equals("-cli")) {
                cli = true;
                continue;
            }

            if (arg.toLowerCase().equals("-nocalculated")) {
                noCalculated = true;
                continue;
            }

            if (arg.toLowerCase().equals("-nousewallet")) {
                noUseWallet = true;
                continue;
            }

            if (arg.toLowerCase().equals("-nodatawallet")) {
                noDataWallet = true;
                continue;
            }

            if (arg.toLowerCase().equals("-opi")) {
                onlyProtocolIndexing = true;
                continue;
            }

            if (arg.toLowerCase().equals("-compactdc")) {
                compactDConStart = true;
                continue;
            }

            if (arg.toLowerCase().equals("-inmemory")) {
                inMemoryDC = true;
                continue;
            }

            if (arg.equals("-backup")) {
                // backUP data
                backUP = true;
                continue;
            }

            if (arg.equals("-nogui")) {
                useGui = false;
                continue;
            }

            if (arg.startsWith("-hardwork=") && arg.length() > 10) {
                try {
                    int hartWork = Integer.parseInt(arg.substring(10));

                    if (hartWork > 12) {
                        hartWork = 12;
                    }
                    if (hartWork > 0) {
                        HARD_WORK = hartWork;
                    }
                } catch (Exception e) {
                }
                continue;
            }

            if (arg.startsWith("-dbschain=") && arg.length() > 10) {
                try {
                    String dbsChain = arg.substring(10).toLowerCase();

                    if (dbsChain.equals("rocksdb")) {
                        databaseSystem = DCSet.DBS_ROCK_DB;
                    } else if (dbsChain.equals("mapdb")) {
                        databaseSystem = DCSet.DBS_MAP_DB;
                    } else if (dbsChain.equals("fast")) {
                        databaseSystem = DCSet.DBS_FAST;
                    }

                } catch (Exception e) {
                }
                continue;
            }

            if (arg.startsWith("-datachainpath=")) {
                try {
                    String datachainPath = arg.substring(15);
                    Settings.getInstance().setDataChainPath(datachainPath);
                    LOGGER.info("-datachain path = " + datachainPath);
                } catch (Exception e) {
                }
                continue;
            }

            // TESTS
            if (BlockChain.TEST_DB > 0) {
                useGui = false;
                onlyProtocolIndexing = true;
                noUseWallet = true;
                noCalculated = true;
                HARD_WORK = 6;
                continue;
            }

            if (arg.startsWith("-seed=") && arg.length() > 6) {
                seedCommand = arg.substring(6).split(":");
                continue;
            }
            if (arg.startsWith("-pass=") && arg.length() > 6) {
                pass = arg.substring(6);
                continue;
            }
            if (arg.startsWith("-peers=") && arg.length() > 7) {
                Settings.getInstance().setDefaultPeers(arg.substring(7).split(","));
                continue;
            }
            if (arg.equals("-nonet")) {
                useNet = false;
                continue;
            }

        }

        if (Settings.genesisStamp <= 0) {
            if (Settings.genesisStamp < 0) {
                useNet = false;
            }
            Settings.genesisStamp = NTP.getTime() - (BlockChain.GENERATING_MIN_BLOCK_TIME_MS(1) << 1);
        }

        // default DataBase System
        if (databaseSystem < 0) {
            databaseSystem = DCSet.DBS_MAP_DB;
        }

        if (noCalculated)
            LOGGER.info("-not store calculated TXs");

        if (onlyProtocolIndexing)
            LOGGER.info("-only protocol indexing");

        if (compactDConStart)
            LOGGER.info("-compact DataChain on start");

        if (HARD_WORK > 0)
            LOGGER.info("-hard work = " + HARD_WORK);

        if (inMemoryDC)
            LOGGER.info("-in Memory DC");

        if (noDataWallet)
            LOGGER.info("-no data wallet");

        if (noUseWallet)
            LOGGER.info("-no use wallet");

        if (useGui) {

            this.about_frame = AboutFrame.getInstance();
            this.addSingleObserver(about_frame);
            this.about_frame.setUserClose(false);
            this.about_frame.setModal(false);
            this.about_frame.setVisible(true);
        }
        if (!cli) {
            try {

                //ONE MUST BE ENABLED
                if (!Settings.getInstance().isGuiEnabled() && !Settings.getInstance().isRpcEnabled()) {
                    throw new Exception(Lang.getInstance().translate("Both gui and rpc cannot be disabled!"));
                }

                LOGGER.info(Lang.getInstance().translate("Starting %app%")
                        .replace("%app%", getApplicationName(false)));
                LOGGER.info(getVersion(true) + Lang.getInstance().translate(" build ")
                        + buildTime);

                this.setChanged();
                this.notifyObservers(new ObserverMessage(ObserverMessage.GUI_ABOUT_TYPE, info));


                String licenseFile = "Erachain Licence Agreement (genesis).txt";
                File f = new File(licenseFile);
                if (!f.exists()) {

                    LOGGER.error("License file not found: " + licenseFile);

                    //FORCE SHUTDOWN
                    System.exit(3);

                }


                //STARTING NETWORK/BLOCKCHAIN/RPC

                Controller.getInstance().start();

                //unlock wallet

                if (pass != null && doesWalletDatabaseExists()) {
                    if (unlockWallet(pass))
                        lockWallet();
                }

                Status.getinstance();

                if (!useGui) {
                    LOGGER.info("-nogui used");
                } else {

                    try {
                        Thread.sleep(100);

                        //START GUI

                        gui = Gui.getInstance();

                        if (gui != null && Settings.getInstance().isSysTrayEnabled()) {

                            SysTray.getInstance().createTrayIcon();
                            about_frame.setVisible(false);
                        }
                    } catch (Exception e1) {
                        if (about_frame != null) {
                            about_frame.setVisible(false);
                            about_frame.dispose();
                        }
                        LOGGER.error(Lang.getInstance().translate("GUI ERROR - at Start"), e1);
                    }
                }

                if (Controller.getInstance().doesWalletExists()) {
                    Controller.getInstance().wallet.initiateItemsFavorites();
                }


            } catch (Exception e) {

                LOGGER.error(e.getMessage(), e);
                // show error dialog
                if (useGui) {
                    if (Settings.getInstance().isGuiEnabled()) {
                        IssueConfirmDialog dd = new IssueConfirmDialog(null, true, null,
                                Lang.getInstance().translate("STARTUP ERROR") + ": "
                                        + Lang.getInstance().translate(e.getMessage()), 600, 400, Lang.getInstance().translate(" "));
                        dd.jButton1.setVisible(false);
                        dd.jButton2.setText(Lang.getInstance().translate("Cancel"));
                        dd.setLocationRelativeTo(null);
                        dd.setVisible(true);
                    }
                }

                //USE SYSTEM STYLE
                try {
                    UIManager.setLookAndFeel(UIManager.getSystemLookAndFeelClassName());
                } catch (Exception e2) {
                    LOGGER.error(e2.getMessage(), e2);
                }

                //ERROR STARTING
                LOGGER.error(Lang.getInstance().translate("STARTUP ERROR") + ": " + e.getMessage());

                if (Gui.isGuiStarted()) {
                    JOptionPane.showMessageDialog(null, e.getMessage(), Lang.getInstance().translate("Startup Error"), JOptionPane.ERROR_MESSAGE);

                }


                if (about_frame != null) {
                    about_frame.setVisible(false);
                    about_frame.dispose();
                }
                //FORCE SHUTDOWN
                System.exit(0);
            }
        } else {
            Scanner scanner = new Scanner(System.in);
            ApiClient client = new ApiClient();

            while (true) {

                System.out.print("[COMMAND] ");
                String command = scanner.nextLine();

                if (command.equals("quit")) {

                    if (about_frame != null) {
                        about_frame.setVisible(false);
                        about_frame.dispose();
                    }
                    scanner.close();
                    System.exit(0);
                }

                String result = client.executeCommand(command);
                LOGGER.info("[RESULT] " + result);
            }
        }

    }

    public static void getManifestInfo() {
        String impTitle = "Gradle Build: ERA";

        try {
            Enumeration<URL> resources = Thread.currentThread()
                    .getContextClassLoader()
                    .getResources("META-INF/MANIFEST.MF");
            while (resources.hasMoreElements()) {
                try {
                    Manifest manifest = new Manifest(resources.nextElement().openStream());
                    Attributes attributes = manifest.getMainAttributes();
                    String implementationTitle = attributes.getValue("Implementation-Title");
                    if (implementationTitle != null && implementationTitle.equals(impTitle)) {
                        version = attributes.getValue("Implementation-Version");
                        buildTime = attributes.getValue("Build-Time");

                        DateFormat formatter = new SimpleDateFormat("yyyy-MM-dd HH:mm:ss z");
                        try {
                            Date date = formatter.parse(buildTime);
                            buildTimestamp = date.getTime();
                        } catch (ParseException e) {
                            formatter = new SimpleDateFormat("yyyy-MM-dd HH:mm:ssZ");
                            try {
                                Date date = formatter.parse(buildTime);
                                buildTimestamp = date.getTime();
                            } catch (ParseException e1) {
                                LOGGER.error(e.getMessage(), e1);
                            }
                        }
                    }
                } catch (IOException e) {
                }
            }
        } catch (IOException e) {
        }
    }
}<|MERGE_RESOLUTION|>--- conflicted
+++ resolved
@@ -90,11 +90,7 @@
  */
 public class Controller extends Observable {
 
-<<<<<<< HEAD
-    public static String version = "5.0.02";
-=======
     public static String version = "5.0.03";
->>>>>>> 8d24a6dc
     public static String buildTime = "2020-08-04 12:00:00 UTC";
 
     public static final char DECIMAL_SEPARATOR = '.';

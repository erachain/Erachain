--- conflicted
+++ resolved
@@ -93,13 +93,8 @@
  */
 public class Controller extends Observable {
 
-<<<<<<< HEAD
-    public static String version = "4.11.15 beta";
-    public static String buildTime = "2019-07-08 13:33:33 UTC";
-=======
     public static String version = "4.11.16 beta dev";
     public static String buildTime = "2019-07-04 13:33:33 UTC";
->>>>>>> 39bb4c87
 
     public static final char DECIMAL_SEPARATOR = '.';
     public static final char GROUPING_SEPARATOR = '`';

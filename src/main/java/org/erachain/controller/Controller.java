package org.erachain.controller;

import com.google.common.primitives.Ints;
import com.google.common.primitives.Longs;
import org.apache.commons.io.FileUtils;
import org.bouncycastle.crypto.InvalidCipherTextException;
import org.erachain.api.ApiClient;
import org.erachain.api.ApiService;
import org.erachain.at.AT;
import org.erachain.core.*;
import org.erachain.core.BlockGenerator.ForgingStatus;
import org.erachain.core.account.Account;
import org.erachain.core.account.PrivateKeyAccount;
import org.erachain.core.account.PublicKeyAccount;
import org.erachain.core.block.Block;
import org.erachain.core.crypto.AEScrypto;
import org.erachain.core.crypto.Base32;
import org.erachain.core.crypto.Base58;
import org.erachain.core.crypto.Crypto;
import org.erachain.core.item.ItemCls;
import org.erachain.core.item.assets.AssetCls;
import org.erachain.core.item.assets.Order;
import org.erachain.core.item.assets.Trade;
import org.erachain.core.item.imprints.ImprintCls;
import org.erachain.core.item.persons.PersonCls;
import org.erachain.core.item.persons.PersonHuman;
import org.erachain.core.item.polls.PollCls;
import org.erachain.core.item.statuses.StatusCls;
import org.erachain.core.item.templates.TemplateCls;
import org.erachain.core.item.unions.UnionCls;
import org.erachain.core.naming.Name;
import org.erachain.core.naming.NameSale;
import org.erachain.core.payment.Payment;
import org.erachain.core.telegram.TelegramStore;
import org.erachain.core.transaction.Transaction;
import org.erachain.core.transaction.TransactionFactory;
import org.erachain.core.voting.PollOption;
import org.erachain.core.wallet.Wallet;
import org.erachain.database.DLSet;
import org.erachain.database.SortableList;
import org.erachain.datachain.DCSet;
import org.erachain.datachain.ItemMap;
import org.erachain.datachain.LocalDataMap;
import org.erachain.datachain.TransactionMap;
import org.erachain.gui.AboutFrame;
import org.erachain.gui.Gui;
import org.erachain.gui.GuiTimer;
import org.erachain.gui.library.IssueConfirmDialog;
import org.erachain.lang.Lang;
import org.erachain.network.Network;
import org.erachain.network.Peer;
import org.erachain.network.message.*;
import org.erachain.ntp.NTP;
import org.erachain.settings.Settings;
import org.erachain.utils.*;
import org.erachain.webserver.Status;
import org.erachain.webserver.WebService;
import org.json.simple.JSONObject;
import org.mapdb.Fun.Tuple2;
import org.mapdb.Fun.Tuple3;
import org.mapdb.Fun.Tuple5;
import org.slf4j.Logger;
import org.slf4j.LoggerFactory;

import javax.servlet.http.HttpServletRequest;
import javax.swing.*;
import java.awt.*;
import java.awt.TrayIcon.MessageType;
import java.io.File;
import java.io.IOException;
import java.math.BigDecimal;
import java.net.HttpURLConnection;
import java.net.URL;
import java.nio.charset.Charset;
import java.nio.charset.StandardCharsets;
import java.nio.file.Files;
import java.nio.file.Path;
import java.nio.file.attribute.BasicFileAttributes;
import java.security.SecureRandom;
import java.text.DateFormat;
import java.text.ParseException;
import java.text.SimpleDateFormat;
import java.util.*;
import java.util.List;
import java.util.Timer;
import java.util.concurrent.ConcurrentHashMap;
import java.util.jar.Attributes;
import java.util.jar.Manifest;

// 04/01 +-

/**
 * main class for connection all modules
 */
public class Controller extends Observable {

    public static String version = "4.11.16 dev";
    public static String buildTime = "2019-07-10 13:33:33 UTC";

    public static final char DECIMAL_SEPARATOR = '.';
    public static final char GROUPING_SEPARATOR = '`';
    // IF new abilities is made - new license insert in CHAIN and set this KEY
    public static final long LICENSE_VERS = 107; // version of LICENSE
    public static HashMap<String, Long> LICENSE_LANG_REFS = BlockChain.DEVELOP_USE ?
            new HashMap<String, Long>(3, 1) {
                {
                    put("en", Transaction.makeDBRef(148450, 1));
                    put("ru", Transaction.makeDBRef(191502, 1));
                }
            } :
            new HashMap<String, Long>(3, 1) {
                {
                    put("en", Transaction.makeDBRef(159719, 1));
                    put("ru", Transaction.makeDBRef(159727, 1));
                }
            };

    public static TreeMap<String, Tuple2<BigDecimal, String>> COMPU_RATES = new TreeMap();

    public static final String APP_NAME = BlockChain.DEVELOP_USE ? "Erachain-dev" : "Erachain";
    public final static long MIN_MEMORY_TAIL = 50000000;
    // used in controller.Controller.startFromScratchOnDemand() - 0 uses in
    // code!
    // for reset DB if DB PROTOCOL is CHANGED
    public static final String releaseVersion = "3.02.01";
    // TODO ENUM would be better here
    public static final int STATUS_NO_CONNECTIONS = 0;
    public static final int STATUS_SYNCHRONIZING = 1;
    public static final int STATUS_OK = 2;
    private static final Logger LOGGER = LoggerFactory.getLogger(Controller.class.getSimpleName());

    public static int HARD_WORK = 0;
    public boolean useGui = true;

    private List<Thread> threads = new ArrayList<Thread>();
    public static long buildTimestamp;
    private static Controller instance;
    public Wallet wallet;
    public TelegramStore telegramStore;
    private boolean processingWalletSynchronize = false;
    private int status;
    private boolean dcSetWithObserver = false;
    private boolean dynamicGUI = false;
    public Network network;
    private ApiService rpcService;
    private WebService webService;
    public TransactionsPool transactionsPool;
    public WinBlockSelector winBlockSelector;
    public BlocksRequest blockRequester;
    private BlockChain blockChain;
    private BlockGenerator blockGenerator;
    private Synchronizer synchronizer;
    private TransactionCreator transactionCreator;
    private boolean needSyncWallet = false;
    private Timer connectTimer;
    private Random random = new SecureRandom();
    private byte[] foundMyselfID = new byte[128];
    private byte[] messageMagic;
    private long toOfflineTime;
    private ConcurrentHashMap<Peer, Tuple2<Integer, Long>> peerHWeight;
    private ConcurrentHashMap<Peer, Pair<String, Long>> peersVersions;
    private DLSet dlSet; // = DLSet.getInstance();
    private DCSet dcSet; // = DLSet.getInstance();
    public Gui gui;
    public GuiTimer guiTimer;

    // private JSONObject Setting_Json;

    public AboutFrame about_frame = null;
    private boolean isStopping = false;
    private String info;

    public long unconfigmedMessageTimingAverage;
    public static final int BLOCK_AS_TX_COUNT = 4;
    public long transactionMessageTimingAverage;
    private long transactionMakeTimingAverage;

    public boolean backUP = false;
    public String[] seedCommand;
    public boolean noCalculated;
    public boolean noUseWallet;
    public boolean noDataWallet;
    public boolean onlyProtocolIndexing;
    public boolean compactDConStart;
    public boolean inMemoryDC;

    public static String getVersion() {
        return version;
    }

    public static String getBuildDateTimeString() {
        return DateTimeFormat.timestamptoString(buildTimestamp, "yyyy-MM-dd HH:mm:ss z", "UTC");
    }

    public static String getBuildDateString() {
        return DateTimeFormat.timestamptoString(buildTimestamp, "yyyy-MM-dd", "UTC");
    }

    public static long getBuildTimestamp() {
        if (buildTimestamp == 0) {
            Date date = new Date();
            //// URL resource =
            //// getClass().getResource(getClass().getSimpleName() + ".class");
            // URL resource =
            //// Controller.class.getResource(Controller.class.getSimpleName() +
            //// ".class");
            // if (resource != null && resource.getProtocol().equals("file")) {
            File f = null;
            Path p = null;
            BasicFileAttributes attr = null;
            try {
                f = new File(Controller.APP_NAME.toLowerCase() + ".jar");
                p = f.toPath();
                attr = Files.readAttributes(p, BasicFileAttributes.class);
            } catch (Exception e1) {
                try {
                    f = new File(Controller.APP_NAME.toLowerCase() + ".exe");
                    p = f.toPath();
                    attr = Files.readAttributes(p, BasicFileAttributes.class);
                } catch (Exception e2) {
                }
            }

            if (attr != null) {
                buildTimestamp = attr.lastModifiedTime().toMillis();
                return buildTimestamp;
            }

            DateFormat formatter = new SimpleDateFormat("yyyy-MM-dd HH:mm:ss z");
            try {
                date = formatter.parse(buildTime);
                buildTimestamp = date.getTime();
            } catch (ParseException e) {
                LOGGER.error(e.getMessage(), e);
            }
        }
        return buildTimestamp;
    }

    public static Controller getInstance() {
        if (instance == null) {
            instance = new Controller();
            instance.setDCSetWithObserver(Settings.getInstance().isGuiEnabled());
            instance.setDynamicGUI(Settings.getInstance().isGuiDynamic());
        }

        return instance;
    }

    public boolean isProcessingWalletSynchronize() {
        return processingWalletSynchronize;
    }

    public void setProcessingWalletSynchronize(boolean isPocessing) {
        this.processingWalletSynchronize = isPocessing;
    }

    public void setDCSetWithObserver(boolean dcSetWithObserver) {
        this.dcSetWithObserver = dcSetWithObserver;
    }

    public void setDynamicGUI(boolean dynamicGUI) {
        this.dynamicGUI = dynamicGUI;
    }

    public boolean isDynamicGUI() {
        return this.dynamicGUI;
    }

    public void setDCSet(DCSet db) {
        this.dcSet = db;
    }

    public DLSet getDBSet() {
        return this.dlSet;
    }

    public int getNetworkPort() {
        if (Settings.getInstance().isTestnet()) {
            return BlockChain.TESTNET_PORT;
        } else {
            return BlockChain.MAINNET_PORT;
        }
    }

    public boolean isTestNet() {
        return Settings.getInstance().isTestnet();
    }

    public byte[] getMessageMagic() {
        if (this.messageMagic == null) {
            long longTestNetStamp = Settings.getInstance().getGenesisStamp();
            if (Settings.getInstance().isTestnet()) {
                byte[] seedTestNetStamp = Crypto.getInstance().digest(Longs.toByteArray(longTestNetStamp));
                this.messageMagic = Arrays.copyOfRange(seedTestNetStamp, 0, Message.MAGIC_LENGTH);
            } else {
                this.messageMagic = Message.MAINNET_MAGIC;
            }
        }
        return this.messageMagic;
    }

    public void statusInfo() {
        long timestamp = this.blockChain.getLastBlock(dcSet).getTimestamp();
        LOGGER.info("STATUS " + this.getStatus() + "\n" + "| Last Block Signature: "
                + Base58.encode(this.blockChain.getLastBlock(dcSet).getSignature()) + "\n" + "| Last Block Height: "
                + this.blockChain.getLastBlock(dcSet).getHeight() + "\n" + "| Last Block Time: "
                + DateTimeFormat.timestamptoString(timestamp));
    }

    public byte[] getFoundMyselfID() {
        return this.foundMyselfID;
    }

    public Wallet getWallet() {
        return this.wallet;
    }

    public boolean isAllThreadsGood() {
        if (!this.blockGenerator.isAlive()) {
            return false;
        }

        for (Thread thread : this.threads) {
            if (thread.isInterrupted() || !thread.isAlive())
                return false;
        }
        return true;
    }

    public int getWalletSyncHeight() {
        return this.wallet.getSyncHeight();
    }

    /**
     * Среднее время обработки неподтвержденной транзакции при ее прилете из сети
     *
     * @return
     */
    public long getUnconfigmedMessageTimingAverage() {
        return unconfigmedMessageTimingAverage;
    }

    /**
     * Среднее время обработки транзакции при создании нашего блока. Блок считается как одна транзакция
     *
     * @return
     */
    public long getTransactionMakeTimingAverage() {
        return transactionMakeTimingAverage;
    }

    public void setTransactionMakeTimingAverage(long transactionMakeTimingAverage) {
        this.transactionMakeTimingAverage = transactionMakeTimingAverage;
    }

    public JSONObject getBenchmarks() {

        JSONObject jsonObj = new JSONObject();
        Controller cnt = Controller.getInstance();

        jsonObj.put("missedTelegrams", cnt.getInstance().network.missedTelegrams.get());
        jsonObj.put("missedTransactions", cnt.getInstance().network.missedTransactions.get());
        jsonObj.put("activePeersCounter", cnt.getInstance().network.getActivePeersCounter(false));
        jsonObj.put("missedWinBlocks", cnt.getInstance().network.missedWinBlocks.get());
        jsonObj.put("missedMessages", cnt.getInstance().network.missedMessages.get());
        jsonObj.put("missedSendes", cnt.getInstance().network.missedSendes.get());

        long timing = cnt.getInstance().network.telegramer.messageTimingAverage;
        if (timing > 0) {
            timing = 1000000000L / timing;
        } else {
            timing = 0;
        }
        jsonObj.put("msgTimingAvrg", timing);

        timing = cnt.getInstance().getUnconfigmedMessageTimingAverage();
        if (timing > 0) {
            timing = 1000000L / timing;
        } else {
            timing = 0;
        }
        jsonObj.put("unconfMsgTimingAvrg", timing);

        timing = cnt.getInstance().getBlockChain().transactionWinnedTimingAverage;
        if (timing > 0) {
            timing = 1000000L / timing;
        } else {
            timing = 0;
        }
        jsonObj.put("transactionWinnedTimingAvrg", timing);

        timing = cnt.getInstance().getTransactionMakeTimingAverage();
        if (timing > 0) {
            timing = 1000000L / timing;
        } else {
            timing = 0;
        }
        jsonObj.put("transactionMakeTimingAvrg", timing);

        timing = cnt.getInstance().getBlockChain().transactionValidateTimingAverage;
        if (timing > 0) {
            timing = 1000000L / timing;
        } else {
            timing = 0;
        }
        jsonObj.put("transactionValidateTimingAvrg", timing);

        timing = cnt.getInstance().getBlockChain().transactionProcessTimingAverage;
        if (timing > 0) {
            timing = 1000000L / timing;
        } else {
            timing = 0;
        }
        jsonObj.put("transactionProcessTimingAvrg", timing);

        return jsonObj;
    }


    public void sendMyHWeightToPeer(Peer peer) {

        // SEND HEIGHT MESSAGE
        peer.offerMessage(MessageFactory.getInstance().createHWeightMessage(this.blockChain.getHWeightFull(dcSet)));
    }

    public TransactionCreator getTransactionCreator() {
        return transactionCreator;
    }

    public Map<Peer, Tuple2<Integer, Long>> getPeerHWeights() {
        return peerHWeight;
    }

    public Tuple2<Integer, Long> getHWeightOfPeer(Peer peer) {
        if (peerHWeight != null && peerHWeight.containsKey(peer)) {
            return peerHWeight.get(peer);
        } else {
            return null;
        }
    }

    public void setWeightOfPeer(Peer peer, Tuple2<Integer, Long> hWeight) {
        if (hWeight != null) {
            peerHWeight.put(peer, hWeight);
        } else {
            peerHWeight.remove(peer);
        }
    }

    /**
     * set my getHWeightFull to PEER
     * @param peer
     */
    public void resetWeightOfPeer(Peer peer) {
        peerHWeight.put(peer, this.blockChain.getHWeightFull(this.dcSet));
    }
    /*
     * public static Controller getInstance(boolean withObserver, boolean
     * dynamicGUI) { if (instance == null) { instance = new Controller();
     * instance.setDCSetWithObserver(withObserver);
     * instance.setDynamicGUI(dynamicGUI); }
     *
     * return instance; }
     *
     */

    public Map<Peer, Pair<String, Long>> getPeersVersions() {
        return peersVersions;
    }

    public Pair<String, Long> getVersionOfPeer(Peer peer) {
        if (peersVersions != null && peersVersions.containsKey(peer)) {
            return peersVersions.get(peer);
        }
        return new Pair<String, Long>("", 0L);
    }

    public int getStatus() {
        return this.status;
    }

    public boolean needUpToDate() {
        return this.status != STATUS_OK && this.status != STATUS_NO_CONNECTIONS;
    }

    public boolean isStatusOK() {
        return this.status == STATUS_OK;
    }

    public boolean isStatusWaiting() {
        return this.status != STATUS_SYNCHRONIZING;
    }

    public boolean isStatusSynchronizing() {
        return this.status == STATUS_SYNCHRONIZING;
    }

    public void checkNeedSyncWallet() {
        if (this.wallet == null || this.wallet.database == null)
            return;

        // CHECK IF WE NEED TO RESYNC
        byte[] lastBlockSignature = this.wallet.database.getLastBlockSignature();
        if (lastBlockSignature == null
                ///// || !findLastBlockOff(lastBlockSignature, block)
                || !Arrays.equals(lastBlockSignature, this.getBlockChain().getLastBlockSignature(dcSet))) {
            this.needSyncWallet = true;
        }
    }

    public boolean isNeedSyncWallet() {
        return this.needSyncWallet;
    }

    public void setNeedSyncWallet(boolean needSync) {
        this.needSyncWallet = needSync;
    }

    private void openDataBaseFile(String name, String path, org.erachain.database.IDB dbSet) {

        boolean error = false;
        boolean backUped = false;

        try {
            LOGGER.info("Open " + name);
            this.setChanged();
            this.notifyObservers(new ObserverMessage(ObserverMessage.GUI_ABOUT_TYPE, Lang.getInstance().translate("Open") + " " + name));

            //// должен быть метод
            ///// DLSet.open();
            /// this.DLSet = DLSet.getinstanse();

            LOGGER.info(name + " OK");
            this.setChanged();
            this.notifyObservers(new ObserverMessage(ObserverMessage.GUI_ABOUT_TYPE, Lang.getInstance().translate("OK")));

        } catch (Throwable e) {

            LOGGER.error("Error during startup detected trying to restore backup " + name);

            error = true;

            try {
                // пытаемся восстановисть

                /// у объекта должен быть этот метод восстанорвления
                // DLSet.restoreBuckUp();

            } catch (Throwable e1) {

                LOGGER.error("Error during backup, tru recreate " + name);
                backUped = true;

                try {
                    // пытаемся пересоздать
                    //// у объекта должен быть такой метод пересоздания
                    // DLSet.reCreateDB();

                } catch (Throwable e2) {

                    // не смогли пересоздать выход!
                    stopAll(-3);
                }

            }
        }

        if (!error && !backUped && Settings.getInstance().getbacUpEnabled()) {
            // если нет ошибок и не было восстановления и нужно делать копии то сделаем

            if (useGui && Settings.getInstance().getbacUpAskToStart()) {
                // ask dialog
                int n = JOptionPane.showConfirmDialog(null, Lang.getInstance().translate("BackUp Database?"),
                        Lang.getInstance().translate("Confirmation"), JOptionPane.OK_CANCEL_OPTION);
                if (n == JOptionPane.OK_OPTION) {
                    this.setChanged();
                    this.notifyObservers(new ObserverMessage(ObserverMessage.GUI_ABOUT_TYPE, Lang.getInstance().translate("BackUp datachain")));
                    // delete & copy files in BackUp dir

                    //// у объекта должен быть этот метод сохранения DLSet.createDataCheckpoint();
                }
            } else {
                this.setChanged();
                this.notifyObservers(new ObserverMessage(ObserverMessage.GUI_ABOUT_TYPE, Lang.getInstance().translate("BackUp datachain")));
                // delete & copy files in BackUp dir
                //// у объекта должен быть этот метод сохранения DLSet.createDataCheckpoint();
            }
        }

    }

    public void start() throws Exception {

        this.toOfflineTime = NTP.getTime();
        this.foundMyselfID = new byte[128];
        this.random.nextBytes(this.foundMyselfID);

        this.peerHWeight = new ConcurrentHashMap<Peer, Tuple2<Integer, Long>>(20, 1);
        // LINKED TO PRESERVE ORDER WHEN SYNCHRONIZING (PRIORITIZE SYNCHRONIZING
        // FROM LONGEST CONNECTION ALIVE)

        this.peersVersions = new ConcurrentHashMap<Peer, Pair<String, Long>>(20, 1);

        // CHECK NETWORK PORT AVAILABLE
        if (!Network.isPortAvailable(Controller.getInstance().getNetworkPort())) {
            throw new Exception(Lang.getInstance().translate("Network port %port% already in use!").replace("%port%",
                    String.valueOf(Controller.getInstance().getNetworkPort())));
        }

        // CHECK RPC PORT AVAILABLE
        if (Settings.getInstance().isRpcEnabled()) {
            if (!Network.isPortAvailable(Settings.getInstance().getRpcPort())) {
                throw new Exception(Lang.getInstance().translate("Rpc port %port% already in use!").replace("%port%",
                        String.valueOf(Settings.getInstance().getRpcPort())));
            }
        }

        // CHECK WEB PORT AVAILABLE
        if (Settings.getInstance().isWebEnabled()) {
            if (!Network.isPortAvailable(Settings.getInstance().getWebPort())) {
                LOGGER.error(Lang.getInstance().translate("Web port %port% already in use!").replace("%port%",
                        String.valueOf(Settings.getInstance().getWebPort())));
            }
        }

        this.transactionCreator = new TransactionCreator();

        // Setting_Json = new JSONObject();
        // Setting_Json = Settings.getInstance().read_setting_JSON();

        int error = 0;
        // OPEN DATABASE

        /////////openDataBaseFile("DataLocale", "/datalocal", DCSet);

        try {
            this.setChanged();
            this.notifyObservers(new ObserverMessage(ObserverMessage.GUI_ABOUT_TYPE, Lang.getInstance().translate("Open DataLocale")));
            LOGGER.info("Try Open DataLocal");
            this.dlSet = DLSet.reCreateDB();
            this.setChanged();
            this.notifyObservers(new ObserverMessage(ObserverMessage.GUI_ABOUT_TYPE, Lang.getInstance().translate("DataLocale OK")));
            LOGGER.info("DataLocale OK");
        } catch (Throwable e) {
            // TODO Auto-generated catch block
            // e1.printStackTrace();
            reCreateDB();
            LOGGER.error("Error during startup detected trying to recreate DataLocale...");
        }

        // OPENING DATABASES
        try {
            this.setChanged();
            this.notifyObservers(new ObserverMessage(ObserverMessage.GUI_ABOUT_TYPE, Lang.getInstance().translate("Try Open DataChain")));
            LOGGER.info("Try Open DataChain");
            this.dcSet = DCSet.getInstance(this.dcSetWithObserver, this.dynamicGUI, inMemoryDC);
            this.setChanged();
            this.notifyObservers(new ObserverMessage(ObserverMessage.GUI_ABOUT_TYPE, Lang.getInstance().translate("DataChain OK")));
            LOGGER.info("DataChain OK");
        } catch (Throwable e) {
            // Error open DB
            error = 1;
            LOGGER.error(e.getMessage(), e);
            LOGGER.error("Error during startup detected trying to restore backup DataChain...");
            try {
                reCreateDC(inMemoryDC);
            } catch (Throwable e1) {
                stopAll(5);
            }
        }


        if (error == 0 && useGui && Settings.getInstance().getbacUpEnabled()) {

            if (Settings.getInstance().getbacUpAskToStart()) {
                // ask dialog
                int n = JOptionPane.showConfirmDialog(null, Lang.getInstance().translate("BackUp Database?"),
                        Lang.getInstance().translate("Confirmation"), JOptionPane.OK_CANCEL_OPTION);
                if (n == JOptionPane.OK_OPTION) {
                    this.setChanged();
                    this.notifyObservers(new ObserverMessage(ObserverMessage.GUI_ABOUT_TYPE, Lang.getInstance().translate("BackUp datachain")));
                    // delete & copy files in BackUp dir
                    createDataCheckpoint();
                }
            } else {
                this.setChanged();
                this.notifyObservers(new ObserverMessage(ObserverMessage.GUI_ABOUT_TYPE, Lang.getInstance().translate("BackUp datachain")));
                // delete & copy files in BackUp dir
                createDataCheckpoint();
            }
        }

        if (this.dcSet.getBlockMap().isProcessing()) {
            try {
                this.dcSet.close();
            } catch (Throwable e) {
                LOGGER.error(e.getMessage(), e);
            }
            try {
                reCreateDC(inMemoryDC);
            } catch (Throwable e) {
                stopAll(5);
            }
        }

        this.setChanged();
        this.notifyObservers(new ObserverMessage(ObserverMessage.GUI_ABOUT_TYPE, Lang.getInstance().translate("Datachain Ok")));
        // createDataCheckpoint();

        // CHECK IF DB NEEDS UPDATE
        /*
         * try { if(this.dcSet.getBlocksHeadMap().getLastBlockSignature() != null) {
         * //CHECK IF NAME STORAGE NEEDS UPDATE if
         * (this.dcSet.getLocalDataMap().get("nsupdate") == null ) { //FIRST
         * NAME STORAGE UPDATE UpdateUtil.repopulateNameStorage( 70000 );
         * this.dcSet.getLocalDataMap().set("nsupdate", "1"); } //CREATE
         * TRANSACTIONS FINAL MAP if
         * (this.dcSet.getLocalDataMap().get("txfinalmap") == null ||
         * !this.dcSet.getLocalDataMap().get("txfinalmap").equals("2")) {
         * //FIRST NAME STORAGE UPDATE UpdateUtil.repopulateTransactionFinalMap(
         * ); this.dcSet.getLocalDataMap().set("txfinalmap", "2"); }
         *
         * if (this.dcSet.getLocalDataMap().get("blogpostmap") == null ||
         * !this.dcSet.getLocalDataMap().get("blogpostmap").equals("2")) {
         * //recreate comment postmap UpdateUtil.repopulateCommentPostMap();
         * this.dcSet.getLocalDataMap().set("blogpostmap", "2"); } } else {
         * this.dcSet.getLocalDataMap().set("nsupdate", "1");
         * this.dcSet.getLocalDataMap().set("txfinalmap", "2");
         * this.dcSet.getLocalDataMap().set("blogpostmap", "2"); } } catch
         * (Exception e12) { createDataCheckpoint(); //
         * Setting_Json.put("DB_OPEN", "Open BAD - try reCreateDB"); }
         */

        // CREATE SYNCHRONIZOR
        this.synchronizer = new Synchronizer();

        // CREATE BLOCKCHAIN
        this.blockChain = new BlockChain(dcSet);

        // CREATE TRANSACTIONS POOL
        this.transactionsPool = new TransactionsPool(this, blockChain, dcSet);

        // CREATE WinBlock SELECTOR
        this.winBlockSelector = new WinBlockSelector(this, blockChain, dcSet);

        // CREATE Block REQUESTER
        this.blockRequester = new BlocksRequest(this, blockChain, dcSet);

        // START API SERVICE
        if (Settings.getInstance().isRpcEnabled()) {
            this.setChanged();
            this.notifyObservers(new ObserverMessage(ObserverMessage.GUI_ABOUT_TYPE, Lang.getInstance().translate("Start API Service")));
            LOGGER.info(Lang.getInstance().translate("Start API Service"));
            this.rpcService = new ApiService();
            this.rpcServiceRestart();
        }

        // START WEB SERVICE
        if (Settings.getInstance().isWebEnabled()) {
            this.setChanged();
            this.notifyObservers(new ObserverMessage(ObserverMessage.GUI_ABOUT_TYPE, Lang.getInstance().translate("Start WEB Service")));
            LOGGER.info(Lang.getInstance().translate("Start WEB Service"));
            this.webService = new WebService();
            this.webService.start();
        }

        // CREATE WALLET
        this.setChanged();
        this.notifyObservers(new ObserverMessage(ObserverMessage.GUI_ABOUT_TYPE, Lang.getInstance().translate("Open Wallet")));
        this.wallet = new Wallet(this.dcSetWithObserver, this.dynamicGUI);

        if (this.seedCommand != null && this.seedCommand.length > 1) {
            /// 0 - Accounts number, 1 - seed, 2 - password, [3 - path]
            byte[] seed;
            if (this.seedCommand[1].length() < 30) {
                seed = new byte[32];
                this.random.nextBytes(seed);
            } else {
                try {
                    seed = Base58.decode(this.seedCommand[1]);
                } catch (Exception e) {
                    seed = null;
                }
            }

            if (seed != null) {

                int accsNum;
                try {
                    accsNum = Ints.tryParse(this.seedCommand[0]);
                } catch (Exception e) {
                    accsNum = 0;
                }

                if (accsNum > 0) {

                    String path;
                    if (this.seedCommand.length > 3) {
                        path = this.seedCommand[3];
                    } else {
                        path = Settings.getInstance().getWalletDir();
                    }

                    boolean res = recoverWallet(seed,
                            this.seedCommand.length > 2 ? this.seedCommand[2] : "1",
                            accsNum, path);
                    this.seedCommand = null;
                }
            }

        }

        guiTimer = new GuiTimer();

        if (this.wallet.isWalletDatabaseExisting()) {
            this.wallet.initiateItemsFavorites();
        }
        this.setChanged();
        this.notifyObservers(new ObserverMessage(ObserverMessage.GUI_ABOUT_TYPE, Lang.getInstance().translate("Wallet OK")));

        if (Settings.getInstance().isTestnet() && this.wallet.isWalletDatabaseExisting()
                && !this.wallet.getAccounts().isEmpty()) {
            this.wallet.synchronize(true);
        }
        // create telegtam

        this.setChanged();
        this.notifyObservers(new ObserverMessage(ObserverMessage.GUI_ABOUT_TYPE, Lang.getInstance().translate("Open Telegram")));
        this.telegramStore = TelegramStore.getInstanse(this.dcSetWithObserver, this.dynamicGUI);


        this.setChanged();
        this.notifyObservers(new ObserverMessage(ObserverMessage.GUI_ABOUT_TYPE, Lang.getInstance().translate("Telegram OK")));

        // CREATE BLOCKGENERATOR
        this.blockGenerator = new BlockGenerator(this.dcSet, this.blockChain, true);
        // START UPDATES and BLOCK BLOCKGENERATOR
        this.blockGenerator.start();

        // CREATE NETWORK
        this.network = new Network(this);

        // CLOSE ON UNEXPECTED SHUTDOWN
        Runtime.getRuntime().addShutdownHook(new Thread(null, null, "ShutdownHook") {
            @Override
            public void run() {
                // -999999 - not use System.exit() - if freeze exit
                stopAll(-999999);
                //Runtime.getRuntime().removeShutdownHook(currentThread());
            }
        });

        if (Settings.getInstance().isTestnet())
            this.status = STATUS_OK;

        // REGISTER DATABASE OBSERVER
        // this.addObserver(this.DLSet.getPeerMap());
        this.addObserver(this.dcSet);

        // start memory viewer
        MemoryViewer mamoryViewer = new MemoryViewer(this);
        mamoryViewer.start();

        updateCompuRaes();
    }

    // need for TESTS
    public void initBlockChain(DCSet dcSet) {
        try {
            this.blockChain = new BlockChain(dcSet);
        } catch (Exception e) {
            // TODO Auto-generated catch block
            e.printStackTrace();
        }
    }

    public int loadWalletFromDir() {
        return this.wallet.loadFromDir(this.dcSetWithObserver, this.dynamicGUI);
    }

    public void replaseFavoriteItems(int type) {
        this.wallet.replaseFavoriteItems(type);
    }

    public DCSet reCreateDC(boolean inMemory) throws IOException, Exception {

        if (inMemory) {
            DCSet.reCreateDBinMEmory(this.dcSetWithObserver, this.dynamicGUI);
        } else {
            File dataChain = new File(Settings.getInstance().getDataDir());
            File dataChainBackUp = new File(Settings.getInstance().getBackUpDir() + File.separator
                    + Settings.getInstance().DEFAULT_DATA_DIR + File.separator);
            // del datachain
            if (dataChain.exists()) {
                try {
                    Files.walkFileTree(dataChain.toPath(), new SimpleFileVisitorForRecursiveFolderDeletion());
                } catch (IOException e) {
                    LOGGER.error(e.getMessage(), e);
                }
            }
            // copy Back dir to DataChain
            if (dataChainBackUp.exists()) {

                try {
                    FileUtils.copyDirectory(dataChainBackUp, dataChain);
                    LOGGER.info("Restore BackUp/DataChain to DataChain is Ok");
                } catch (IOException e) {
                    LOGGER.error(e.getMessage(), e);
                }

            }

            DCSet.reCreateDB(this.dcSetWithObserver, this.dynamicGUI);

        }
        this.dcSet = DCSet.getInstance();
        return this.dcSet;
    }


    // recreate DB locate
    public DLSet reCreateDB() throws IOException, Exception {

        File dataLocal = new File(Settings.getInstance().getLocalDir());

        // del DataLocal
        if (dataLocal.exists()) {
            try {
                Files.walkFileTree(dataLocal.toPath(), new SimpleFileVisitorForRecursiveFolderDeletion());
            } catch (IOException e) {
                LOGGER.error(e.getMessage(), e);
            }
        }

        this.dlSet = DLSet.reCreateDB();
        return this.dlSet;
    }

    private void createDataCheckpoint() {
        if (!this.dcSet.getBlockMap().isProcessing()) {
            // && Settings.getInstance().isCheckpointingEnabled()) {
            // this.dcSet.close();

            File dataDir = new File(Settings.getInstance().getDataDir());

            File dataBakDC = new File(Settings.getInstance().getBackUpDir() + File.separator
                    + Settings.getInstance().DEFAULT_DATA_DIR + File.separator);
            // copy Data dir to Back
            if (dataDir.exists()) {
                if (dataBakDC.exists()) {
                    try {
                        Files.walkFileTree(dataBakDC.toPath(), new SimpleFileVisitorForRecursiveFolderDeletion());
                    } catch (IOException e) {
                        LOGGER.error(e.getMessage(), e);
                    }
                }
                try {
                    FileUtils.copyDirectory(dataDir, dataBakDC);
                    LOGGER.info("Copy DataChain to BackUp");
                } catch (IOException e) {
                    LOGGER.error(e.getMessage(), e);
                }
            }
        }

    }

    /**
     * я так понял - это отслеживание версии базы данных - и если она новая то все удаляем и заново закачиваем
     *
     * @throws IOException
     * @throws Exception
     */
    public void startFromScratchOnDemand() throws IOException, Exception {
        String dataVersion = this.dcSet.getLocalDataMap().get(LocalDataMap.LOCAL_DATA_VERSION_KEY);

        if (dataVersion == null || !dataVersion.equals(releaseVersion)) {
            File dataDir = new File(Settings.getInstance().getDataDir());
            File dataBak = getDataBakDir(dataDir);
            this.dcSet.close();

            if (dataDir.exists()) {
                // delete data folder
                java.nio.file.Files.walkFileTree(dataDir.toPath(), new SimpleFileVisitorForRecursiveFolderDeletion());

            }

            if (dataBak.exists()) {
                // delete data folder
                java.nio.file.Files.walkFileTree(dataBak.toPath(), new SimpleFileVisitorForRecursiveFolderDeletion());
            }
            DCSet.reCreateDB(this.dcSetWithObserver, this.dynamicGUI);

            this.dcSet.getLocalDataMap().set(LocalDataMap.LOCAL_DATA_VERSION_KEY, Controller.releaseVersion);

        }
    }

    private File getDataBakDir(File dataDir) {
        return new File(dataDir.getParent(), Settings.getInstance().getDataDir() + "Bak");
    }

    public ApiService getRPCService() {
        if (this.rpcService == null) {
            this.rpcService = new ApiService();
        }
        return rpcService;
    }

    public void rpcServiceRestart() {
        getRPCService();
        this.rpcService.stop();

        // START API SERVICE
        if (Settings.getInstance().isRpcEnabled()) {
            this.rpcService.start();
        }
    }

    public void webServiceRestart() {

        if (this.webService != null)
            this.webService.stop();

        // START API SERVICE
        if (Settings.getInstance().isWebEnabled()) {
            this.webService = new WebService();
            this.webService.start();
        }
    }

    public boolean isOnStopping() {
        return this.isStopping;
    }

    public void stopAll(Integer par) {
        // PREVENT MULTIPLE CALLS
        if (this.isStopping)
            return;
        this.isStopping = true;

        if (this.connectTimer != null)
            this.connectTimer.cancel();

        this.setChanged();
        this.notifyObservers(new ObserverMessage(ObserverMessage.GUI_ABOUT_TYPE, Lang.getInstance().translate("Closing")));
        // STOP MESSAGE PROCESSOR
        this.setChanged();
        this.notifyObservers(new ObserverMessage(ObserverMessage.GUI_ABOUT_TYPE, Lang.getInstance().translate("Stopping message processor")));

        if (this.network != null) {
            LOGGER.info("Stopping message processor");
            this.network.stop();
        }


        if (this.webService != null) {
            LOGGER.info("Stopping WEB server");
            this.webService.stop();
        }

        if (this.rpcService != null) {
            LOGGER.info("Stopping RPC server");
            this.rpcService.stop();
        }

        // delete temp Dir
        this.setChanged();
        this.notifyObservers(new ObserverMessage(ObserverMessage.GUI_ABOUT_TYPE, Lang.getInstance().translate("Delete files from TEMP dir")));
        LOGGER.info("Delete files from TEMP dir");
        for (File file : new File(Settings.getInstance().getTemDir()).listFiles())
            if (file.isFile()) file.delete();

        // STOP TRANSACTIONS POOL
        this.setChanged();
        this.notifyObservers(new ObserverMessage(ObserverMessage.GUI_ABOUT_TYPE, Lang.getInstance().translate("Stopping Transactions Pool")));
        LOGGER.info("Stopping Transactions Pool");
        this.transactionsPool.halt();

        // STOP WIN BLOCK SELECTOR
        this.setChanged();
        this.notifyObservers(new ObserverMessage(ObserverMessage.GUI_ABOUT_TYPE, Lang.getInstance().translate("Stopping WinBlock Selector")));
        LOGGER.info("Stopping WinBlock Selector");
        this.winBlockSelector.halt();

        // STOP BLOCK REQUESTER
        this.setChanged();
        this.notifyObservers(new ObserverMessage(ObserverMessage.GUI_ABOUT_TYPE, Lang.getInstance().translate("Stopping Block Requester")));
        LOGGER.info("Stopping Block Requester");
        this.blockRequester.halt();

        // STOP BLOCK PROCESSOR
        this.setChanged();
        this.notifyObservers(new ObserverMessage(ObserverMessage.GUI_ABOUT_TYPE, Lang.getInstance().translate("Stopping block synchronizer")));
        LOGGER.info("Stopping block synchronizer");
        this.synchronizer.stop();

        // WAITING STOP MAIN PROCESS
        this.setChanged();
        this.notifyObservers(new ObserverMessage(ObserverMessage.GUI_ABOUT_TYPE, Lang.getInstance().translate("Waiting stopping processors")));
        LOGGER.info("Waiting stopping processors");

        int i = 0;
        while (i++ < 10 && blockGenerator.getStatus() > 0) {
            try {
                Thread.sleep(1000);
            } catch (Exception e) {
            }
        }

        if (dcSet.isBusy())
            this.setChanged();
        this.notifyObservers(new ObserverMessage(ObserverMessage.GUI_ABOUT_TYPE, Lang.getInstance().translate("DCSet is busy...")));
        LOGGER.info("DCSet is busy...");

        i = 0;
        while (i++ < 10 && dcSet.isBusy()) {
            try {
                Thread.sleep(500);
            } catch (Exception e) {
                break;
            }
        }

        // CLOSE DATABABASE
        this.setChanged();
        this.notifyObservers(new ObserverMessage(ObserverMessage.GUI_ABOUT_TYPE, Lang.getInstance().translate("Closing database")));
        LOGGER.info("Closing database");
        this.dcSet.close();

        if (this.wallet != null) {
            // CLOSE WALLET
            this.setChanged();
            this.notifyObservers(new ObserverMessage(ObserverMessage.GUI_ABOUT_TYPE, Lang.getInstance().translate("Closing wallet")));
            LOGGER.info("Closing wallet");
            this.wallet.close();
        }

        // CLOSE LOCAL
        this.setChanged();
        this.notifyObservers(new ObserverMessage(ObserverMessage.GUI_ABOUT_TYPE, Lang.getInstance().translate("Closing Local database")));
        LOGGER.info("Closing Local database");
        this.dlSet.close();

        if (telegramStore != null) {
            // CLOSE telegram
            this.setChanged();
            this.notifyObservers(new ObserverMessage(ObserverMessage.GUI_ABOUT_TYPE, Lang.getInstance().translate("Closing telegram")));
            LOGGER.info("Closing telegram");
            this.telegramStore.close();
        }

        LOGGER.info("Closed.");
        // FORCE CLOSE
        if (par != -999999) {
            LOGGER.info("EXIT parameter:" + par);
            System.exit(par);
            //System.
            // bat
            // if %errorlevel% neq 0 exit /b %errorlevel%
        } else {
            LOGGER.info("EXIT parameter:" + 0);
        }
    }


    // NETWORK

    public List<Peer> getActivePeers() {
        // GET ACTIVE PEERS
        return this.network.getActivePeers(false);
    }

    public void pingAllPeers(boolean onlySynchronized) {
        // PINF ALL ACTIVE PEERS
        if (this.network != null)
            this.network.pingAllPeers(onlySynchronized);
    }

    public int getActivePeersCounter() {
        // GET ACTIVE PEERS
        return this.network.getActivePeersCounter(false);
    }

    public void walletSyncStatusUpdate(int height) {
        this.setChanged();
        this.notifyObservers(new ObserverMessage(ObserverMessage.WALLET_SYNC_STATUS, height));
    }

    public void blockchainSyncStatusUpdate(int height) {
        this.setChanged();
        this.notifyObservers(new ObserverMessage(ObserverMessage.BLOCKCHAIN_SYNC_STATUS, height));
    }

    /**
     * Total time in disconnect
     *
     * @return
     */
    public long getToOfflineTime() {
        return this.toOfflineTime;
    }

    public void setToOfflineTime(long time) {
        this.toOfflineTime = time;
    }

    public void notifyObserveUpdatePeer(Peer peer) {
        this.network.notifyObserveUpdatePeer(peer);
    }

    public boolean broadcastUnconfirmedToPeer(Peer peer) {

        // logger.info(peer + " sended UNCONFIRMED ++++ START ");

        byte[] peerByte = peer.getAddress().getAddress();

        if (this.isStopping)
            return false;

        TransactionMap map = this.dcSet.getTransactionMap();
        Iterator<Long> iterator = map.getIterator(0, false);
        long ping = 0;
        int counter = 0;
        ///////// big maxCounter freeze network and make bans on response
        ///////// headers andblocks
        int stepCount = 64; // datachain.TransactionMap.MAX_MAP_SIZE>>2;
        long dTime = this.blockChain.getTimestamp(this.dcSet);
        boolean pinged = false;
        long timePoint;

        while (iterator.hasNext() && stepCount > 2 && peer.isUsed()) {

            counter++;

            if (this.isStopping) {
                return false;
            }

            Transaction transaction = map.get(iterator.next());
            if (transaction == null)
                continue;

            // logger.error(" time " + transaction.viewTimestamp());

            if (counter > BlockChain.ON_CONNECT_SEND_UNCONFIRMED_UNTIL
                // дело в том что при коннекте новому узлу надо все же
                // передавать все так как он может собрать пустой блок
                /////&& !map.needBroadcasting(transaction, peerByte)
            )
                break;

            try {
                Thread.sleep(1);
            } catch (Exception e) {
            }

            Message message = MessageFactory.getInstance().createTransactionMessage(transaction);

            try {
                // воспользуемся тут прямой пересылкой - так как нам надо именно ждать всю обработку
                if (peer.directSendMessage(message)) {

                    if (peer.getPing() > 300) {
                        this.network.notifyObserveUpdatePeer(peer);
                        LOGGER.debug(" bad ping " + peer.getPing() + "ms for:" + counter);

                        try {
                            Thread.sleep(1000);
                        } catch (Exception e) {
                        }
                    }

                } else {
                    return false;
                }
            } catch (Exception e) {
                if (this.isStopping) {
                    return false;
                }
                LOGGER.error(e.getMessage(), e);
            }

            if (counter % stepCount == 0) {

                pinged = true;
                //peer.tryPing();
                //this.network.notifyObserveUpdatePeer(peer);
                ping = peer.getPing();

                if (ping < 0 || ping > 300) {

                    stepCount >>= 1;

                    try {
                        Thread.sleep(2000);
                    } catch (Exception e) {
                    }

                    LOGGER.debug(peer + " stepCount down " + stepCount);

                } else if (ping < 100) {
                    stepCount <<= 1;
                    LOGGER.debug(peer + " stepCount UP " + stepCount + " for PING: " + ping);
                }

            }

        }

        // logger.info(peer + " sended UNCONFIRMED counter: " +
        // counter);

        //NOTIFY OBSERVERS
        this.setChanged();
        this.notifyObservers(new ObserverMessage(ObserverMessage.ADD_PEER_TYPE, peer));

        return peer.isUsed();

    }

    public Synchronizer getSynchronizer() {
        return synchronizer;
    }

    /**
     * при установке коннекта нельзя сразу пинговать - это тормозит и толку ноль - пинги не проходят
     * а вот после уже передачи неподтвержденных трнзакций - можно пингануть - тогда вроде норм все проходит
     *
     * @param peer
     */
    public void onConnect(Peer peer) {

        if (this.isStopping) {
            return;
        }

        // SEND FOUNDMYSELF MESSAGE
        if (!peer.directSendMessage(
                MessageFactory.getInstance().createFindMyselfMessage(Controller.getInstance().getFoundMyselfID()))) {
            peer.ban(network.banForActivePeersCounter(), "connection - break on MY ID send");
            return;
        }

        // SEND VERSION MESSAGE
        if (!peer.directSendMessage(
                MessageFactory.getInstance().createVersionMessage(Controller.getVersion(), buildTimestamp))) {
            peer.ban(network.banForActivePeersCounter(), "connection - break on Version send");
            return;
        }

        // TODO в новой версии 4.11.9 включить это обратно
        if (false) {
            // CHECK GENESIS BLOCK on CONNECT
            Message mess = MessageFactory.getInstance()
                    .createGetHeadersMessage(this.blockChain.getGenesisBlock().getSignature());
            SignaturesMessage response = (SignaturesMessage) peer.getResponse(mess, 10000); // AWAIT!

            if (this.isStopping)
                return;
            if (response == null) {
                peer.ban(network.banForActivePeersCounter(), "connection - break on POINTs get");
                return;
            } else if (response.getSignatures().isEmpty()) {
                // NO
                peer.ban(Synchronizer.BAN_BLOCK_TIMES << 1, "connection - wrong GENESIS BLOCK");
                return;
            }
        }

        if (false && BlockChain.DEVELOP_USE) {
            try {
                synchronizer.checkBadBlock(peer);
            } catch (Exception e) {
                if (!peer.isBanned()) {
                    peer.ban(Synchronizer.BAN_BLOCK_TIMES >> 2, "lose connection: " + e.getMessage());
                }
                return;
            }
        }

        if (this.isStopping)
            return; // MAY BE IT HARD BUSY

        // GET CURRENT WIN BLOCK
        Block winBlock = this.blockChain.getWaitWinBuffer();
        if (winBlock != null) {
            // SEND MESSAGE
            peer.sendWinBlock((BlockWinMessage) MessageFactory.getInstance().createWinBlockMessage(winBlock));
        }

        if (this.status == STATUS_NO_CONNECTIONS) {
            // UPDATE STATUS
            this.status = STATUS_SYNCHRONIZING;

            // NOTIFY
            this.setChanged();
            this.notifyObservers(new ObserverMessage(ObserverMessage.NETWORK_STATUS, this.status));

        }

        // BROADCAST UNCONFIRMED TRANSACTIONS to PEER
        if (!this.broadcastUnconfirmedToPeer(peer)) {
            peer.ban(network.banForActivePeersCounter(), "broken on SEND UNCONFIRMEDs");
            return;
        }

        this.actionAfterConnect();

    }

    public boolean newPeerConnected;

    /**
     * учет времени полного длисконекта ноды
     */
    public void actionAfterConnect() {

        newPeerConnected = true;

        if (this.connectTimer == null) {
            this.connectTimer = new Timer("Action after connect");

            TimerTask action = new TimerTask() {
                @Override
                public void run() {

                    if (Controller.getInstance().getStatus() == STATUS_OK) {

                        Controller.getInstance().setToOfflineTime(0L);

                    }
                }
            };

            this.connectTimer.schedule(action, 30000, 30000);
        }

    }

    public void forgingStatusChanged(BlockGenerator.ForgingStatus status) {
        this.setChanged();
        this.notifyObservers(new ObserverMessage(ObserverMessage.FORGING_STATUS, status));
    }

    private long statusObserveTime;

    // used from NETWORK
    public void afterDisconnect(Peer peer) {

        this.peerHWeight.remove(peer);
        this.peersVersions.remove(peer);

        if (this.peerHWeight.isEmpty()) {

            if (this.getToOfflineTime() == 0L) {
                // SET START OFFLINE TIME
                this.setToOfflineTime(NTP.getTime());
            }

            // UPDATE STATUS
            if (isTestNet())
                this.status = STATUS_OK;
            else
                this.status = STATUS_NO_CONNECTIONS;

            if (System.currentTimeMillis() - statusObserveTime > 2000) {
                // чтобы не генерилось часто
                statusObserveTime = System.currentTimeMillis();
                // NOTIFY
                this.setChanged();
                this.notifyObservers(new ObserverMessage(ObserverMessage.NETWORK_STATUS, this.status));
            }
        }
    }

    public List<byte[]> getNextHeaders(byte[] signature) {
        return this.blockChain.getSignatures(dcSet, signature);
    }

    public void setOrphanTo(int height) {
        this.blockChain.clearWaitWinBuffer();
        this.blockGenerator.setOrphanTo(height);
    }

    // SYNCHRONIZED DO NOT PROCESSS MESSAGES SIMULTANEOUSLY
    public void onMessage(Message message) {
        Message response;
        Block newBlock;

        if (this.isStopping)
            return;

        long timeCheck = System.currentTimeMillis();

        switch (message.getType()) {

            case Message.HWEIGHT_TYPE:

                HWeightMessage hWeightMessage = (HWeightMessage) message;

                // TEST TIMESTAMP of PEER
                Tuple2<Integer, Long> hW = hWeightMessage.getHWeight();
                if (this.getBlockChain().getTimestamp(hW.a) - 2 * BlockChain.GENERATING_MIN_BLOCK_TIME_MS > NTP
                        .getTime()) {
                    // IT PEER from FUTURE
                    this.banPeerOnError(hWeightMessage.getSender(), "peer from FUTURE");
                    return;
                }

                // ADD TO LIST
                this.peerHWeight.put(hWeightMessage.getSender(), hWeightMessage.getHWeight());

                // this.checkStatusAndObserve(0);

                break;

            case Message.GET_SIGNATURES_TYPE:

                GetSignaturesMessage getHeadersMessage = (GetSignaturesMessage) message;

                // ASK SIGNATURES FROM BLOCKCHAIN
                long time1 = System.currentTimeMillis();
                List<byte[]> headers = getNextHeaders(getHeadersMessage.getParent());
                LOGGER.debug(message.getSender().getAddress() + " getNextHeaders time: "
                        + (System.currentTimeMillis() - time1) + " for headers: " + headers.size()
                        + " from Height: " + (headers.isEmpty() ? "-1"
                        : this.dcSet.getBlockSignsMap().get(headers.get(0)) == null ? "CHECK"
                        : this.dcSet.getBlockSignsMap().get(headers.get(0))));

                /*
                 * logger.error(message.getId() +
                 * " controller.Controller.onMessage(Message).GET_SIGNATURES_TYPE ->"
                 * + Base58.encode(getHeadersMessage.getParent()));
                 *
                 * if (!headers.isEmpty()) {
                 * logger.error("this.blockChain.getSignatures.get(0) -> " +
                 * Base58.encode( headers.get(0) )); logger.
                 * error("this.blockChain.getSignatures.get(headers.size()-1) -> "
                 * + Base58.encode( headers.get(headers.size()-1) )); } else
                 * { logger.
                 * error("controller.Controller.onMessage(Message).GET_SIGNATURES_TYPE -> NOT FOUND!"
                 * ); }
                 */

                // CREATE RESPONSE WITH SAME ID
                response = MessageFactory.getInstance().createHeadersMessage(headers);
                response.setId(message.getId());

                // SEND RESPONSE BACK WITH SAME ID
                message.getSender().offerMessage(response);

                timeCheck = System.currentTimeMillis() - timeCheck;
                if (timeCheck > 10) {
                    LOGGER.debug(this + " : " + message + " solved by period: " + timeCheck);
                }

                break;

            case Message.VERSION_TYPE:

                VersionMessage versionMessage = (VersionMessage) message;

                // ADD TO LIST
                this.peersVersions.put(versionMessage.getSender(), new Pair<String, Long>(
                        versionMessage.getStrVersion(), versionMessage.getBuildDateTime()));

                break;

            default:

                Tuple2<Integer, Long> HWeight = Controller.getInstance().getBlockChain().getHWeightFull(dcSet);
                if (HWeight == null)
                    HWeight = new Tuple2<Integer, Long>(-1, -1L);

                // TODO - for OLD versions
                // CREATE PING
                response = MessageFactory.getInstance().createHWeightMessage(HWeight);
                // CREATE RESPONSE WITH SAME ID
                response.setId(message.getId());

                // SEND BACK TO SENDER
                message.getSender().offerMessage(response);

        }

    }

    public void banPeerOnError(Peer peer, String mess) {
        peer.ban("ban PeerOnError - " + mess);
    }

    public void banPeerOnError(Peer peer, String mess, int minutes) {
        peer.ban(minutes, "ban PeerOnError - " + mess);
    }

    public void addActivePeersObserver(Observer o) {
        this.network.addObserver(o);
        this.guiTimer.addObserver(o);
    }

    public void removeActivePeersObserver(Observer o) {
        this.guiTimer.deleteObserver(o);
        this.network.deleteObserver(o);
    }

    public void broadcastWinBlock(Block newBlock) {

        LOGGER.info("broadcast winBlock " + newBlock.toString() + " size:" + newBlock.getTransactionCount());

        // CREATE MESSAGE
        BlockWinMessage blockWinMessage = (BlockWinMessage) MessageFactory.getInstance().createWinBlockMessage(newBlock);

        if (this.isOnStopping())
            return;

        // BROADCAST MESSAGE
        this.network.broadcastWinBlock(blockWinMessage, false);

        LOGGER.info("broadcasted!");

    }

    public void broadcastHWeightFull() {

        // logger.info("broadcast winBlock " + newBlock.toString(this.dcSet));

        // CREATE MESSAGE
        // GET HEIGHT
        Tuple2<Integer, Long> HWeight = this.blockChain.getHWeightFull(dcSet);
        if (HWeight == null)
            return;

        Message messageHW = MessageFactory.getInstance().createHWeightMessage(HWeight);

        // BROADCAST MESSAGE
        this.network.broadcast(messageHW, false);

    }

    public void broadcastTransaction(Transaction transaction) {

        // CREATE MESSAGE
        Message message = MessageFactory.getInstance().createTransactionMessage(transaction);

        // BROADCAST MESSAGE
        this.network.broadcast(message, false);
    }

    public int broadcastTelegram(Transaction transaction, boolean store) {

        // CREATE MESSAGE
        Message telegram = MessageFactory.getInstance().createTelegramMessage(transaction);
        int notAdded = this.network.addTelegram((TelegramMessage) telegram);

        if (!store || notAdded == 0) {
            // BROADCAST MESSAGE
            this.network.broadcast(telegram, false);
            // save DB
            Controller.getInstance().wallet.database.getTelegramsMap().add(transaction.viewSignature(), transaction);
        }

        return notAdded;

    }

    // SYNCHRONIZE

    public void orphanInPipe(Block block) throws Exception {
        this.synchronizer.pipeProcessOrOrphan(this.dcSet, block, true, false, false);
    }

    public boolean checkStatus(int shift) {
        if (isTestNet()) {
            this.status = STATUS_OK;
            return true;
        }

        if (this.peerHWeight.isEmpty()) {
            this.status = STATUS_NO_CONNECTIONS;
            return true;
        }

        if (isStopping)
            return true;

        Tuple2<Integer, Long> thisHW = this.blockChain.getHWeightFull(dcSet);
        if (thisHW == null) {
            this.status = STATUS_OK;
            return true;
        }

        // withWinBuffer
        Tuple3<Integer, Long, Peer> maxHW = this.getMaxPeerHWeight(shift, false);
        if (maxHW.c == null) {
            this.status = STATUS_OK;
            return true;
        }

        if (maxHW.a > thisHW.a + shift) {
            this.status = STATUS_SYNCHRONIZING;
            return false;
            // } else if (maxHW.a < thisHW.a) {
        } else {
            this.status = STATUS_OK;
            return true;
        }

        /*
         * long maxPeerWeight = maxHW.b; long chainWeight = thisHW.b; if
         * (maxPeerWeight > chainWeight) { // SAME last block? int pickTarget =
         * BlockChain.BASE_TARGET >>2; if (true || (maxPeerWeight - chainWeight
         * < pickTarget)) { byte[] lastBlockSignature =
         * dcSet.getBlocksHeadMap().getLastBlockSignature();
         *
         * Block maxBlock = null; try { maxBlock =
         * core.Synchronizer.getBlock(lastBlockSignature, maxHW.c, true); }
         * catch (Exception e) { // error on peer - disconnect! this.status =
         * STATUS_SYNCHRONIZING; this.network.tryDisconnect(maxHW.c, 0,
         * "checkStatus - core.Synchronizer.getBlock - " + e.getMessage());
         * return false; } if (maxBlock != null) { // SAME LAST BLOCK
         * //this.blockChain.getHWeight(dcSet, false);
         * dcSet.getBlockSignsMap().setFullWeight(maxPeerWeight); this.status =
         * STATUS_OK; return true; } } }
         * //logger.info("Controller.isUpToDate getMaxPeerHWeight:" +
         * maxPeerWeight + "<=" + chainWeight);
         *
         * boolean result = maxPeerWeight <= chainWeight; if (result) {
         * this.status = STATUS_OK; return true; }
         *
         * this.status = STATUS_SYNCHRONIZING; return false;
         */

    }

    public int checkStatusAndObserve(int shift) {

        int statusOld = this.status;
        checkStatus(shift);
        if (statusOld != this.status) {
            // NOTIFY
            new Thread(() -> {
                setChanged();
                notifyObservers(new ObserverMessage(ObserverMessage.NETWORK_STATUS, this.status));
            }).start();
        }

        return this.status;
    }

    public boolean isReadyForging() {

        /*
         * if (this.peerHWeight.isEmpty()) { return false; }
         *
         * if (true) { int maxPeerHeight = this.getMaxPeerHWeight().a; int
         * chainHeight = this.blockChain.getHWeight(dcSet, false).a; int diff =
         * chainHeight - maxPeerHeight; return diff >= 0; } else { long
         * maxPeerWeight = this.getMaxPeerHWeight().b; long chainWeight =
         * this.blockChain.getHWeight(dcSet, false).b; long diff = chainWeight -
         * maxPeerWeight; return diff >= 0 && diff < 999; }
         */

        return true;
    }

    private int skipNotify = 0;
    // https://127.0.0.1/7pay_in/tools/block_proc/ERA
    public void NotifyIncoming(List<Transaction> transactions) {

        List<Account> accounts = this.wallet.getAccounts();
        List<Integer> seqs = new ArrayList<Integer>();

        int seq = 0;
        for (Transaction transaction : transactions) {

            transaction.setDC(dcSet);

            // FOR ALL ACCOUNTS
            synchronized (accounts) {
                for (Account account : accounts) {
                    // CHECK IF INVOLVED
                    if (!account.equals(transaction.getCreator()) && transaction.isInvolved(account)) {
                        seqs.add(++seq);
                        break;
                    }
                }
            }
        }

        if (seqs.isEmpty()
                // раз в 10 блоков уведомлять что обновиться  надо
                && ++skipNotify < 10)
            return;

        skipNotify = 0;

        // SEE -
        // http://www.mkyong.com/java/how-to-send-http-request-getpost-in-java/
        String url_string = Settings.getInstance().getNotifyIncomingURL();
        try {

            // CREATE CONNECTION
            URL url = new URL(url_string);
            HttpURLConnection connection = (HttpURLConnection) url.openConnection();

            // EXECUTE
            int res = connection.getResponseCode();
            LOGGER.info("NotifyIncoming " + url_string + ": " + res);

        } catch (Exception e) {
            LOGGER.error(e.getMessage(), e);
        }

    }

    public boolean isNSUpToDate() {
        return !Settings.getInstance().updateNameStorage();
    }


    public synchronized void checkNewBetterPeer(Peer currentBetterPeer) throws Exception {

        if (!newPeerConnected)
            return;

        newPeerConnected = false;

        Tuple3<Integer, Long, Peer> betterPeerHW = this.getMaxPeerHWeight(0, true);
        if (betterPeerHW != null) {
            Tuple2<Integer, Long> currentHW = getHWeightOfPeer(currentBetterPeer);
            if (currentHW != null && (currentHW.a > betterPeerHW.a || currentHW.b >= betterPeerHW.b
                    || currentBetterPeer.equals(betterPeerHW.c))) {
                // новый пир не лучше - продолжим синхронизацию не прерываясь
                return;
            }
        } else {
            // пиров нет вообще - прекратим синхронизацию
            throw new Exception("peer is unconnected");
        }

        if (this.blockGenerator.checkWeightPeers()) {
            throw new Exception("New Better Peer is found " + betterPeerHW.c);
        }

    }

    public void update(int shift) {
        // UPDATE STATUS

        if (this.status == STATUS_NO_CONNECTIONS) {
            return;
        }

        /// this.status = STATUS_SYNCHRONIZING;

        // DLSet dcSet = DLSet.getInstance();

        Peer peer = null;
        // Block lastBlock = getLastBlock();
        // int lastTrueBlockHeight = this.getMyHeight() -
        // Settings.BLOCK_MAX_SIGNATURES;
        int checkPointHeight = BlockChain.getCheckPoint(dcSet);

        Tuple2<Integer, Long> myHWeight = this.getBlockChain().getHWeightFull(dcSet);

        boolean isUpToDate;
        // WHILE NOT UPTODATE
        do {

            // NOTIFY
            this.setChanged();
            this.notifyObservers(new ObserverMessage(ObserverMessage.NETWORK_STATUS, this.status));

            // START UPDATE FROM HIGHEST HEIGHT PEER
            // withWinBuffer = true
            // тут поиск длаем с учетом СИЛЫ
            // но если найдено с такой же высотой как у нас то игнорируем
            Tuple3<Integer, Long, Peer> peerHW = this.getMaxPeerHWeight(shift, true);
            if (peerHW != null && peerHW.a > myHWeight.a) {
                peer = peerHW.c;
                if (peer != null) {
                    info = "update from MaxHeightPeer:" + peer + " WH: "
                            + getHWeightOfPeer(peer);
                    LOGGER.info(info);
                    this.setChanged();
                    this.notifyObservers(new ObserverMessage(ObserverMessage.GUI_ABOUT_TYPE, Lang.getInstance().translate(info)));
                    try {
                        // SYNCHRONIZE FROM PEER
                        if (!this.isOnStopping())
                            this.synchronizer.synchronize(dcSet, checkPointHeight, peer, peerHW.a);
                        if (this.isOnStopping())
                            return;
                    } catch (Exception e) {
                        if (this.isOnStopping()) {
                            // on closing this.dcSet.rollback();
                            return;
                        } else if (peer.isBanned()) {
                            ;
                        } else {
                            LOGGER.error(e.getMessage(), e);
                            peer.ban(e.getMessage());
                            return;
                        }
                    }
                }

                blockchainSyncStatusUpdate(getMyHeight());
            }

            isUpToDate = checkStatus(shift);
            this.checkStatusAndObserve(shift);

        } while (!this.isStopping && !isUpToDate);

        if (this.peerHWeight.isEmpty() || peer == null) {
            // UPDATE STATUS
            this.status = STATUS_NO_CONNECTIONS;
            // } else if (!this.isUpToDate()) {
            ////// this.s/tatus = STATUS_SYNCHRONIZING;
            // UPDATE RENEW
            /// update();
        } else {
            this.status = STATUS_OK;
            this.pingAllPeers(false);
            if (this.isStopping) return;

            // если в момент синхронизации прилетал победный блок
            // то его вынем и поновой вставим со всеми проверками
            Block winBlockUnchecked = this.blockChain.popWaitWinBuffer();
            if (winBlockUnchecked != null)
                this.blockChain.setWaitWinBuffer(this.dcSet, winBlockUnchecked, null);

        }

        // send to ALL my HW
        //// broadcastHWeight(null);
        if (this.isStopping)
            return;

        // NOTIFY
        this.setChanged();
        try {
            this.notifyObservers(new ObserverMessage(ObserverMessage.NETWORK_STATUS, this.status));
        } catch (ClassCastException e) {
            LOGGER.error(e.getMessage(), e);
        } catch (Exception e) {
            LOGGER.error(e.getMessage(), e);
        }

        this.statusInfo();

    }

    /*
     * private Peer getMaxWeightPeer() { Peer highestPeer = null;
     *
     * // NOT USE GenesisBlocks long weight = BlockChain.BASE_TARGET +
     * BlockChain.BASE_TARGET>>1;
     *
     * try { synchronized (this.peerHWeight) { for (Peer peer :
     * this.peerHWeight.keySet()) { if (highestPeer == null && peer != null) {
     * highestPeer = peer; } else { // IF HEIGHT IS BIGGER if (weight <
     * this.peerHWeight.get(peer).b) { highestPeer = peer; weight =
     * this.peerHWeight.get(peer).b; } else if (weight ==
     * this.peerHWeight.get(peer).b) { // IF HEIGHT IS SAME // CHECK IF PING OF
     * PEER IS BETTER if (peer.getPing() < highestPeer.getPing()) { highestPeer
     * = peer; } } } } } } catch (Exception e) { // PEER REMOVED WHILE ITERATING
     * }
     *
     * return highestPeer; }
     */

    public Tuple3<Integer, Long, Peer> getMaxPeerHWeight(int shift, boolean useWeight) {

        if (this.isStopping || this.dcSet.isStoped())
            return null;

        Tuple2<Integer, Long> myHWeight = this.getBlockChain().getHWeightFull(dcSet);
        int height = myHWeight.a + shift;
        long weight = myHWeight.b;
        Peer maxPeer = null;

        try {
            for (Peer peer : this.peerHWeight.keySet()) {
                if (peer.getPing() < 0) {
                    // не использовать пиры которые не в быстром коннекте
                    // - так как иначе они заморозят синхронизацию совсем
                    // да и не понятно как с них данные получать
                    continue;
                }
                Tuple2<Integer, Long> whPeer = this.peerHWeight.get(peer);
                if (height < whPeer.a
                        || (useWeight && height == whPeer.a && weight < whPeer.b)) {
                    height = whPeer.a;
                    weight = whPeer.b;
                    maxPeer = peer;
                }
            }
        } catch (Exception e) {
            // PEER REMOVED WHILE ITERATING
            LOGGER.error(e.getMessage(), e);
        }

        return new Tuple3<Integer, Long, Peer>(height, weight, maxPeer);
    }

    public void updatePeerHeight(Peer peer, int peerHeight) {
        Tuple2<Integer, Long> hWeightMy = this.blockChain.getHWeightFull(dcSet);
        if (peerHeight > hWeightMy.a) {
            hWeightMy = new Tuple2<Integer, Long>(peerHeight, hWeightMy.b + 10000l);
        } else {
            hWeightMy = new Tuple2<Integer, Long>(peerHeight, hWeightMy.b - 10000l);
        }
        this.peerHWeight.put(peer, hWeightMy);
        //// blockchainSyncStatusUpdate(this.getMyHeight());
    }

    // WALLET

    public boolean doesWalletExists() {
        // CHECK IF WALLET EXISTS
        return this.wallet != null && this.wallet.exists();
    }

    public boolean doesWalletDatabaseExists() {
        return wallet != null && this.wallet.isWalletDatabaseExisting();
    }

    // use license KEY
    public boolean createWallet(long licenseKey, byte[] seed, String password, int amount, String path) {

        if (noUseWallet)
            return true;

        // IF NEW WALLET CREADED
        if (this.wallet.create(seed, password, amount, false, path,
                this.dcSetWithObserver, this.dynamicGUI)) {
            this.setWalletLicense(licenseKey);
            return true;
        } else
            return false;
    }

    public boolean recoverWallet(byte[] seed, String password, int amount, String path) {

        if (noUseWallet)
            return true;

        if (this.wallet.create(seed, password, amount, false, path,
                this.dcSetWithObserver, this.dynamicGUI)) {

            LOGGER.info("Wallet needs to synchronize!");
            this.setNeedSyncWallet(true);

            return true;
        } else
            return false;
    }

    public long getWalletLicense() {
        if (this.doesWalletExists()) {
            return this.wallet.getLicenseKey();
        } else {
            return 2l;
        }
    }

    public void setWalletLicense(long key) {
        if (this.doesWalletExists()) {
            this.wallet.setLicenseKey(key);
        }
    }

    public List<Account> getAccounts() {

        return this.wallet.getAccounts();
    }

    public List<Account> getAccountsAndSetBalancePosition(int position) {

        return this.wallet.getAccountsAndSetBalancePosition(position);
    }

    public boolean isAddressIsMine(String address) {
        if (!this.doesWalletExists())
            return false;

        List<Account> accounts = this.wallet.getAccounts();
        for (Account account : accounts) {
            if (account.getAddress().equals(address))
                return true;
        }
        return false;
    }

    public List<PublicKeyAccount> getPublicKeyAccounts() {
        return this.wallet.getPublicKeyAccounts();
    }

    public List<PrivateKeyAccount> getPrivateKeyAccounts() {
        return this.wallet.getprivateKeyAccounts();
    }

    public String generateNewAccount() {
        return this.wallet.generateNewAccount();
    }

    public String generateNewAccountWithSynch() {
        String ss = this.wallet.generateNewAccount();
        this.wallet.synchronize(true);
        return ss;
    }

    public PrivateKeyAccount getPrivateKeyAccountByAddress(String address) {
        if (this.doesWalletExists()) {
            return this.wallet.getPrivateKeyAccount(address);
        } else {
            return null;
        }
    }

    public byte[] decrypt(PublicKeyAccount creator, Account recipient, byte[] data) {

        Account account = this.getAccountByAddress(creator.getAddress());

        byte[] privateKey = null;
        byte[] publicKey = null;

        // IF SENDER ANOTHER
        if (account == null) {
            PrivateKeyAccount accountRecipient = this.getPrivateKeyAccountByAddress(recipient.getAddress());
            privateKey = accountRecipient.getPrivateKey();

            publicKey = creator.getPublicKey();
        }
        // IF SENDER ME
        else {
            PrivateKeyAccount accountRecipient = this.getPrivateKeyAccountByAddress(account.getAddress());
            privateKey = accountRecipient.getPrivateKey();

            publicKey = this.getPublicKeyByAddress(recipient.getAddress());
        }

        try {
            return AEScrypto.dataDecrypt(data, privateKey, publicKey);
        } catch (InvalidCipherTextException e1) {
            return null;
        }

    }

    /**
     * Get account in wallet by address
     *
     * @param address is a address in wallet
     * @return object Account
     */
    public Account getAccountByAddress(String address) {
        if (this.doesWalletExists()) {
            return this.wallet.getAccount(address);
        } else {
            return null;
        }
    }

    public boolean isMyAccountByAddress(String address) {
        if (this.doesWalletExists()) {
            return this.wallet.accountExists(address);
        }
        return false;
    }

    // public BigDecimal getUnconfirmedBalance(String address, long key) {
    // return this.wallet.getUnconfirmedBalance(address, key);
    // }
    public Tuple3<BigDecimal, BigDecimal, BigDecimal> getUnconfirmedBalance(Account account, long key) {
        return this.wallet.getUnconfirmedBalance(account, key);
    }

    public String importAccountSeed(byte[] accountSeed) {
        return this.wallet.importAccountSeed(accountSeed);
    }

    public byte[] exportAccountSeed(String address) {
        return this.wallet.exportAccountSeed(address);
    }

    public byte[] exportSeed() {
        return this.wallet.exportSeed();
    }

    public boolean deleteAccount(PrivateKeyAccount account) {
        return this.wallet.deleteAccount(account);
    }

    public void synchronizeWallet() {
        this.wallet.synchronize(false);
    }

    public void clearUnconfirmedRecords(boolean cutDeadTime) {
        this.blockChain.clearUnconfirmedRecords(this.dcSet, cutDeadTime);

    }

    /**
     * Check if wallet is unlocked
     *
     * @return bool value wallet unlock or not
     */
    public boolean isWalletUnlocked() {
        return this.wallet.isUnlocked();
    }

    public boolean isWalletUnlockedForRPC() {
        return this.wallet.isUnlockedForRPC();
    }

    public int checkAPICallAllowed(String json, HttpServletRequest request) throws Exception {
        int result = 0;

        if (request != null) {
            Enumeration<String> headers = request.getHeaders(ApiClient.APICALLKEY);
            String uuid = null;
            if (headers.hasMoreElements()) {
                uuid = headers.nextElement();
                if (ApiClient.isAllowedDebugWindowCall(uuid)) {

                    //Gui.getInstance().bringtoFront();

                    return ApiClient.SELF_CALL;
                }
            }
        }

        if (!GraphicsEnvironment.isHeadless()
                && (Settings.getInstance().isGuiEnabled() || Settings.getInstance().isSysTrayEnabled())) {
            SysTray.getInstance().sendMessage(Lang.getInstance().translate("INCOMING API CALL"),
                    Lang.getInstance().translate("An API call needs authorization!"), MessageType.WARNING);
            Object[] options = {Lang.getInstance().translate("Yes"), Lang.getInstance().translate("No")};

            StringBuilder sb = new StringBuilder(Lang.getInstance().translate("Permission Request: "));
            sb.append(Lang.getInstance().translate("Do you want to authorize the following API call?\n\n") + json
                    + " \n" + request.getRequestURL());
            JTextArea jta = new JTextArea(sb.toString());
            jta.setLineWrap(true);
            jta.setEditable(false);
            JScrollPane jsp = new JScrollPane(jta) {
                /**
                 *
                 */
                private static final long serialVersionUID = 1L;

                @Override
                public Dimension getPreferredSize() {
                    return new Dimension(480, 200);
                }
            };

            //gui = Gui.getInstance();
            gui.bringtoFront();

            result = JOptionPane.showOptionDialog(gui, jsp, Lang.getInstance().translate("INCOMING API CALL"),
                    JOptionPane.YES_NO_OPTION, JOptionPane.QUESTION_MESSAGE, null, options, options[1]);
        }

        return result;
    }

    public boolean lockWallet() {
        return this.wallet.lock();
    }

    public boolean unlockWallet(String password) {
        return this.wallet.unlock(password);
    }

    public boolean unlockOnceWallet(String password) {
        this.wallet.setSecondsToUnlock(3);
        return this.wallet.unlock(password);
    }

    public void setSecondsToUnlock(int seconds) {
        this.wallet.setSecondsToUnlock(seconds);
    }

    public List<Pair<Account, Transaction>> getLastTransactions(int limit) {
        return this.wallet.getLastTransactions(limit);
    }

    public Transaction getTransaction(byte[] signature) {

        return getTransaction(signature, this.dcSet);
    }

    public Transaction getTransaction(Long dbREF) {

        return getTransaction(dbREF, this.dcSet);
    }

    // by account addres + timestamp get signature
    public long[] getSignatureByAddrTime(DCSet dcSet, String address, Long timestamp) {

        //return dcSet.getAddressTime_SignatureMap().get(address, timestamp);
        return dcSet.getReferenceMap().get(Account.makeShortBytes(address));
    }

    public Transaction getTransaction(byte[] signature, DCSet database) {

        // CHECK IF IN TRANSACTION DATABASE
        if (database.getTransactionMap().contains(signature)) {
            return database.getTransactionMap().get(signature);
        }
        // CHECK IF IN BLOCK
        Long tuple_Tx = database.getTransactionFinalMapSigns().get(signature);
        if (tuple_Tx != null) {
            return database.getTransactionFinalMap().get(tuple_Tx);
        }
        return null;
    }

    public Transaction getTransaction(long refDB, DCSet database) {
        return database.getTransactionFinalMap().get(refDB);
    }

    public List<Transaction> getLastTransactions(Account account, int limit) {
        return this.wallet.getLastTransactions(account, limit);
    }

    public List<Pair<Account, Block.BlockHead>> getLastBlocks(int limit) {
        return this.wallet.getLastBlocks(limit);
    }

    public List<Block.BlockHead> getLastBlocks(Account account, int limit) {
        return this.wallet.getLastBlocks(account, limit);
    }

    public List<TelegramMessage> getLastTelegrams(Account account, long timestamp, String filter) {
        return this.network.getTelegramsForAddress(account.getAddress(), timestamp, filter);
    }

    public List<String> deleteTelegram(List<String> telegramSignatures) {
        return this.network.deleteTelegram(telegramSignatures);
    }

    public long deleteTelegramsToTimestamp(long timestamp, String recipient, String title) {
        return this.network.deleteTelegramsToTimestamp(timestamp, recipient, title);
    }

    public long deleteTelegramsForRecipient(String recipient, long timestamp, String title) {
        return this.network.deleteTelegramsForRecipient(recipient, timestamp, title);
    }

    public List<TelegramMessage> getLastTelegrams(String address, long timestamp, String filter) {
        return this.network.getTelegramsForAddress(address, timestamp, filter);
    }

    public List<TelegramMessage> getLastTelegrams(long timestamp, String recipient, String filter) {
        return this.network.getTelegramsFromTimestamp(timestamp, recipient, filter);
    }

    public TelegramMessage getTelegram(byte[] signature) {
        return this.network.getTelegram(signature);
    }


    public Integer TelegramInfo() {
        return this.network.TelegramInfo();
    }

    /**
     * Get telegram by signature
     *
     * @param signature is a signature
     * @return
     */
    public TelegramMessage getTelegram(String signature) {
        return this.network.getTelegram(signature);
    }
    // public TelegramMessage getTelegram(String signature) {
    // return this.network.getTelegram(signature);
    // }

    public List<Pair<Account, Name>> getNames() {
        return this.wallet.getNames();
    }

    public List<Name> getNamesAsList() {
        List<Pair<Account, Name>> names = this.wallet.getNames();
        List<Name> result = new ArrayList<>();
        for (Pair<Account, Name> pair : names) {
            result.add(pair.getB());
        }

        return result;

    }

    public List<String> getNamesAsListAsString() {
        List<Name> namesAsList = getNamesAsList();
        List<String> results = new ArrayList<String>();
        for (Name name : namesAsList) {
            results.add(name.getName());
        }
        return results;

    }

    @Deprecated
    public List<Name> getNames(Account account) {
        return this.wallet.getNames(account);
    }

    @Deprecated
    public List<Pair<Account, NameSale>> getNameSales() {
        return this.wallet.getNameSales();
    }

    @Deprecated
    public List<NameSale> getNameSales(Account account) {
        return this.wallet.getNameSales(account);
    }

    @Deprecated
    public List<NameSale> getAllNameSales() {
        return this.dcSet.getNameExchangeMap().getNameSales();
    }

    @Deprecated
    public List<Pair<Account, org.erachain.core.voting.Poll>> getPolls() {
        return this.wallet.getPolls();
    }

    public List<org.erachain.core.voting.Poll> getPolls(Account account) {
        return this.wallet.getPolls(account);
    }

    public ItemMap getItemMap(int type) {
        switch (type) {
            case ItemCls.ASSET_TYPE:
                return this.dcSet.getItemAssetMap();
            case ItemCls.IMPRINT_TYPE:
                return this.dcSet.getItemImprintMap();
            case ItemCls.TEMPLATE_TYPE:
                return this.dcSet.getItemTemplateMap();
            case ItemCls.PERSON_TYPE:
                return this.dcSet.getItemPersonMap();
        }
        return null;
    }

    public void addItemFavorite(ItemCls item) {
        this.wallet.addItemFavorite(item);
    }

    public void removeItemFavorite(ItemCls item) {
        this.wallet.removeItemFavorite(item);
    }

    public boolean isItemFavorite(ItemCls item) { return this.wallet.isItemFavorite(item); }

    public void addTransactionFavorite(Transaction transaction) {
        this.wallet.addTransactionFavorite(transaction);
    }

    public void removeTransactionFavorite(Transaction transaction) {
        this.wallet.removeTransactionFavorite(transaction);
    }

    public boolean isTransactionFavorite(Transaction transaction) {
        return this.wallet.isTransactionFavorite(transaction);
    }


    public Collection<org.erachain.core.voting.Poll> getAllPolls() {
        return this.dcSet.getPollMap().getValues();
    }

    public Collection<ItemCls> getAllItems(int type) {
        return getItemMap(type).getValues();
    }

    public Collection<ItemCls> getAllItems(int type, Account account) {
        return getItemMap(type).getValues();
    }

    public BlockGenerator getBlockGenerator() {
        return this.blockGenerator;
    }

    public void BlockGeneratorCacheAccounts() {
        this.blockGenerator.cacheKnownAccounts();
    }

    public ForgingStatus getForgingStatus() {
        return this.blockGenerator.getForgingStatus();
    }


    public void setForgingStatus(ForgingStatus status) {
        this.blockGenerator.setForgingStatus(status);
    }

    // BLOCKCHAIN

    public BlockChain getBlockChain() {
        return this.blockChain;
    }

    public int getMyHeight() {
        // need for TESTs
        if (this.isOnStopping())
            return -1;

        return dcSet.getBlocksHeadsMap().size();
    }

    public Block getLastBlock() {
        Block block = this.blockChain.getLastBlock(dcSet);
        if (block == null)
            return this.blockChain.getGenesisBlock();
        return block;
    }

    public byte[] getLastBlockSignature() {
        byte[] signature = this.blockChain.getLastBlockSignature(dcSet);
        if (signature == null)
            return this.blockChain.getGenesisBlock().getSignature();
        return signature;
    }

    public byte[] getWalletLastBlockSign() {
        return this.wallet.getLastBlockSignature();
    }

    public Block getBlock(byte[] header) {
        return this.blockChain.getBlock(dcSet, header);
    }

    public Block.BlockHead getBlockHead(int height) {
        return this.dcSet.getBlocksHeadsMap().get(height);
    }

    public Pair<Block, List<Transaction>> scanTransactions(Block block, int blockLimit, int transactionLimit, int type,
                                                           int service, Account account) {
        return this.blockChain.scanTransactions(dcSet, block, blockLimit, transactionLimit, type, service, account);

    }

    public long getNextBlockGeneratingBalance() {
        Block block = this.dcSet.getBlockMap().last();
        return block.getForgingValue();
    }

    // FORGE

    /*
     * public boolean newBlockGenerated(Block newBlock) {
     *
     * Tuple2<Boolean, Block> result = this.blockChain.setWaitWinBuffer(dcSet,
     * newBlock); if ( result.a ) { // need to BROADCAST
     * this.broadcastBlock(result.b); }
     *
     * return result.a; }
     */

    // FLUSH BLOCK from win Buffer - to MAP and NERWORK
    public boolean flushNewBlockGenerated() throws Exception {

        Block newBlock = this.blockChain.popWaitWinBuffer();
        if (newBlock == null)
            return false;

        // if last block is changed by core.Synchronizer.process(DLSet, Block)
        // clear this win block
        if (!Arrays.equals(dcSet.getBlockMap().getLastBlockSignature(), newBlock.getReference())) {
            return false;
        }

        if (!newBlock.isValidated())
            // это может случиться при добавлении в момент синхронизации - тогда до расчета Победы не доходит
            // или прри добавлении моего сгнерированного блока т.к. он не проверился?
            if (!newBlock.isValid(dcSet, false))
                // тогда проверим заново полностью
                return false;

        LOGGER.info("+++ flushNewBlockGenerated TRY flush chainBlock: " + newBlock.toString());

        try {
            this.synchronizer.pipeProcessOrOrphan(this.dcSet, newBlock, false, true, false);
            this.network.clearHandledWinBlockMessages();

        } catch (Exception e) {
            if (this.isOnStopping()) {
                throw new Exception("on stoping");
            } else {
                LOGGER.error(e.getMessage(), e);
                return false;
            }
        }

        LOGGER.info("+++ flushNewBlockGenerated OK");

        /// logger.info("and broadcast it");

        // broadcast my HW
        broadcastHWeightFull();

        return true;
    }

    public List<Transaction> getUnconfirmedTransactions(int from, int count, boolean descending) {
        return this.dcSet.getTransactionMap().getTransactions(from, count, descending);

    }

    // BALANCES

    public SortableList<Tuple2<byte[], Long>, Tuple5<Tuple2<BigDecimal, BigDecimal>, Tuple2<BigDecimal, BigDecimal>, Tuple2<BigDecimal, BigDecimal>, Tuple2<BigDecimal, BigDecimal>, Tuple2<BigDecimal, BigDecimal>>> getBalances(
            long key) {
        return this.dcSet.getAssetBalanceMap().getBalancesSortableList(key);
    }

<<<<<<< HEAD
    public SortableList<Tuple2<byte[], Long>, Tuple5<Tuple2<BigDecimal, BigDecimal>, Tuple2<BigDecimal, BigDecimal>, Tuple2<BigDecimal, BigDecimal>, Tuple2<BigDecimal, BigDecimal>, Tuple2<BigDecimal, BigDecimal>>>
    getBalances(
=======
    public SortableList<Tuple2<byte[], Long>, Tuple5<Tuple2<BigDecimal, BigDecimal>, Tuple2<BigDecimal, BigDecimal>, Tuple2<BigDecimal, BigDecimal>, Tuple2<BigDecimal, BigDecimal>, Tuple2<BigDecimal, BigDecimal>>> getBalances(
>>>>>>> 166d6302
            Account account) {

        return this.dcSet.getAssetBalanceMap().getBalancesSortableList(account);
    }

    public List<Transaction> getUnconfirmedTransactionsByAddressFast100(String address) {
        return this.dcSet.getTransactionMap().getTransactionsByAddressFast100(address);
    }

    // NAMES

    public Name getName(String nameName) {
        return this.dcSet.getNameMap().get(nameName);
    }

    public NameSale getNameSale(String nameName) {
        return this.dcSet.getNameExchangeMap().getNameSale(nameName);
    }

    // POLLS

    public org.erachain.core.voting.Poll getPoll(String name) {
        return this.dcSet.getPollMap().get(name);
    }

    // ASSETS

    public AssetCls getAsset(long key) {
        return (AssetCls) this.dcSet.getItemAssetMap().get(key);
    }

    public PersonCls getPerson(long key) {
        return (PersonCls) this.dcSet.getItemPersonMap().get(key);
    }

    public PollCls getPoll(long key) {
        return (PollCls) this.dcSet.getItemPollMap().get(key);
    }

    public ImprintCls getImprint(long key) {
        return (ImprintCls) this.dcSet.getItemImprintMap().get(key);
    }

    public StatusCls getStatus(long key) {
        return (StatusCls) this.dcSet.getItemStatusMap().get(key);
    }

    public TemplateCls getTemplate(long key) {
        return (TemplateCls) this.dcSet.getItemTemplateMap().get(key);
    }

    /*
     * public SortableList<BigInteger, Order> getOrders(AssetCls have, AssetCls
     * want) { return this.getOrders(have, want, true); }
     */

    public SortableList<Long, Order> getOrders(
            AssetCls have, AssetCls want, boolean reverse) {
        return this.dcSet.getOrderMap().getOrdersSortableList(have.getKey(this.dcSet), want.getKey(this.dcSet), reverse);
    }

    public List<Order> getOrders(Long have, Long want) {

        return dcSet.getOrderMap().getOrdersForTradeWithFork(have, want, false);
    }


    public SortableList<Tuple2<Long, Long>, Trade> getTrades(
            AssetCls have, AssetCls want) {
        return this.dcSet.getTradeMap().getTradesSortableList(have.getKey(this.dcSet), want.getKey(this.dcSet));
    }

    public List<Trade> getTradeByTimestmp(long have, long want, long timestamp, int limit) {
        return dcSet.getTradeMap().getTradesByTimestamp(have, want, timestamp, limit);
    }

    // IMPRINTS
    public ImprintCls getItemImprint(long key) {
        return (ImprintCls) this.dcSet.getItemImprintMap().get(key);
    }

    // TEMPLATES
    public TemplateCls getItemTemplate(long key) {
        return (TemplateCls) this.dcSet.getItemTemplateMap().get(key);
    }

    // PERSONS
    public PersonCls getItemPerson(long key) {
        return (PersonCls) this.dcSet.getItemPersonMap().get(key);
    }

    // STATUSES
    public StatusCls getItemStatus(long key) {
        return (StatusCls) this.dcSet.getItemStatusMap().get(key);
    }

    // UNIONS
    public UnionCls getItemUnion(long key) {
        return (UnionCls) this.dcSet.getItemUnionMap().get(key);
    }

    // ALL ITEMS
    public ItemCls getItem(DCSet db, int type, long key) {

        switch (type) {
            case ItemCls.ASSET_TYPE:
                return db.getItemAssetMap().get(key);
            case ItemCls.IMPRINT_TYPE:
                return db.getItemImprintMap().get(key);
            case ItemCls.TEMPLATE_TYPE:
                return db.getItemTemplateMap().get(key);
            case ItemCls.PERSON_TYPE:
                return db.getItemPersonMap().get(key);
            case ItemCls.POLL_TYPE:
                return db.getItemPollMap().get(key);
            case ItemCls.STATUS_TYPE:
                return db.getItemStatusMap().get(key);
            case ItemCls.UNION_TYPE:
                return db.getItemUnionMap().get(key);
        }
        return null;
    }

    public ItemCls getItem(int type, long key) {
        return this.getItem(this.dcSet, type, key);
    }

    // ATs

    public SortableList<String, AT> getAcctATs(String type, boolean initiators) {
        return this.dcSet.getATMap().getAcctATs(type, initiators);
    }

    // TRANSACTIONS

    public void onTransactionCreate(Transaction transaction) {
        // ADD TO UNCONFIRMED TRANSACTIONS
        this.dcSet.getTransactionMap().add(transaction);

        // BROADCAST
        this.broadcastTransaction(transaction);
    }

    public Pair<Transaction, Integer> registerName(PrivateKeyAccount registrant, Account owner, String name,
                                                   String value, int feePow) {
        // CREATE ONLY ONE TRANSACTION AT A TIME
        synchronized (this.transactionCreator) {
            return this.transactionCreator.createNameRegistration(registrant, new Name(owner, name, value), feePow);
        }
    }

    public Pair<Transaction, Integer> updateName(PrivateKeyAccount owner, Account newOwner, String name, String value,
                                                 int feePow) {
        // CREATE ONLY ONE TRANSACTION AT A TIME
        synchronized (this.transactionCreator) {
            return this.transactionCreator.createNameUpdate(owner, new Name(newOwner, name, value), feePow);
        }
    }

    public Pair<Transaction, Integer> sellName(PrivateKeyAccount owner, String name, BigDecimal amount, int feePow) {
        // CREATE ONLY ONE TRANSACTION AT A TIME
        synchronized (this.transactionCreator) {
            return this.transactionCreator.createNameSale(owner, new NameSale(name, amount), feePow);
        }
    }

    public Pair<Transaction, Integer> cancelSellName(PrivateKeyAccount owner, NameSale nameSale, int feePow) {
        // CREATE ONLY ONE TRANSACTION AT A TIME
        synchronized (this.transactionCreator) {
            return this.transactionCreator.createCancelNameSale(owner, nameSale, feePow);
        }
    }

    public Pair<Transaction, Integer> BuyName(PrivateKeyAccount buyer, NameSale nameSale, int feePow) {
        // CREATE ONLY ONE TRANSACTION AT A TIME
        synchronized (this.transactionCreator) {
            return this.transactionCreator.createNamePurchase(buyer, nameSale, feePow);
        }
    }

    public Transaction createPoll_old(PrivateKeyAccount creator, String name, String description, List<String> options,
                                      int feePow) {
        // CREATE ONLY ONE TRANSACTION AT A TIME
        synchronized (this.transactionCreator) {
            // CREATE POLL OPTIONS
            List<PollOption> pollOptions = new ArrayList<PollOption>();
            for (String option : options) {
                pollOptions.add(new PollOption(option));
            }

            // CREATE POLL
            org.erachain.core.voting.Poll poll = new org.erachain.core.voting.Poll(creator, name, description, pollOptions);

            return this.transactionCreator.createPollCreation(creator, poll, feePow);


        }
    }

    public Transaction createItemPollVote(PrivateKeyAccount creator, long pollKey, int optionIndex, int feePow) {
        // CREATE ONLY ONE TRANSACTION AT A TIME
        synchronized (this.transactionCreator) {
            // GET OPTION INDEX
            // int optionIndex = poll.getOptions().indexOf(option);

            return this.transactionCreator.createItemPollVote(creator, pollKey, optionIndex, feePow);
        }
    }

    public Pair<Transaction, Integer> createPollVote(PrivateKeyAccount creator, org.erachain.core.voting.Poll poll, PollOption option,
                                                     int feePow) {
        // CREATE ONLY ONE TRANSACTION AT A TIME
        synchronized (this.transactionCreator) {
            // GET OPTION INDEX
            int optionIndex = poll.getOptions().indexOf(option);

            return this.transactionCreator.createPollVote(creator, poll.getName(), optionIndex, feePow);
        }
    }

    public Pair<Transaction, Integer> createArbitraryTransaction(PrivateKeyAccount creator, List<Payment> payments,
                                                                 int service, byte[] data, int feePow) {

        if (payments == null) {
            payments = new ArrayList<Payment>();
        }

        // CREATE ONLY ONE TRANSACTION AT A TIME
        synchronized (this.transactionCreator) {
            return this.transactionCreator.createArbitraryTransaction(creator, payments, service, data, feePow);
        }
    }

    /*
     * public Pair<Transaction, Integer> createTransactionFromRaw( byte[]
     * rawData) {
     *
     * synchronized (this.transactionCreator) { return
     * this.transactionCreator.createTransactionFromRaw(rawData); } }
     */

    public Pair<Transaction, Integer> lightCreateTransactionFromRaw(byte[] rawData) {

        // CREATE TRANSACTION FROM RAW
        Transaction transaction;
        try {
            transaction = TransactionFactory.getInstance().parse(rawData, Transaction.FOR_NETWORK);
        } catch (Exception e) {
            return new Pair<Transaction, Integer>(null, Transaction.INVALID_RAW_DATA);
        }

        // CHECK IF RECORD VALID
        if (!transaction.isSignatureValid(DCSet.getInstance()))
            return new Pair<Transaction, Integer>(null, Transaction.INVALID_SIGNATURE);

        // CHECK FOR UPDATES
        int valid = this.transactionCreator.afterCreateRaw(transaction, Transaction.FOR_NETWORK, 0l);
        if (valid != Transaction.VALIDATE_OK)
            return new Pair<Transaction, Integer>(null, valid);

        return new Pair<Transaction, Integer>(transaction, valid);

    }

    public Transaction issueAsset(PrivateKeyAccount creator, String name, String description, byte[] icon, byte[] image,
                                  boolean movable, int scale, int assetType, long quantity, int feePow) {
        // CREATE ONLY ONE TRANSACTION AT A TIME
        synchronized (this.transactionCreator) {
            return this.transactionCreator.createIssueAssetTransaction(creator, name, description, icon, image, scale,
                    assetType, quantity, feePow);
        }
    }

    public Pair<Transaction, Integer> issueImprint(PrivateKeyAccount creator, String name, String description,
                                                   byte[] icon, byte[] image, int feePow) {
        // CREATE ONLY ONE TRANSACTION AT A TIME
        synchronized (this.transactionCreator) {
            return this.transactionCreator.createIssueImprintTransaction(creator, name, description, icon, image,
                    feePow);
        }
    }

    public Transaction issueImprint1(PrivateKeyAccount creator, String name, String description, byte[] icon,
                                     byte[] image, int feePow) {
        // CREATE ONLY ONE TRANSACTION AT A TIME
        synchronized (this.transactionCreator) {
            return this.transactionCreator.createIssueImprintTransaction1(creator, name, description, icon, image,
                    feePow);
        }
    }

    public Transaction issueTemplate(PrivateKeyAccount creator, String name, String description, byte[] icon,
                                     byte[] image, int feePow) {
        // CREATE ONLY ONE TRANSACTION AT A TIME
        synchronized (this.transactionCreator) {
            return this.transactionCreator.createIssueTemplateTransaction(creator, name, description, icon, image,
                    feePow);
        }
    }

    public Pair<Transaction, Integer> issuePerson(boolean forIssue, PrivateKeyAccount creator, String fullName,
                                                  int feePow, long birthday, long deathday, byte gender, String race, float birthLatitude,
                                                  float birthLongitude, String skinColor, String eyeColor, String hairСolor, int height, byte[] icon,
                                                  byte[] image, String description, PublicKeyAccount owner, byte[] ownerSignature) {
        // CREATE ONLY ONE TRANSACTION AT A TIME
        synchronized (this.transactionCreator) {
            return this.transactionCreator.createIssuePersonTransaction(forIssue, creator, fullName, feePow, birthday,
                    deathday, gender, race, birthLatitude, birthLongitude, skinColor, eyeColor, hairСolor, height, icon,
                    image, description, owner, ownerSignature);
        }
    }

    public Pair<Transaction, Integer> issuePersonHuman(PrivateKeyAccount creator, int feePow, PersonHuman human) {
        // CREATE ONLY ONE TRANSACTION AT A TIME
        synchronized (this.transactionCreator) {
            return this.transactionCreator.createIssuePersonHumanTransaction(creator, feePow, human);
        }
    }

    public Transaction issuePoll(PrivateKeyAccount creator, String name, String description, List<String> options,
                                 byte[] icon, byte[] image, int feePow) {
        // CREATE ONLY ONE TRANSACTION AT A TIME
        synchronized (this.transactionCreator) {
            return this.transactionCreator.createIssuePollTransaction(creator, name, description, icon, image, options,
                    feePow);
        }
    }

    public Transaction issueStatus(PrivateKeyAccount creator, String name, String description, boolean unique,
                                   byte[] icon, byte[] image, int feePow) {
        // CREATE ONLY ONE TRANSACTION AT A TIME
        synchronized (this.transactionCreator) {
            return this.transactionCreator.createIssueStatusTransaction(creator, name, description, icon, image, unique,
                    feePow);
        }
    }

    public Transaction issueUnion(PrivateKeyAccount creator, String name, long birthday, long parent,
                                  String description, byte[] icon, byte[] image, int feePow) {
        // CREATE ONLY ONE TRANSACTION AT A TIME
        synchronized (this.transactionCreator) {
            return this.transactionCreator.createIssueUnionTransaction(creator, name, birthday, parent, description,
                    icon, image, feePow);
        }
    }

    public Transaction createOrder(PrivateKeyAccount creator, AssetCls have, AssetCls want, BigDecimal amountHave,
                                   BigDecimal amountWant, int feePow) {
        // CREATE ONLY ONE TRANSACTION AT A TIME
        synchronized (this.transactionCreator) {
            return this.transactionCreator.createOrderTransaction(creator, have, want, amountHave, amountWant, feePow);
        }
    }

    public Pair<Transaction, Integer> cancelOrder(PrivateKeyAccount creator, Order order, int feePow) {
        Transaction orderCreate = this.dcSet.getTransactionFinalMap().get(order.getId());
        return cancelOrder(creator, orderCreate.getSignature(), feePow);
    }

    public Pair<Transaction, Integer> cancelOrder(PrivateKeyAccount creator, byte[] orderID, int feePow) {
        // CREATE ONLY ONE TRANSACTION AT A TIME
        synchronized (this.transactionCreator) {
            return this.transactionCreator.createCancelOrderTransaction(creator, orderID, feePow);
        }
    }

    public Transaction cancelOrder2(PrivateKeyAccount creator, Long orderID, int feePow) {
        // CREATE ONLY ONE TRANSACTION AT A TIME
        synchronized (this.transactionCreator) {
            return this.transactionCreator.createCancelOrderTransaction2(creator, orderID, feePow);
        }
    }

    public Transaction cancelOrder2(PrivateKeyAccount creator, byte[] orderID, int feePow) {
        // CREATE ONLY ONE TRANSACTION AT A TIME
        synchronized (this.transactionCreator) {
            return this.transactionCreator.createCancelOrderTransaction2(creator, orderID, feePow);
        }
    }

    public Pair<Transaction, Integer> deployAT(PrivateKeyAccount creator, String name, String description, String type,
                                               String tags, byte[] creationBytes, BigDecimal quantity, int feePow) {

        synchronized (this.transactionCreator) {
            return this.transactionCreator.deployATTransaction(creator, name, description, type, tags, creationBytes,
                    quantity, feePow);
        }
    }

    public Pair<Transaction, Integer> sendMultiPayment(PrivateKeyAccount sender, List<Payment> payments, int feePow) {
        // CREATE ONLY ONE TRANSACTION AT A TIME
        synchronized (this.transactionCreator) {
            return this.transactionCreator.sendMultiPayment(sender, payments, feePow);
        }
    }

    public Pair<Integer, Transaction> make_R_Send(String creatorStr, Account creator, String recipientStr,
                                                  int feePow, long assetKey, boolean checkAsset, BigDecimal amount, boolean needAmount,
                                                  String title, String message, int messagecode, boolean encrypt) {

        Controller cnt = Controller.getInstance();

        // READ CREATOR
        if (creatorStr != null && creator == null) {
            Tuple2<Account, String> resultCreator = Account.tryMakeAccount(creatorStr);
            if (resultCreator.b != null) {
                return new Pair<Integer, Transaction>(Transaction.INVALID_CREATOR, null);
            }
            creator = resultCreator.a;
        }

        // READ RECIPIENT
        Tuple2<Account, String> resultRecipient = Account.tryMakeAccount(recipientStr);
        if (resultRecipient.b != null) {
            return new Pair<Integer, Transaction>(Transaction.INVALID_ADDRESS, null);
        }
        Account recipient = resultRecipient.a;

        // creator != recipient
        if (creator.equals(recipient)) {
            return new Pair<Integer, Transaction>(Transaction.INVALID_RECEIVER, null);
        }

        if (needAmount && (amount == null || amount.signum() == 0)) {
            return new Pair<Integer, Transaction>(Transaction.INVALID_AMOUNT_IS_NULL, null);
        }

        //long assetKey = 0;
        if (amount != null) {
            if (amount.compareTo(BigDecimal.ZERO) == 0)
                amount = null;
            else {
                // PARSE asset Key
                if (assetKey == 0) {
                    assetKey = 2;
                } else {

                    if (checkAsset) {
                        AssetCls asset;
                        if (assetKey > 0)
                            asset = cnt.getAsset(assetKey);
                        else
                            asset = cnt.getAsset(-assetKey);

                        if (asset == null)
                            return new Pair<Integer, Transaction>(Transaction.ITEM_ASSET_NOT_EXIST, null);
                    }
                }
            }
        }

        if (title == null)
            title = "";
        else if (title.getBytes(StandardCharsets.UTF_8).length > 256) {
            return new Pair<Integer, Transaction>(Transaction.INVALID_TITLE_LENGTH_MAX, null);
        }

        byte[] messageBytes = null;

        if (message != null && message.length() > 0) {
            if (messagecode == 0) {
                messageBytes = message.getBytes(Charset.forName("UTF-8"));
            } else {
                try {
                    if (messagecode == 16) {
                        messageBytes = Converter.parseHexString(message);
                    } else if (messagecode == 32) {
                        messageBytes = Base32.decode(message);
                    } else if (messagecode == 58) {
                        messageBytes = Base58.decode(message);
                    } else if (messagecode == 64) {
                        messageBytes = Base64.getDecoder().decode(message);
                    }
                } catch (Exception e) {
                    return new Pair<Integer, Transaction>(Transaction.INVALID_MESSAGE_FORMAT, null);
                }
            }
        }

        // if no TEXT - set null
        if (messageBytes != null && messageBytes.length == 0)
            messageBytes = null;

        PrivateKeyAccount privateKeyAccount = cnt.getPrivateKeyAccountByAddress(creator.getAddress());
        if (privateKeyAccount == null) {
            return new Pair<Integer, Transaction>(Transaction.INVALID_WALLET_ADDRESS, null);
        }

        byte[] encrypted = (encrypt) ? new byte[]{1} : new byte[]{0};
        byte[] isTextByte = (messagecode == 0) ? new byte[]{1} : new byte[]{0};

        if (messageBytes != null) {
            if (messageBytes.length > BlockChain.MAX_REC_DATA_BYTES) {
                return new Pair<Integer, Transaction>(Transaction.INVALID_MESSAGE_LENGTH, null);
            }

            if (encrypt) {
                // recipient
                byte[] publicKey = cnt.getPublicKeyByAddress(recipient.getAddress());
                if (publicKey == null) {
                    return new Pair<Integer, Transaction>(Transaction.UNKNOWN_PUBLIC_KEY_FOR_ENCRYPT, null);
                }

                // sender
                byte[] privateKey = privateKeyAccount.getPrivateKey();

                messageBytes = AEScrypto.dataEncrypt(messageBytes, privateKey, publicKey);
            }
        }

        // CREATE RSend
        return new Pair<Integer, Transaction>(Transaction.VALIDATE_OK, this.r_Send(privateKeyAccount, feePow, recipient,
                assetKey, amount, title, messageBytes, isTextByte, encrypted));

    }

    public Transaction r_Send(PrivateKeyAccount sender, int feePow, Account recipient, long key, BigDecimal amount) {
        return this.r_Send(sender, feePow, recipient, key, amount, "", null, null, null);
    }

    public Transaction r_Send(PrivateKeyAccount sender, int feePow,
                              Account recipient, long key, BigDecimal amount, String title, byte[] message, byte[] isText,
                              byte[] encryptMessage) {
        synchronized (this.transactionCreator) {
            return this.transactionCreator.r_Send(sender, recipient, key, amount, feePow, title, message, isText,
                    encryptMessage);
        }
    }

    public Transaction r_Send(byte version, byte property1, byte property2,
                              PrivateKeyAccount sender, int feePow,
                              Account recipient, long key, BigDecimal amount, String title, byte[] message, byte[] isText,
                              byte[] encryptMessage) {
        synchronized (this.transactionCreator) {
            return this.transactionCreator.r_Send(version, property1, property2, sender, recipient, key, amount, feePow,
                    title, message, isText, encryptMessage);
        }
    }

    public Transaction r_SignNote(byte version, byte property1, byte property2, int asDeal,
                                  PrivateKeyAccount sender, int feePow, long key, byte[] message, byte[] isText, byte[] encrypted) {
        synchronized (this.transactionCreator) {
            return this.transactionCreator.r_SignNote(version, property1, property2, asDeal, sender, feePow, key,
                    message, isText, encrypted);
        }
    }

    public Transaction r_SertifyPerson(int version, int asDeal, PrivateKeyAccount creator, int feePow, long key,
                                       List<PublicKeyAccount> userAccounts, int add_day) {
        synchronized (this.transactionCreator) {
            return this.transactionCreator.r_SertifyPerson(version, asDeal, creator, feePow, key, userAccounts,
                    add_day);
        }
    }

    public Transaction r_Vouch(int version, int asDeal, PrivateKeyAccount creator, int feePow, int height,
                               int seq) {
        synchronized (this.transactionCreator) {
            return this.transactionCreator.r_Vouch(version, asDeal, creator, feePow, height, seq);
        }
    }

    public Pair<Transaction, Integer> r_Hashes(PrivateKeyAccount sender, int feePow, String url, String data,
                                               String hashes) {
        synchronized (this.transactionCreator) {
            return this.transactionCreator.r_Hashes(sender, feePow, url, data, hashes);
        }
    }

    public Pair<Transaction, Integer> r_Hashes(PrivateKeyAccount sender, int feePow, String url, String data,
                                               String[] hashes) {
        synchronized (this.transactionCreator) {
            return this.transactionCreator.r_Hashes(sender, feePow, url, data, hashes);
        }
    }

    /*
     * // ver 1 public Pair<Transaction, Integer> r_SetStatusToItem(int version,
     * boolean asPack, PrivateKeyAccount creator, int feePow, long key, ItemCls
     * item, Long beg_date, Long end_date, int value_1, int value_2, byte[]
     * data, long refParent ) { synchronized (this.transactionCreator) { return
     * this.transactionCreator.r_SetStatusToItem( 0, asPack, creator, feePow,
     * key, item, beg_date, end_date, value_1, value_2, data, refParent ); } }
     */
    // ver2
    public Transaction r_SetStatusToItem(int version, boolean asPack, PrivateKeyAccount creator, int feePow, long key,
                                         ItemCls item, Long beg_date, Long end_date, long value_1, long value_2, byte[] data_1, byte[] data_2,
                                         long refParent, byte[] description) {
        synchronized (this.transactionCreator) {
            return this.transactionCreator.r_SetStatusToItem(1, asPack, creator, feePow, key, item, beg_date, end_date,
                    value_1, value_2, data_1, data_2, refParent, description);
        }
    }

    /*
     * public Pair<Transaction, Integer> sendJson(PrivateKeyAccount sender,
     * Account recipient, long key, BigDecimal amount,int feePow, byte[] isText,
     * byte[] message, byte[] encryptMessage) { synchronized
     * (this.transactionCreator) { return
     * this.transactionCreator.createJson(sender, recipient, key, amount,
     * feePow, message, isText, encryptMessage); } } public Pair<Transaction,
     * Integer> sendAccounting(PrivateKeyAccount sender, Account recipient, long
     * key, BigDecimal amount,int feePow, byte[] isText, byte[] message, byte[]
     * encryptMessage) { synchronized (this.transactionCreator) { return
     * this.transactionCreator.createAccounting(sender, recipient, key, amount,
     * feePow, message, isText, encryptMessage); }
     *
     * }
     */

    public void updateCompuRaes() {
        BigDecimal rate = new BigDecimal(Settings.getInstance().getCompuRate());
        long rateAssetKey = Settings.getInstance().getCompuRateAsset();
        if (rateAssetKey == 95) {
            this.COMPU_RATES.put("en", new Tuple2<BigDecimal, String>(rate, "$"));
        } else if (rateAssetKey == 92){
            this.COMPU_RATES.put("ru", new Tuple2<BigDecimal, String>(rate, "RUB"));
        }
    }

    public Block getBlockByHeight(DCSet db, int parseInt) {
        return db.getBlockMap().getWithMind(parseInt);
    }

    public Block getBlockByHeight(int parseInt) {
        return getBlockByHeight(this.dcSet, parseInt);
    }

    public byte[] getPublicKeyByAddress(String address) {

        if (!Crypto.getInstance().isValidAddress(address)) {
            return null;
        }

        // CHECK ACCOUNT IN OWN WALLET
        Controller cntr = Controller.getInstance();
        Account account = cntr.getAccountByAddress(address);
        if (account != null) {
            if (cntr.isWalletUnlocked()) {
                return cntr.getPrivateKeyAccountByAddress(address).getPublicKey();
            }
        }

        long[] makerLastTimestamp = dcSet.getReferenceMap().get(Account.makeShortBytes(address));
        if (makerLastTimestamp == null) {
            return null;
        }

        Transaction transaction = cntr.getTransaction(makerLastTimestamp[1]);
        if (transaction == null) {
            return null;
        }

        if (transaction.getCreator().equals(address))
            return transaction.getCreator().getPublicKey();
        else {
            List<PublicKeyAccount> pKeys = transaction.getPublicKeys();
            if (pKeys != null) {
                for (PublicKeyAccount pKey : pKeys) {
                    if (pKey.equals(address)) {
                        return pKey.getPublicKey();
                    }
                }
            }
        }

        return null;
    }

    @Override
    public void addObserver(Observer o) {

        this.dcSet.getBlockMap().addObserver(o);
        this.dcSet.getTransactionMap().addObserver(o);
        // this.dcSet.getTransactionFinalMap().addObserver(o);

        if (this.dcSetWithObserver) {
            // ADD OBSERVER TO SYNCHRONIZER
            // this.synchronizer.addObserver(o);

            // ADD OBSERVER TO BLOCKGENERATOR
            // this.blockGenerator.addObserver(o);

            // ADD OBSERVER TO NAMESALES
            this.dcSet.getNameExchangeMap().addObserver(o);

            // ADD OBSERVER TO POLLS
            //this.dcSet.getPollMap().addObserver(o);

            // ADD OBSERVER TO ASSETS
            this.dcSet.getItemAssetMap().addObserver(o);

            // ADD OBSERVER TO IMPRINTS
            this.dcSet.getItemImprintMap().addObserver(o);

            // ADD OBSERVER TO TEMPLATES
            this.dcSet.getItemTemplateMap().addObserver(o);

            // ADD OBSERVER TO PERSONS
            this.dcSet.getItemPersonMap().addObserver(o);

            // ADD OBSERVER TO STATUSES
            this.dcSet.getItemStatusMap().addObserver(o);

            // ADD OBSERVER TO UNIONS
            this.dcSet.getItemUnionMap().addObserver(o);

            // ADD OBSERVER TO ORDERS
            this.dcSet.getOrderMap().addObserver(o);

            // ADD OBSERVER TO TRADES
            this.dcSet.getTradeMap().addObserver(o);

            // ADD OBSERVER TO BALANCES
            this.dcSet.getAssetBalanceMap().addObserver(o);

            // ADD OBSERVER TO ATMAP
            this.dcSet.getATMap().addObserver(o);

            // ADD OBSERVER TO ATTRANSACTION MAP
            this.dcSet.getATTransactionMap().addObserver(o);
        }

        // ADD OBSERVER TO CONTROLLER
        super.addObserver(o);
        o.update(this, new ObserverMessage(ObserverMessage.NETWORK_STATUS, this.status));
    }

    @Override
    public void deleteObserver(Observer o) {
        this.dcSet.getBlockMap().deleteObserver(o);

        super.deleteObserver(o);
    }

    public void addSingleObserver(Observer o) {
        super.addObserver(o);
    }

    public void deleteSingleObserver(Observer o) {
        super.deleteObserver(o);
    }

    public void addWalletObserver(Observer o) {
        this.wallet.addObserver(o);
        this.guiTimer.addObserver(o); // обработка repaintGUI
    }

    public void deleteWalletObserver(Observer o) {
        this.guiTimer.deleteObserver(o); // нужно для перерисовки раз в 2 сек
        this.wallet.deleteObserver(o);
    }

    public void addWalletFavoritesObserver(Observer o) {
        this.wallet.addFavoritesObserver(o);
        this.guiTimer.addObserver(o); // обработка repaintGUI
    }

    public void deleteWalletFavoritesObserver(Observer o) {
        this.guiTimer.deleteObserver(o); // нужно для перерисовки раз в 2 сек
        this.wallet.deleteObserver(o);
    }

    public void startApplication(String args[]) {
        boolean cli = false;

        // get GRADLE bild time
        getManifestInfo();

        if (buildTimestamp == 0)
            // get local file time
            getBuildTimestamp();

        String pass = null;

        for (String arg : args) {
            if (arg.equals("-cli")) {
                cli = true;
                continue;
            }

            if (arg.toLowerCase().equals("-nocalculated")) {
                noCalculated = true;
                continue;
            }

            if (arg.toLowerCase().equals("-nousewallet")) {
                noUseWallet = true;
                continue;
            }

            if (arg.toLowerCase().equals("-nodatawallet")) {
                noDataWallet = true;
                continue;
            }

            if (arg.toLowerCase().equals("-opi")) {
                onlyProtocolIndexing = true;
                continue;
            }

            if (arg.toLowerCase().equals("-compactdc")) {
                compactDConStart = true;
                continue;
            }

            if (arg.toLowerCase().equals("-inmemory")) {
                inMemoryDC = true;
                continue;
            }

            if (arg.equals("-backup")) {
                // backUP data
                backUP = true;
                continue;
            }

            if (arg.equals("-nogui")) {
                useGui = false;
                continue;
            }

            if (arg.startsWith("-hardwork=") && arg.length() > 10) {
                try {
                    int hartWork = Integer.parseInt(arg.substring(10));

                    if (hartWork > 12) {
                        hartWork = 12;
                    }
                    if (hartWork > 0) {
                        HARD_WORK = hartWork;
                    }
                } catch (Exception e) {
                }
                continue;
            }
            if (arg.startsWith("-seed=") && arg.length() > 6) {
                seedCommand = arg.substring(6).split(":");
                continue;
            }
            if (arg.startsWith("-pass=") && arg.length() > 6) {
                pass = arg.substring(6);
                continue;
            }
            if (arg.startsWith("-peers=") && arg.length() > 7) {
                Settings.getInstance().setDefaultPeers(arg.substring(7).split(","));
                continue;
            }
            if (arg.equals("-testnet")) {
                Settings.getInstance().setGenesisStamp(System.currentTimeMillis());
                continue;
            }
            if (arg.startsWith("-testnet=") && arg.length() > 9) {
                try {
                    long testnetstamp = Long.parseLong(arg.substring(9));

                    if (testnetstamp == 0) {
                        testnetstamp = System.currentTimeMillis();
                    }

                    Settings.getInstance().setGenesisStamp(testnetstamp);
                } catch (Exception e) {
                    Settings.getInstance().setGenesisStamp(BlockChain.DEFAULT_MAINNET_STAMP);
                }
            }
        }

        if (noCalculated)
            LOGGER.info("-not store calculated TXs");

        if (onlyProtocolIndexing)
            LOGGER.info("-only protocol indexing");

        if (compactDConStart)
            LOGGER.info("-compact DataChain on start");

        if (HARD_WORK > 0)
            LOGGER.info("-hard work = " + HARD_WORK);

        if (inMemoryDC)
            LOGGER.info("-in Memory DC");

        if (noDataWallet)
            LOGGER.info("-no data wallet");

        if (noUseWallet)
            LOGGER.info("-no use wallet");

        if (useGui) {

            this.about_frame = AboutFrame.getInstance();
            this.addSingleObserver(about_frame);
            this.about_frame.setUserClose(false);
            this.about_frame.setModal(false);
            this.about_frame.setVisible(true);
        }
        if (!cli) {
            try {

                //ONE MUST BE ENABLED
                if (!Settings.getInstance().isGuiEnabled() && !Settings.getInstance().isRpcEnabled()) {
                    throw new Exception(Lang.getInstance().translate("Both gui and rpc cannot be disabled!"));
                }

                LOGGER.info(Lang.getInstance().translate("Starting %app%")
                        .replace("%app%", Lang.getInstance().translate(Controller.APP_NAME)));
                LOGGER.info(version + Lang.getInstance().translate(" build ")
                        + buildTime);

                this.setChanged();
                this.notifyObservers(new ObserverMessage(ObserverMessage.GUI_ABOUT_TYPE, info));


                String licenseFile = "Erachain Licence Agreement (genesis).txt";
                File f = new File(licenseFile);
                if (!f.exists()) {

                    LOGGER.error("License file not found: " + licenseFile);

                    //FORCE SHUTDOWN
                    System.exit(3);

                }


                //STARTING NETWORK/BLOCKCHAIN/RPC

                Controller.getInstance().start();

                //unlock wallet

                if (pass != null && doesWalletDatabaseExists()) {
                    if (unlockWallet(pass))
                        lockWallet();
                }

                Status.getinstance();

                if (!useGui) {
                    LOGGER.info("-nogui used");
                } else {

                    try {
                        Thread.sleep(100);

                        //START GUI

                        gui = Gui.getInstance();

                        if (gui != null && Settings.getInstance().isSysTrayEnabled()) {

                            SysTray.getInstance().createTrayIcon();
                            about_frame.setVisible(false);
                        }
                    } catch (Exception e1) {
                        if (about_frame != null) {
                            about_frame.setVisible(false);
                            about_frame.dispose();
                        }
                        LOGGER.error(Lang.getInstance().translate("GUI ERROR - at Start"), e1);
                    }
                }

                if (Controller.getInstance().doesWalletExists()) {
                    Controller.getInstance().wallet.initiateItemsFavorites();
                }


            } catch (Exception e) {

                LOGGER.error(e.getMessage(), e);
                // show error dialog
                if (useGui) {
                    if (Settings.getInstance().isGuiEnabled()) {
                        IssueConfirmDialog dd = new IssueConfirmDialog(null, true, null,
                                Lang.getInstance().translate("STARTUP ERROR") + ": " + e.getMessage(), 600, 400, Lang.getInstance().translate(" "));
                        dd.jButton1.setVisible(false);
                        dd.jButton2.setText(Lang.getInstance().translate("Cancel"));
                        dd.setLocationRelativeTo(null);
                        dd.setVisible(true);
                    }
                }

                //USE SYSTEM STYLE
                try {
                    UIManager.setLookAndFeel(UIManager.getSystemLookAndFeelClassName());
                } catch (Exception e2) {
                    LOGGER.error(e2.getMessage(), e2);
                }

                //ERROR STARTING
                LOGGER.error(Lang.getInstance().translate("STARTUP ERROR") + ": " + e.getMessage());

                if (Gui.isGuiStarted()) {
                    JOptionPane.showMessageDialog(null, e.getMessage(), Lang.getInstance().translate("Startup Error"), JOptionPane.ERROR_MESSAGE);

                }


                if (about_frame != null) {
                    about_frame.setVisible(false);
                    about_frame.dispose();
                }
                //FORCE SHUTDOWN
                System.exit(0);
            }
        } else {
            Scanner scanner = new Scanner(System.in);
            ApiClient client = new ApiClient();

            while (true) {

                System.out.print("[COMMAND] ");
                String command = scanner.nextLine();

                if (command.equals("quit")) {

                    if (about_frame != null) {
                        about_frame.setVisible(false);
                        about_frame.dispose();
                    }
                    scanner.close();
                    System.exit(0);
                }

                String result = client.executeCommand(command);
                LOGGER.info("[RESULT] " + result);
            }
        }

    }

    public static void getManifestInfo() {
        String impTitle = "Gradle Build: ERA";

        try {
            Enumeration<URL> resources = Thread.currentThread()
                    .getContextClassLoader()
                    .getResources("META-INF/MANIFEST.MF");
            while (resources.hasMoreElements()) {
                try {
                    Manifest manifest = new Manifest(resources.nextElement().openStream());
                    Attributes attributes = manifest.getMainAttributes();
                    String implementationTitle = attributes.getValue("Implementation-Title");
                    if (implementationTitle != null && implementationTitle.equals(impTitle)) {
                        version = attributes.getValue("Implementation-Version");
                        buildTime = attributes.getValue("Build-Time");

                        DateFormat formatter = new SimpleDateFormat("yyyy-MM-dd HH:mm:ss z");
                        try {
                            Date date = formatter.parse(buildTime);
                            buildTimestamp = date.getTime();
                        } catch (ParseException e) {
                            formatter = new SimpleDateFormat("yyyy-MM-dd HH:mm:ssZ");
                            try {
                                Date date = formatter.parse(buildTime);
                                buildTimestamp = date.getTime();
                            } catch (ParseException e1) {
                                LOGGER.error(e.getMessage(), e1);
                            }
                        }
                    }
                } catch (IOException e) {
                }
            }
        } catch (IOException e) {
        }
    }
}<|MERGE_RESOLUTION|>--- conflicted
+++ resolved
@@ -2622,12 +2622,8 @@
         return this.dcSet.getAssetBalanceMap().getBalancesSortableList(key);
     }
 
-<<<<<<< HEAD
     public SortableList<Tuple2<byte[], Long>, Tuple5<Tuple2<BigDecimal, BigDecimal>, Tuple2<BigDecimal, BigDecimal>, Tuple2<BigDecimal, BigDecimal>, Tuple2<BigDecimal, BigDecimal>, Tuple2<BigDecimal, BigDecimal>>>
     getBalances(
-=======
-    public SortableList<Tuple2<byte[], Long>, Tuple5<Tuple2<BigDecimal, BigDecimal>, Tuple2<BigDecimal, BigDecimal>, Tuple2<BigDecimal, BigDecimal>, Tuple2<BigDecimal, BigDecimal>, Tuple2<BigDecimal, BigDecimal>>> getBalances(
->>>>>>> 166d6302
             Account account) {
 
         return this.dcSet.getAssetBalanceMap().getBalancesSortableList(account);

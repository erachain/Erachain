--- conflicted
+++ resolved
@@ -94,11 +94,7 @@
  */
 public class Controller extends Observable {
 
-<<<<<<< HEAD
-    public static String version = "4.11.12 beta";
-=======
     public static String version = "4.11.13 beta dev";
->>>>>>> cb0346c0
     public static String buildTime = "2019-04-29 13:33:33 UTC";
 
     public static final char DECIMAL_SEPARATOR = '.';

--- conflicted
+++ resolved
@@ -18,22 +18,11 @@
         try {
             if ( selected || expanded || hasFocus || tree.isCollapsed(row) || tree.isExpanded(row) || tree.isRowSelected(row) || tree.isSelectionEmpty()) {
                 ASMutableTreeNode vv = (ASMutableTreeNode) value;
-<<<<<<< HEAD
-                setText(vv.getViewName());
-                Image im = vv.getImage();
-                if (true) {
-                    int size1 = UIManager.getFont("TextField.font").getSize() * 125 / 100;
-                    setIcon(new ImageIcon(im.getScaledInstance(size1, size1, 0)));
-                } else {
-                    setIcon(new ImageIcon(im));
-                }
-=======
                 String name = vv.getViewName();
                 boolean i = tree.isCollapsed(row);
                 if(tree.isCollapsed(row)){
                    name = name.replace("<html><b>", "<html><b><i>");
                     name = name.replace("</b></html>", "...</b></html>");
->>>>>>> 1a3ac2c3
 
                 }
                 setText(name );

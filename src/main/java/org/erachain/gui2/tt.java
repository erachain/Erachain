--- conflicted
+++ resolved
@@ -76,7 +76,6 @@
         // -------------------------------------------
 
 
-<<<<<<< HEAD
         ASMutableTreeNode root = new ASMutableTreeNode("root", "<html><span style='font-size:1.1em;'><b>" + Lang.getInstance().translate("Erachain"), getIcon("images/pageicons/SearchPersonsSplitPanel.png"));
         ASMutableTreeNode account_Node = new ASMutableTreeNode("account_Node", "<html><span style='font-size:1.1em;'><b>" + Lang.getInstance().translate("Accounts") + "</b></html>", getIcon("images/pageicons/account_Node.png"));
         ASMutableTreeNode person_Node = new ASMutableTreeNode("person_Node", "<html><span style='font-size:1.1em;'><b> " + Lang.getInstance().translate("Persons") + "</b></span></html>", getIcon("images/pageicons/person_Node.png"));
@@ -94,25 +93,6 @@
         ASMutableTreeNode other_Node = new ASMutableTreeNode("other_Node", "<html><span style='font-size:1.1em;'><b>" + Lang.getInstance().translate("Network DashBoard") + "</b></html>", getIcon("images/pageicons/other_Node.png"));
         ASMutableTreeNode bank_Tree = new ASMutableTreeNode("bank_Tree", "<html><span style='font-size:1.1em;'><b>" + Lang.getInstance().translate("Bank") + "</b></html>", getIcon("images/pageicons/bank_Tree.png"));
         ASMutableTreeNode telegrams_Tree = new ASMutableTreeNode("telegrams_Tree", "<html><span style='font-size:1.1em;'><b>" + Lang.getInstance().translate("Telegrams") + "</b></html>", getIcon("images/pageicons/telegrams_Tree.png"));
-=======
-        ASMutableTreeNode root = new ASMutableTreeNode("root", "<html><b>  " + Lang.getInstance().translate("Erachain"), getIcon("images/pageicons/root.png"));
-        ASMutableTreeNode account_Node = new ASMutableTreeNode("account_Node", "<html><b>" + Lang.getInstance().translate("Accounts") + "</b></html>", getIcon("images/pageicons/account_Node.png"));
-        ASMutableTreeNode person_Node = new ASMutableTreeNode("person_Node", "<html><b> " + Lang.getInstance().translate("Persons") + "</b></html>", getIcon("images/pageicons/person_Node.png"));
-        ASMutableTreeNode document_Node = new ASMutableTreeNode("document_Node", "<html><b>" + Lang.getInstance().translate("Documents") + "</b></html>", getIcon("images/pageicons/document_Node.png"));
-        ASMutableTreeNode mails_Node = new ASMutableTreeNode("mails_Node", "<html><b>" + Lang.getInstance().translate("Mails") + "</b></html>", getIcon("images/pageicons/mails_Node.png"));
-        ASMutableTreeNode assets_Node = new ASMutableTreeNode("assets_Node", "<html><b>" + Lang.getInstance().translate("Assets") + "</b></html>", getIcon("images/pageicons/assets_Node.png"));
-        ASMutableTreeNode exchange_Node = new ASMutableTreeNode("exchange_Node", "<html><b>" + Lang.getInstance().translate("Exchange") + "</b></html>", getIcon("images/pageicons/exchange_Node.png"));
-        ASMutableTreeNode templates_Node = new ASMutableTreeNode("templates_Node", "<html><b>" + Lang.getInstance().translate("Templates") + "</b></html>", getIcon("images/pageicons/templates_Node.png"));
-        ASMutableTreeNode statuses_Node = new ASMutableTreeNode("statuses_Node", "<html><b>" + Lang.getInstance().translate("Statuses") + "</b></html>", getIcon("images/pageicons/statuses_Node.png"));
-        ASMutableTreeNode unions_Node = new ASMutableTreeNode("unions_Node", "<html><b>" + Lang.getInstance().translate("Unions") + "</b></html>", getIcon("images/pageicons/unions_Node.png"));
-        ASMutableTreeNode polls_Node = new ASMutableTreeNode("polls_Node", "<html><b>" + Lang.getInstance().translate("Polls") + "</b></html>", getIcon("images/pageicons/polls_Node.png"));
-        ASMutableTreeNode hashes_Node = new ASMutableTreeNode("hashes_Node", "<html><b>" + Lang.getInstance().translate("Unique Hashes") + "</b></html>", getIcon("images/pageicons/hashes_Node.png"));
-        ASMutableTreeNode linked_hashes_Node = new ASMutableTreeNode("linked_hashes_Node", "<html><b>" + Lang.getInstance().translate("Linked Hashes") + "</b></html>", getIcon("images/pageicons/linked_hashes_Node.png"));
-        ASMutableTreeNode records_Node = new ASMutableTreeNode("records_Node", "<html><b>" + Lang.getInstance().translate("Records") + "</b></html>", getIcon("images/pageicons/records_Node.png"));
-        ASMutableTreeNode other_Node = new ASMutableTreeNode("other_Node", "<html><b>" + Lang.getInstance().translate("Network DashBoard") + "</b></html>", getIcon("images/pageicons/other_Node.png"));
-        ASMutableTreeNode bank_Tree = new ASMutableTreeNode("bank_Tree","<html><b>" + Lang.getInstance().translate("Bank")+ "</b></html>",  getIcon("images/pageicons/bank_Tree.png"));
-        ASMutableTreeNode telegrams_Tree = new ASMutableTreeNode("telegrams_Tree","<html><b>" + Lang.getInstance().translate("Telegrams")+ "</b></html>",  getIcon("images/pageicons/telegrams_Tree.png"));
->>>>>>> 44a40271
 
         TreeMap<String, DefaultMutableTreeNode> nodeList = new TreeMap<String, DefaultMutableTreeNode>();
         nodeList.put("account_Node",account_Node);
@@ -129,25 +109,8 @@
         nodeList.put("linked_hashes_Node",linked_hashes_Node);
         nodeList.put("records_Node",records_Node);
         nodeList.put("other_Node",other_Node);
-        nodeList.put("other_Node",other_Node);
         nodeList.put("bank_Tree",bank_Tree);
         nodeList.put("telegrams_Tree",telegrams_Tree);
-        nodeList.put("account_Node", account_Node);
-        nodeList.put("person_Node", person_Node);
-        nodeList.put("document_Node", document_Node);
-        nodeList.put("mails_Node", mails_Node);
-        nodeList.put("assets_Node", assets_Node);
-        nodeList.put("templates_Node", templates_Node);
-        nodeList.put("statuses_Node", statuses_Node);
-        nodeList.put("unions_Node", unions_Node);
-        nodeList.put("polls_Node", polls_Node);
-        nodeList.put("hashes_Node", hashes_Node);
-        nodeList.put("linked_hashes_Node", linked_hashes_Node);
-        nodeList.put("records_Node", records_Node);
-        nodeList.put("other_Node", other_Node);
-        nodeList.put("other_Node", other_Node);
-        nodeList.put("bank_Tree", bank_Tree);
-        nodeList.put("telegrams_Tree", telegrams_Tree);
 
 
         if (BlockChain.TEST_MODE)
@@ -258,12 +221,8 @@
         telegrams_Tree.add(new ASMutableTreeNode("ALLTelegramPanel", Lang.getInstance().translate("All Telegrams Panel"), ALLTelegramPanel.getIcon()));
 
         tree = new JTree(root);
-<<<<<<< HEAD
+        tree.setToggleClickCount(1);
         tree.setCellRenderer(new AS_tt_Render());
-=======
-       tree.setCellRenderer(new AS_tt_Render());
-        tree.setToggleClickCount(1);
->>>>>>> 44a40271
         // tree.addTreeSelectionListener(this);
         double dd = (double) UIManager.getFont("TextField.font").getSize() * 180 / 100;
         tree.setRowHeight((int) dd);

--- conflicted
+++ resolved
@@ -74,13 +74,13 @@
         // -------------------------------------------
 
 
-<<<<<<< HEAD
         ASMutableTreeNode root = new ASMutableTreeNode("root", "<html><span style='font-size:1.1em;'><b>" + Lang.getInstance().translate("Erachain"), getIcon("images/pageicons/SearchPersonsSplitPanel.png"));
         ASMutableTreeNode account_Node = new ASMutableTreeNode("account_Node", "<html><span style='font-size:1.1em;'><b>" + Lang.getInstance().translate("Accounts") + "</b></html>", getIcon("images/pageicons/account_Node.png"));
         ASMutableTreeNode person_Node = new ASMutableTreeNode("person_Node", "<html><span style='font-size:1.1em;'><b> " + Lang.getInstance().translate("Persons") + "</b></span></html>", getIcon("images/pageicons/person_Node.png"));
         ASMutableTreeNode document_Node = new ASMutableTreeNode("document_Node", "<html><span style='font-size:1.1em;'><b>" + Lang.getInstance().translate("Documents") + "</b></html>", getIcon("images/pageicons/document_Node.png"));
         ASMutableTreeNode mails_Node = new ASMutableTreeNode("mails_Node", "<html><span style='font-size:1.1em;'><b>" + Lang.getInstance().translate("Mails") + "</b></html>", getIcon("images/pageicons/mails_Node.png"));
         ASMutableTreeNode assets_Node = new ASMutableTreeNode("assets_Node", "<html><span style='font-size:1.1em;'><b>" + Lang.getInstance().translate("Assets") + "</b></html>", getIcon("images/pageicons/assets_Node.png"));
+        ASMutableTreeNode exchange_Node = new ASMutableTreeNode("exchange_Node", "<html><b>" + Lang.getInstance().translate("Exchange") + "</b></html>", getIcon("images/pageicons/exchange_Node.png"));
         ASMutableTreeNode templates_Node = new ASMutableTreeNode("templates_Node", "<html><span style='font-size:1.1em;'><b>" + Lang.getInstance().translate("Templates") + "</b></html>", getIcon("images/pageicons/templates_Node.png"));
         ASMutableTreeNode statuses_Node = new ASMutableTreeNode("statuses_Node", "<html><span style='font-size:1.1em;'><b>" + Lang.getInstance().translate("Statuses") + "</b></html>", getIcon("images/pageicons/statuses_Node.png"));
         ASMutableTreeNode unions_Node = new ASMutableTreeNode("unions_Node", "<html><span style='font-size:1.1em;'><b>" + Lang.getInstance().translate("Unions") + "</b></html>", getIcon("images/pageicons/unions_Node.png"));
@@ -91,42 +91,6 @@
         ASMutableTreeNode other_Node = new ASMutableTreeNode("other_Node", "<html><span style='font-size:1.1em;'><b>" + Lang.getInstance().translate("Network DashBoard") + "</b></html>", getIcon("images/pageicons/other_Node.png"));
         ASMutableTreeNode bank_Tree = new ASMutableTreeNode("bank_Tree", "<html><span style='font-size:1.1em;'><b>" + Lang.getInstance().translate("Bank") + "</b></html>", getIcon("images/pageicons/bank_Tree.png"));
         ASMutableTreeNode telegrams_Tree = new ASMutableTreeNode("telegrams_Tree", "<html><span style='font-size:1.1em;'><b>" + Lang.getInstance().translate("Telegrams") + "</b></html>", getIcon("images/pageicons/telegrams_Tree.png"));
-
-        TreeMap<String, DefaultMutableTreeNode> nodeList = new TreeMap<String, DefaultMutableTreeNode>();
-        nodeList.put("account_Node", account_Node);
-        nodeList.put("person_Node", person_Node);
-        nodeList.put("document_Node", document_Node);
-        nodeList.put("mails_Node", mails_Node);
-        nodeList.put("assets_Node", assets_Node);
-        nodeList.put("templates_Node", templates_Node);
-        nodeList.put("statuses_Node", statuses_Node);
-        nodeList.put("unions_Node", unions_Node);
-        nodeList.put("polls_Node", polls_Node);
-        nodeList.put("hashes_Node", hashes_Node);
-        nodeList.put("linked_hashes_Node", linked_hashes_Node);
-        nodeList.put("records_Node", records_Node);
-        nodeList.put("other_Node", other_Node);
-        nodeList.put("other_Node", other_Node);
-        nodeList.put("bank_Tree", bank_Tree);
-        nodeList.put("telegrams_Tree", telegrams_Tree);
-=======
-        ASMutableTreeNode root = new ASMutableTreeNode("root", "<html><b>" + Lang.getInstance().translate("Erachain"), getIcon("images/pageicons/SearchPersonsSplitPanel.png"));
-        ASMutableTreeNode account_Node = new ASMutableTreeNode("account_Node", "<html><b>" + Lang.getInstance().translate("Accounts") + "</b></html>", getIcon("images/pageicons/account_Node.png"));
-        ASMutableTreeNode person_Node = new ASMutableTreeNode("person_Node", "<html><b> " + Lang.getInstance().translate("Persons") + "</b></html>", getIcon("images/pageicons/person_Node.png"));
-        ASMutableTreeNode document_Node = new ASMutableTreeNode("document_Node", "<html><b>" + Lang.getInstance().translate("Documents") + "</b></html>", getIcon("images/pageicons/document_Node.png"));
-        ASMutableTreeNode mails_Node = new ASMutableTreeNode("mails_Node", "<html><b>" + Lang.getInstance().translate("Mails") + "</b></html>", getIcon("images/pageicons/mails_Node.png"));
-        ASMutableTreeNode assets_Node = new ASMutableTreeNode("assets_Node", "<html><b>" + Lang.getInstance().translate("Assets") + "</b></html>", getIcon("images/pageicons/assets_Node.png"));
-        ASMutableTreeNode exchange_Node = new ASMutableTreeNode("exchange_Node", "<html><b>" + Lang.getInstance().translate("Exchange") + "</b></html>", getIcon("images/pageicons/exchange_Node.png"));
-        ASMutableTreeNode templates_Node = new ASMutableTreeNode("templates_Node", "<html><b>" + Lang.getInstance().translate("Templates") + "</b></html>", getIcon("images/pageicons/templates_Node.png"));
-        ASMutableTreeNode statuses_Node = new ASMutableTreeNode("statuses_Node", "<html><b>" + Lang.getInstance().translate("Statuses") + "</b></html>", getIcon("images/pageicons/statuses_Node.png"));
-        ASMutableTreeNode unions_Node = new ASMutableTreeNode("unions_Node", "<html><b>" + Lang.getInstance().translate("Unions") + "</b></html>", getIcon("images/pageicons/unions_Node.png"));
-        ASMutableTreeNode polls_Node = new ASMutableTreeNode("polls_Node", "<html><b>" + Lang.getInstance().translate("Polls") + "</b></html>", getIcon("images/pageicons/polls_Node.png"));
-        ASMutableTreeNode hashes_Node = new ASMutableTreeNode("hashes_Node", "<html><b>" + Lang.getInstance().translate("Unique Hashes") + "</b></html>", getIcon("images/pageicons/hashes_Node.png"));
-        ASMutableTreeNode linked_hashes_Node = new ASMutableTreeNode("linked_hashes_Node", "<html><b>" + Lang.getInstance().translate("Linked Hashes") + "</b></html>", getIcon("images/pageicons/linked_hashes_Node.png"));
-        ASMutableTreeNode records_Node = new ASMutableTreeNode("records_Node", "<html><b>" + Lang.getInstance().translate("Records") + "</b></html>", getIcon("images/pageicons/records_Node.png"));
-        ASMutableTreeNode other_Node = new ASMutableTreeNode("other_Node", "<html><b>" + Lang.getInstance().translate("Network DashBoard") + "</b></html>", getIcon("images/pageicons/other_Node.png"));
-        ASMutableTreeNode bank_Tree = new ASMutableTreeNode("bank_Tree","<html><b>" + Lang.getInstance().translate("Bank")+ "</b></html>",  getIcon("images/pageicons/bank_Tree.png"));
-        ASMutableTreeNode telegrams_Tree = new ASMutableTreeNode("telegrams_Tree","<html><b>" + Lang.getInstance().translate("Telegrams")+ "</b></html>",  getIcon("images/pageicons/telegrams_Tree.png"));
 
         TreeMap<String, DefaultMutableTreeNode> nodeList = new TreeMap<String, DefaultMutableTreeNode>();
         nodeList.put("account_Node",account_Node);
@@ -146,7 +110,22 @@
         nodeList.put("other_Node",other_Node);
         nodeList.put("bank_Tree",bank_Tree);
         nodeList.put("telegrams_Tree",telegrams_Tree);
->>>>>>> c7176053
+        nodeList.put("account_Node", account_Node);
+        nodeList.put("person_Node", person_Node);
+        nodeList.put("document_Node", document_Node);
+        nodeList.put("mails_Node", mails_Node);
+        nodeList.put("assets_Node", assets_Node);
+        nodeList.put("templates_Node", templates_Node);
+        nodeList.put("statuses_Node", statuses_Node);
+        nodeList.put("unions_Node", unions_Node);
+        nodeList.put("polls_Node", polls_Node);
+        nodeList.put("hashes_Node", hashes_Node);
+        nodeList.put("linked_hashes_Node", linked_hashes_Node);
+        nodeList.put("records_Node", records_Node);
+        nodeList.put("other_Node", other_Node);
+        nodeList.put("other_Node", other_Node);
+        nodeList.put("bank_Tree", bank_Tree);
+        nodeList.put("telegrams_Tree", telegrams_Tree);
 
 
         if (BlockChain.TEST_MODE)
@@ -176,25 +155,11 @@
         root.add(records_Node);
         root.add(other_Node);
 
-<<<<<<< HEAD
         bank_Tree.add(new ASMutableTreeNode("IssueSendPaymentOrder", Lang.getInstance().translate("Send payment order"), IssueSendPaymentOrder.getIcon()));
         bank_Tree.add(new ASMutableTreeNode("MyOrderPaimentsSplitPanel", Lang.getInstance().translate("My Payments Orders"), MyOrderPaimentsSplitPanel.getIcon()));
         person_Node.add(new ASMutableTreeNode("PersonsFavoriteSplitPanel", Lang.getInstance().translate("Favorite Persons"), PersonsFavoriteSplitPanel.getIcon()));
         person_Node.add(new ASMutableTreeNode("PersonsMySplitPanel", Lang.getInstance().translate("My Persons"), PersonsMySplitPanel.getIcon()));
         person_Node.add(new ASMutableTreeNode("SearchPersonsSplitPanel", Lang.getInstance().translate("Search Persons"), SearchPersonsSplitPanel.getIcon()));
-=======
-
-        exchange_Node.add(new ASMutableTreeNode("ExchangePanel",Lang.getInstance().translate("Exchange"),ExchangePanel.getIcon()));
-        exchange_Node.add(new ASMutableTreeNode("DepositExchange", Lang.getInstance().translate("Deposit Exchange"), DepositExchange.getIcon()));
-        exchange_Node.add(new ASMutableTreeNode("WithdrawExchange", Lang.getInstance().translate("Withdraw Exchange"),WithdrawExchange.getIcon()));
-        exchange_Node.add(new ASMutableTreeNode("MyOrderTab", Lang.getInstance().translate("My Orders"),MyOrderTab.getIcon()));
-
-        bank_Tree.add(new ASMutableTreeNode("IssueSendPaymentOrder",Lang.getInstance().translate("Send payment order"), IssueSendPaymentOrder.getIcon()));
-        bank_Tree.add(new ASMutableTreeNode("MyOrderPaimentsSplitPanel",Lang.getInstance().translate("My Payments Orders"), MyOrderPaimentsSplitPanel.getIcon()));
-        person_Node.add(new ASMutableTreeNode("PersonsFavoriteSplitPanel",Lang.getInstance().translate("Favorite Persons"), PersonsFavoriteSplitPanel.getIcon()));
-        person_Node.add(new ASMutableTreeNode("PersonsMySplitPanel",Lang.getInstance().translate("My Persons"), PersonsMySplitPanel.getIcon()));
-        person_Node.add(new ASMutableTreeNode("SearchPersonsSplitPanel",Lang.getInstance().translate("Search Persons"), SearchPersonsSplitPanel.getIcon()));
->>>>>>> c7176053
         person_Node.add(new ASMutableTreeNode("IssuePersonPanel", Lang.getInstance().translate("Issue Person"), IssuePersonPanel.getIcon()));
         person_Node.add(new ASMutableTreeNode("InsertPersonPanel", Lang.getInstance().translate("Insert Person"), InsertPersonPanel.getIcon()));
 
@@ -223,6 +188,11 @@
         //assets_Node.add(new ASMutableTreeNode(Lang.getInstance().translate("My Orders")));
         assets_Node.add(new ASMutableTreeNode("MyBalanceTab", Lang.getInstance().translate("My Balance"), MyBalanceTab.getIcon()));
         //assets_Node.add(new ASMutableTreeNode(Lang.getInstance().translate("Exchange")));
+
+        exchange_Node.add(new ASMutableTreeNode("ExchangePanel",Lang.getInstance().translate("Exchange"),ExchangePanel.getIcon()));
+        exchange_Node.add(new ASMutableTreeNode("DepositExchange", Lang.getInstance().translate("Deposit Exchange"), DepositExchange.getIcon()));
+        exchange_Node.add(new ASMutableTreeNode("WithdrawExchange", Lang.getInstance().translate("Withdraw Exchange"),WithdrawExchange.getIcon()));
+        exchange_Node.add(new ASMutableTreeNode("MyOrderTab", Lang.getInstance().translate("My Orders"),MyOrderTab.getIcon()));
 
         templates_Node.add(new ASMutableTreeNode("TemplatesFavoriteSplitPanel", Lang.getInstance().translate("Favorite Templates"), TemplatesFavoriteSplitPanel.getIcon()));
         templates_Node.add(new ASMutableTreeNode("SearchTemplatesSplitPanel", Lang.getInstance().translate("Search Templates"), SearchTemplatesSplitPanel.getIcon()));

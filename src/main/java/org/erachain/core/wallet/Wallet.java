--- conflicted
+++ resolved
@@ -555,12 +555,8 @@
 		if (reset) {
 			LOGGER.info("   >>>>  Resetted maps");
 
-<<<<<<< HEAD
             // SAVE transactions file
             this.database.commit();
-=======
-            this.database.clearCash();
->>>>>>> 783b361a
 
             // RESET MAPS
 			this.database.getTransactionMap().reset();

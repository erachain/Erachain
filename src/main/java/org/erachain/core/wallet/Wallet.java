package org.erachain.core.wallet;
// 09/03

import com.google.common.primitives.Bytes;
import com.google.common.primitives.Ints;
import org.erachain.at.ATTransaction;
import org.erachain.controller.Controller;
import org.erachain.core.BlockChain;
import org.erachain.core.account.Account;
import org.erachain.core.account.PrivateKeyAccount;
import org.erachain.core.account.PublicKeyAccount;
import org.erachain.core.block.Block;
import org.erachain.core.block.GenesisBlock;
import org.erachain.core.crypto.Crypto;
import org.erachain.core.item.ItemCls;
import org.erachain.core.item.assets.Order;
import org.erachain.core.naming.Name;
import org.erachain.core.naming.NameSale;
import org.erachain.core.transaction.*;
import org.erachain.core.voting.Poll;
import org.erachain.database.wallet.AccountMap;
import org.erachain.database.wallet.DWSet;
import org.erachain.database.wallet.SecureWalletDatabase;
import org.erachain.datachain.BlockMap;
import org.erachain.datachain.DCSet;
import org.erachain.gui.ObserverWaiter;
import org.erachain.gui.PasswordPane;
import org.erachain.gui.library.Library;
import org.erachain.lang.Lang;
import org.erachain.settings.Settings;
import org.erachain.utils.ObserverMessage;
import org.erachain.utils.Pair;
import org.erachain.utils.StrJSonFine;
import org.json.simple.JSONObject;
import org.mapdb.Fun.Tuple2;
import org.mapdb.Fun.Tuple3;
import org.slf4j.Logger;
import org.slf4j.LoggerFactory;

import javax.swing.*;
import java.io.File;
import java.math.BigDecimal;
import java.util.Timer;
import java.util.*;

/**
 * обработка секртеных ключей и моих записей, которые относятся к набору моих счетов
 */
public class Wallet extends Observable /*implements Observer*/ {

	static final boolean CHECK_CHAIN_BROKENS_ON_SYNC_WALLET = false;

	public static final int STATUS_UNLOCKED = 1;
	public static final int STATUS_LOCKED = 0;

	private static final long RIGHTS_KEY = Transaction.RIGHTS_KEY;
	private static final long FEE_KEY = Transaction.FEE_KEY;
	static Logger LOGGER = LoggerFactory.getLogger(Wallet.class.getSimpleName());
	public DWSet database;
	AssetsFavorites assetsFavorites;
	TemplatesFavorites templatesFavorites;
	PersonsFavorites personsFavorites;
	private SecureWalletDatabase secureDatabase;
	private int secondsToUnlock = 100;
	private Timer lockTimer; // = new Timer();
	private int syncHeight;
	public WalletUpdater walletUpdater;

	private List<ObserverWaiter> waitingObservers = new ArrayList<>();
	// CONSTRUCTORS

	public Wallet(boolean withObserver, boolean dynamicGUI) {

		//this.syncHeight = ;

		// CHECK IF EXISTS
		if (this.exists()) {
			// OPEN WALLET
			this.database = DWSet.reCreateDB(withObserver, dynamicGUI);

			linkWaitingObservers();

			if (withObserver) {
				// ADD OBSERVER
				// Controller.getInstance().addObserver(this);

				/// вешает при синхронизации ничего нельзя сделать с кошельком - ни открыть ни закрыть
				// тем более сейчас это событие не используется в кошельке никак
				/// DCSet.getInstance().getTransactionTab().addObserver(this);

				/// вешает при синхронизации ничего нельзя сделать с кошельком - ни открыть ни закрыть
				// тем более сейчас это событие не используется в кошельке никак
				// DCSet.getInstance().getBlockMap().addObserver(this);

				// DCSet.getInstance().getCompletedOrderMap().addObserver(this);
			}

			walletUpdater = new WalletUpdater(Controller.getInstance(), this);

		}

	}

	// GETTERS/SETTERS

	public static byte[] generateAccountSeed(byte[] seed, int nonce) {
		byte[] nonceBytes = Ints.toByteArray(nonce);
		byte[] accountSeed = Bytes.concat(nonceBytes, seed, nonceBytes);
		return Crypto.getInstance().doubleDigest(accountSeed);
	}

	public static byte[] generateAccountSeed(byte[] seed, String nonce) {
		byte[] nonceBytes = nonce.getBytes();
		byte[] accountSeed = Bytes.concat(nonceBytes, seed, nonceBytes);
		return Crypto.getInstance().doubleDigest(accountSeed);
	}

	public int getSyncHeight() {
		return this.syncHeight;
	}

	public void initiateItemsFavorites() {
		if (this.assetsFavorites == null) {
			this.assetsFavorites = new AssetsFavorites();
		}
		if (this.templatesFavorites == null) {
			this.templatesFavorites = new TemplatesFavorites();
		}
		if (this.personsFavorites == null) {
			this.personsFavorites = new PersonsFavorites();
		}
	}

	public void setSecondsToUnlock(int seconds) {
		this.secondsToUnlock = seconds;
	}

	public int getVersion() {
		return this.database.getVersion();
	}

	public boolean isUnlocked() {
		return this.secureDatabase != null;
	}
	public boolean isUnlockedForRPC() {
		// Если раслочено на все время
		return this.secureDatabase != null && this.secondsToUnlock < 0;
	}

	public List<Account> getAccounts() {
		if (this.database == null)
			return new ArrayList<>();

		return this.database.getAccountMap().getAccounts();
	}

	public List<Account> getAccountsAndSetBalancePosition(int position) {
		if (this.database == null)
			return new ArrayList<>();

		List<Account> accounts = this.database.getAccountMap().getAccounts();
		for (Account account: accounts) {
			account.setViewBalancePosition(position);
		}

		return accounts;
	}

	public List<PublicKeyAccount> getPublicKeyAccounts() {
		if (this.database == null)
			return new ArrayList<>();


        AccountMap mapAccs = this.database.getAccountMap();
        synchronized (mapAccs) { // else deadlock in org.erachain.database.wallet.AccountMap.add
            return mapAccs.getPublicKeyAccounts();
		}
	}

	public List<Tuple2<Account, Long>> getAccountsAssets() {
		return this.database.getAccountMap().getAccountsAssets();
	}

	public boolean accountExists(String address) {
		return this.database.getAccountMap().exists(address);
	}

	public boolean accountExists(Account address) {
		return this.database.getAccountMap().exists(address);
	}

	public Account getAccount(String address) {
		return this.database.getAccountMap().getAccount(address);
	}

	public boolean isWalletDatabaseExisting() {
		return database != null;
	}

	// public BigDecimal getUnconfirmedBalance(String address, long key)
	// {
	// return this.database.getAccountMap().getUnconfirmedBalance(address, key);
	// }
	/*
	 * public BigDecimal getUnconfirmedBalance(Account account, long key) {
	 *
	 * return this.database.getAccountMap().getUnconfirmedBalance(account, key);
	 * }
	 */
	public Tuple3<BigDecimal, BigDecimal, BigDecimal> getUnconfirmedBalance(Account account, long key) {

		return this.database.getAccountMap().getBalance(account, key);
	}

	public List<PrivateKeyAccount> getprivateKeyAccounts() {
		if (this.secureDatabase == null) {
			return new ArrayList<PrivateKeyAccount>();
		}

		return this.secureDatabase.getAccountSeedMap().getPrivateKeyAccounts();
	}

	public PrivateKeyAccount getPrivateKeyAccount(String address) {
		if (this.secureDatabase == null) {
			return null;
		}

		return this.secureDatabase.getAccountSeedMap().getPrivateKeyAccount(address);
	}

	public void addWaitingObserver(ObserverWaiter observer) {
		waitingObservers.add(observer);
	}

	public void removeWaitingObserver(ObserverWaiter observer) {
		waitingObservers.remove(observer);
	}

	/*
	public PublicKeyAccount getPublicKeyAccount(String address) {
		if (this.database == null) {
			return null;
		}

		return this.database.getAccountMap().getPublicKeyAccount(address);
	}
	*/

	public boolean exists() {
        if (Controller.getInstance().noUseWallet || Settings.SECURE_WALLET_FILE == null) {
			return false;
		}
		return Settings.SECURE_WALLET_FILE.exists();
    }

	public List<Pair<Account, Transaction>> getLastTransactions(int limit) {
		if (!this.exists()) {
			new ArrayList<Pair<Account, Transaction>>();
		}

		List<Account> accounts = this.getAccounts();
		return this.database.getTransactionMap().get(accounts, limit);
	}

	public Iterator<Tuple2<Long, Integer>> getTransactionsIteratorByType(int type, boolean descending) {
		if (!this.exists()) {
			return null;
		}

		return this.database.getTransactionMap().getTypeIterator((byte) type, descending);

	}

	public Transaction getTransaction(Tuple2<Long, Integer> key) {
		if (!this.exists()) {
			return null;
		}

		return this.database.getTransactionMap().get(key);

	}

	public List<Transaction> getLastTransactions(Account account, int limit) {
		if (!this.exists()) {
			return new ArrayList<Transaction>();
		}

		return this.database.getTransactionMap().get(account, limit);
	}

	public List<Pair<Account, Block.BlockHead>> getLastBlocks(int limit) {
		if (!this.exists()) {
			return new ArrayList<Pair<Account, Block.BlockHead>>();
		}

		List<Account> accounts = this.getAccounts();
		return this.database.getBlocksHeadMap().get(accounts, limit);
	}

	public List<Block.BlockHead> getLastBlocks(Account account, int limit) {
		if (!this.exists()) {
			return new ArrayList<Block.BlockHead>();
		}

		return this.database.getBlocksHeadMap().get(account, limit);
	}

	public List<Pair<Account, Name>> getNames() {
		if (!this.exists()) {
			return new ArrayList<Pair<Account, Name>>();
		}

		List<Account> accounts = this.getAccounts();
		return this.database.getNameMap().get(accounts);
	}

	public List<Name> getNames(Account account) {
		if (!this.exists()) {
			return new ArrayList<Name>();
		}

		return this.database.getNameMap().get(account);
	}

	public List<Pair<Account, NameSale>> getNameSales() {
		if (!this.exists()) {
			return new ArrayList<Pair<Account, NameSale>>();
		}

		List<Account> accounts = this.getAccounts();
		return this.database.getNameSaleMap().get(accounts);
	}

	public List<NameSale> getNameSales(Account account) {
		if (!this.exists()) {
			return new ArrayList<NameSale>();
		}

		return this.database.getNameSaleMap().get(account);
	}

    @Deprecated
    public List<Pair<Account, Poll>> getPolls() {
        if (!this.exists()) {
            return new ArrayList<Pair<Account, Poll>>();
        }

        List<Account> accounts = this.getAccounts();
        return this.database.getPollMap_old().get(accounts);
    }

    @Deprecated
    public List<Poll> getPolls(Account account) {
        if (!this.exists()) {
            return new ArrayList<Poll>();
        }

        return this.database.getPollMap_old().get(account);
    }

	// тут нужно понять где это используется
	public void replaseFavoriteItems(int type) {
		if (!this.exists()) {
			return;
		}

		switch (type) {
			case ItemCls.ASSET_TYPE:
				if (this.assetsFavorites != null) {
					this.database.getAssetFavoritesSet().replace(this.assetsFavorites.getKeys());
				}
			case ItemCls.TEMPLATE_TYPE:
				if (this.templatesFavorites != null) {
					this.database.getTemplateFavoritesSet().replace(this.templatesFavorites.getKeys());
				}
			case ItemCls.PERSON_TYPE:
				if (this.personsFavorites != null) {
					this.database.getPersonFavoritesSet().replace(this.personsFavorites.getKeys());
				}
		}
	}

	public void addItemFavorite(ItemCls item) {
		if (!this.exists()) {
			return;
		}

		this.database.addItemToFavorite(item);
	}

	public void removeItemFavorite(ItemCls item) {
		if (!this.exists()) {
			return;
		}

		this.database.removeItemFromFavorite(item);
	}

	public boolean isItemFavorite(ItemCls item) {
		if (!exists()) {
			return false;
		}
		return database.isItemFavorite(item);
	}

	public void addDocumentFavorite(Transaction transaction) {
		if (!this.exists()) {
			return;
		}

		this.database.addDocumentToFavorite(transaction);
	}

	public void removeDocumentFavorite(Transaction transaction) {
		if (!this.exists()) {
			return;
		}

		this.database.removeDocumentFromFavorite(transaction);
	}

	public boolean isDocumentFavorite(Transaction transaction) {
		if (!this.exists()) {
			return false;
		}

		return this.database.isDocumentFavorite(transaction);
	}

	public void addTransactionFavorite(Transaction transaction) {
		if (!this.exists()) {
			return;
		}

		this.database.addTransactionToFavorite(transaction);
	}

	public void removeTransactionFavorite(Transaction transaction) {
		if (!this.exists()) {
			return;
		}

		this.database.removeTransactionFromFavorite(transaction);
	}

	public boolean isTransactionFavorite(Transaction transaction) {
		if (!this.exists()) {
			return false;
		}

		return this.database.isTransactionFavorite(transaction);
	}

	// CREATE
    public synchronized boolean create(byte[] seed, String password, int depth, boolean synchronize, String path,
                                       boolean withObserver, boolean dynamicGUI) {
        String oldPath = Settings.getInstance().getWalletKeysPath();
        // set wallet dir
        Settings.getInstance().setWalletKeysPath(path);
        // OPEN WALLET
        DWSet database = DWSet.reCreateDB(withObserver, dynamicGUI);

        if (this.secureDatabase != null) {
            // CLOSE secured WALLET
            lock();
        }

        // OPEN SECURE WALLET
        SecureWalletDatabase secureDatabase = new SecureWalletDatabase(password);

		// CREATE
		boolean res = this.create(database, secureDatabase, seed, depth, synchronize);
		if (res) {
			// save wallet dir
			Settings.getInstance().updateSettingsValue();
		} else {
            Settings.getInstance().setWalletKeysPath(oldPath);
        }
        return res;
    }

    public synchronized boolean create(DWSet database, SecureWalletDatabase secureDatabase, byte[] seed, int depth,
                                       boolean synchronize) {
        // CREATE WALLET
        this.database = database;

        // CREATE SECURE WALLET
        this.secureDatabase = secureDatabase;

        // ADD VERSION
        this.database.setVersion(1);

		// SET LICENSE KEY
		this.setLicenseKey(Controller.LICENSE_VERS);

		// ADD SEED
		try {
			this.secureDatabase.setSeed(seed);
		} catch (Exception e) {
			// TODO Auto-generated catch block
			return false;
		}

		// ADD NONCE
		this.secureDatabase.setNonce(0);

		// CREATE ACCOUNTS
		for (int i = 1; i <= depth; i++) {
			this.generateNewAccount();
		}

		linkWaitingObservers();

		// SCAN TRANSACTIONS
		if (synchronize) {
			this.synchronizeFull();
		}

		// COMMIT
		this.commit();

		walletUpdater = new WalletUpdater(Controller.getInstance(), this);

		// ADD OBSERVER
		////////// Controller.getInstance().addObserver(this);
		////DCSet.getInstance().getCompletedOrderMap().addObserver(this);

		// SOME
		// Account initAccount = this.getAccounts().get(0);
		// initAccount.setConfirmedBalance(Transaction.AssetCls.DILE_KEY,
		// BigDecimal.valueOf(0.00001));

		return true;
	}

	public int getAccountNonce() {
		return this.secureDatabase.getNonce();
	}

	@SuppressWarnings("unchecked")
	public String generateNewAccount() {
		// CHECK IF WALLET IS OPEN
		if (!this.isUnlocked()) {
			return "";
		}

		// READ SEED
		byte[] seed = this.secureDatabase.getSeed();

		// READ NONCE
		int nonce = this.secureDatabase.getAndIncrementNonce();

		// GENERATE ACCOUNT SEED
		byte[] accountSeed = generateAccountSeed(seed, nonce);
		PrivateKeyAccount account = new PrivateKeyAccount(accountSeed);
		JSONObject ob = new JSONObject();
		// CHECK IF ACCOUNT ALREADY EXISTS
		if (!this.accountExists(account)) {
			// ADD TO DATABASE
			this.secureDatabase.getAccountSeedMap().add(account);
			this.database.getAccountMap().add(account, -1);
			// set name
			ob.put("description", Lang.getInstance().translate("Created by default Account") + " " + (nonce + 1));
			this.database.getFavoriteAccountsMap().put(account.getAddress(), new Tuple2<String, String>(
					Lang.getInstance().translate("My Account") + " " + (nonce + 1), StrJSonFine.convert(ob)));
			LOGGER.info("Added account #" + nonce);

			this.commit();

			// NOTIFY
			this.setChanged();
			this.notifyObservers(new ObserverMessage(ObserverMessage.ADD_ACCOUNT_TYPE, account));

		}

		return account.getAddress();
	}

	// SYNCRHONIZE

	// UPDATE all accounts for all assets unconfirmed balance
	public void update_account_assets() {
		List<Tuple2<Account, Long>> accounts_assets = this.getAccountsAssets();

        for (Tuple2<Account, Long> account_asset : accounts_assets) {
			this.database.getAccountMap().changeBalance(account_asset.a.getAddress(), false, account_asset.b,
					BigDecimal.ZERO, false);
		}

	}

	/**
	 * нужно для запрета вызова уже работающего процесса синхронизации
	 */
	public boolean synchronizeBodyUsed;

	public void synchronizeBody(boolean reset) {

		synchronizeBodyUsed = true;

		DCSet dcSet = DCSet.getInstance();
		Block blockStart;
		int height;

		if (reset) {
			LOGGER.info("   >>>>  try to Reset maps");

			walletUpdater.lastBlocks.clear();

			// SAVE transactions file
			this.database.clearCache();
			this.database.hardFlush();

			// RESET MAPS
			this.database.getTransactionMap().clear();
			this.database.getBlocksHeadMap().clear();
			this.database.getNameMap().clear();
			this.database.getNameSaleMap().clear();
            this.database.getPollMap_old().clear();
			this.database.getAssetMap().clear();
			this.database.getImprintMap().clear();
			this.database.getTemplateMap().clear();
			this.database.getPersonMap().clear();
			this.database.getStatusMap().clear();
			this.database.getUnionMap().clear();
			this.database.getOrderMap().clear();

            LOGGER.info("   >>>>  Maps was Resetted");

			// REPROCESS BLOCKS
            blockStart = new GenesisBlock();
			this.database.setLastBlockSignature(blockStart.getReference());

        } else {

			byte[] lastSignature = this.database.getLastBlockSignature();

			if (lastSignature == null) {
				LOGGER.debug("   >>>>  WALLET SYNCHRONIZE cancel by lastSignature = null");
				Controller.getInstance().walletSyncStatusUpdate(0);
				// выходим и потом пересинхронизируемся с начала
				return;
			}

			blockStart = dcSet.getBlockSignsMap().getBlock(lastSignature);

			if (blockStart == null) {
				LOGGER.debug("   >>>>  WALLET SYNCHRONIZE cancel by blockStart = null");
				Controller.getInstance().walletSyncStatusUpdate(0);
				// выходим и потом пересинхронизируемся с начала
				return;
			}
		}

        // SAVE transactions file
        this.database.clearCache();
        this.database.hardFlush();

		if (Controller.getInstance().isOnStopping())
			return;

		height = blockStart.getHeight();
		int steepHeight = dcSet.getBlockMap().size() / 100;
		int lastHeight = 0;

		long timePoint = System.currentTimeMillis();
		BlockMap blockMap = dcSet.getBlockMap();

		this.database.clearCache();

		LOGGER.info("   >>>>  WALLET SYNCHRONIZE from: " + height);

		try {
			if (getAccounts() != null && !getAccounts().isEmpty()) {
				do {

					Block block = blockMap.getAndProcess(height);

					if (block == null) {
						break;
					}

					try {
						this.processBlock(dcSet, block);
						block.close();
						block = null;
					} catch (java.lang.OutOfMemoryError e) {
						LOGGER.error(e.getMessage(), e);
						Controller.getInstance().stopAll(644);
						return;
					}

					if (System.currentTimeMillis() - timePoint > 10000
							|| steepHeight < height - lastHeight) {

						timePoint = System.currentTimeMillis();
						lastHeight = height;

						this.syncHeight = height;

						//logger.debug("try Commit");
						this.database.commit();

                        if (Controller.getInstance().isOnStopping())
                            return;

						// обязательно нужно чтобы память освобождать
						// и если объект был изменен (с тем же ключем у него удалили поле внутри - чтобы это не выдавлось
						// при новом запросе - иначе изменения прилетают в другие потоки и ошибку вызываю
						// БЕЗ очистки КЭША HEAP забивается под завязку
						dcSet.clearCache();
						this.database.clearCache();

						// не нужно - Ява сама норм делает вызов очистки
						//System.gc();

						Controller.getInstance().walletSyncStatusUpdate(height);

					}

					height++;

				} while (synchronizeBodyUsed
						&& !Controller.getInstance().isOnStopping()
						&& !Controller.getInstance().needUpToDate()
						&& Controller.getInstance().isStatusWaiting());
			}
		} catch (Exception e) {
			LOGGER.error(e.getMessage(), e);

		} finally {

			if (Controller.getInstance().isOnStopping())
				return;

            this.syncHeight = height;

			// обязательно нужно чтобы память освобождать
			// и если объект был изменен (с тем же ключем у него удалили поле внутри - чтобы это не выдавлось
			// при новом запросе - иначе изменения прилетают в другие потоки и ошибку вызывают
            // вдобавое отчищает полностью память - много свободной памяти получаем
			dcSet.clearCache();

            // тут возможно цепочка синхронизировалась или начала синхронизироваться и КОММИТ вызовет ошибку
			//  java.io.IOException: Запрошенную операцию нельзя выполнить для файла с открытой пользователем сопоставленной секцией
			this.database.hardFlush();

			this.database.clearCache();

			System.gc();

			Controller.getInstance().walletSyncStatusUpdate(height);

			// RESET UNCONFIRMED BALANCE for accounts + assets
			LOGGER.info("Resetted balances");
			update_account_assets();
			Controller.getInstance().walletSyncStatusUpdate(0);

			LOGGER.info("Update Orders");
			this.database.getOrderMap().updateLefts();

			LOGGER.info(" >>>>>>>>>>>>>>> *** Synchronizing wallet DONE on: " + height);

			synchronizeBodyUsed = false;

		}

	}

	public void synchronizeFull() {
		walletUpdater.setGoSynchronize(true);
	}

	// UNLOCK
	public boolean unlock(String password) {

		if (Controller.getInstance().noUseWallet)
			return false;

		if (this.secureDatabase != null) {
			// CLOSE secure WALLET
			lock();
		}

		// TRY TO UNLOCK
		try {
			SecureWalletDatabase secureDatabase = new SecureWalletDatabase(password);
			return this.unlock(secureDatabase);
		} catch (Exception e) {
			return false;
		}

	}

	/*
	// UNLOCK ONCE
	public boolean unlockOnce(String password) {

		this.secondsToUnlock = -1;
		return unlock(password);
	}
	*/

	public boolean unlock(SecureWalletDatabase secureDatabase) {
		this.secureDatabase = secureDatabase;

		if (Controller.getInstance().useGui) {
			// NOTIFY
			this.setChanged();
			this.notifyObservers(new ObserverMessage(ObserverMessage.WALLET_STATUS, STATUS_UNLOCKED));
		} else {
			// CACHE ACCOUNTS
			Controller.getInstance().BlockGeneratorCacheAccounts();
		}

		if (this.secondsToUnlock > 0) {

			if (this.lockTimer != null)
				this.lockTimer.cancel();

			this.lockTimer = new Timer("Wallet Locker");

			TimerTask action = new TimerTask() {
				@Override
				public void run() {
					lock();
				}
			};

			this.lockTimer.schedule(action, this.secondsToUnlock * 1000);
		} else {
			if (this.lockTimer != null)
				this.lockTimer.cancel();
		}
		return true;
	}

	public boolean lock() {
		if (!this.isUnlocked()) {
			return true;
		}

		// CLOSE
		if (this.secureDatabase != null) {
			this.secureDatabase.close();
			this.secureDatabase = null;
		}

		if (Controller.getInstance().useGui) {
			// NOTIFY
			this.setChanged();
			this.notifyObservers(new ObserverMessage(ObserverMessage.WALLET_STATUS, STATUS_LOCKED));
		}

		this.secondsToUnlock = 100;
		if (this.lockTimer != null)
			this.lockTimer.cancel();

		// LOCK SUCCESSFULL
		return true;
	}

	// IMPORT/EXPORT
	public String importAccountSeed(byte[] accountSeed) {
		// CHECK IF WALLET IS OPEN
		if (!this.isUnlocked()) {
			return "Wallet is locked";
		}

		// CHECK LENGTH
		if (accountSeed.length != Crypto.HASH_LENGTH) {
			return "Wrong length != 32";
		}

		// CREATE ACCOUNT
		PrivateKeyAccount account = new PrivateKeyAccount(accountSeed);

		// CHECK IF ACCOUNT ALREADY EXISTS
		if (!this.accountExists(account)) {
			// ADD TO DATABASE
			this.secureDatabase.getAccountSeedMap().add(account);
			this.database.getAccountMap().add(account, -1);

			// SAVE TO DISK
			this.database.hardFlush();

			// SYNCHRONIZE
			this.synchronizeFull();

			// NOTIFY
			this.setChanged();
			this.notifyObservers(new ObserverMessage(ObserverMessage.ADD_ACCOUNT_TYPE, account));

			// RETURN
			return account.getAddress();
		}

		return "";
	}

	public String importPrivateKey(byte[] privateKey64) {
		// CHECK IF WALLET IS OPEN
		if (!this.isUnlocked()) {
			return "Wallet is locked";
		}

		// CHECK LENGTH
		if (privateKey64.length != Crypto.SIGNATURE_LENGTH) {
			return "Wrong length != 64";
		}

		// CREATE ACCOUNT
		PrivateKeyAccount account = new PrivateKeyAccount(privateKey64);

		// CHECK IF ACCOUNT ALREADY EXISTS
		if (!this.accountExists(account)) {
			// ADD TO DATABASE
			this.secureDatabase.getAccountSeedMap().add(account);
			this.database.getAccountMap().add(account, -1);

			// SAVE TO DISK
			this.database.hardFlush();

			// SYNCHRONIZE
			this.synchronizeFull();

			// NOTIFY
			this.setChanged();
			this.notifyObservers(new ObserverMessage(ObserverMessage.ADD_ACCOUNT_TYPE, account));

			// RETURN
			return account.getAddress();
		}

		return "";
	}

	public byte[] exportAccountSeed(String address) {
		// CHECK IF WALLET IS OPEN
		if (!this.isUnlocked()) {
			return null;
		}

		PrivateKeyAccount account = this.getPrivateKeyAccount(address);

		if (account == null) {
			return null;
		}

		return account.getSeed();
	}

	public byte[] exportSeed() {
		// CHECK IF WALLET IS OPEN
		if (!this.isUnlocked()) {
			return null;
		}

		return this.secureDatabase.getSeed();
	}

	// OBSERVER

	public void linkWaitingObservers() {
		// добавим теперь раз кошелек открылся все ожидающие связи на наблюдения
		for (ObserverWaiter observer : waitingObservers) {
			observer.addObservers();
		}
		waitingObservers.clear();
	}

	@Override
	public void addObserver(Observer o) {

		super.addObserver(o);

		if (false && Controller.getInstance().doesWalletDatabaseExists()) {

			// REGISTER ON ACCOUNTS
			this.database.getAccountMap().addObserver(o);

			// REGISTER ON TRANSACTIONS
			this.database.getTransactionMap().addObserver(o);

			// REGISTER ON BLOCKS
			this.database.getBlocksHeadMap().addObserver(o);

			// REGISTER ON NAMES
			this.database.getNameMap().addObserver(o);

			// REGISTER ON NAME SALES
			this.database.getNameSaleMap().addObserver(o);

			// REGISTER ON POLLS
            this.database.getPollMap_old().addObserver(o);

			// REGISTER ON ASSETS
			this.database.getAssetMap().addObserver(o);

			// REGISTER ON IMPRINTS
			this.database.getImprintMap().addObserver(o);

			// REGISTER ON TEMPLATES
			this.database.getTemplateMap().addObserver(o);

			// REGISTER ON PERSONS
			this.database.getPersonMap().addObserver(o);

			// REGISTER ON STATUS
			this.database.getStatusMap().addObserver(o);

			// REGISTER ON UNION
			this.database.getUnionMap().addObserver(o);

			// REGISTER ON ORDERS
			this.database.getOrderMap().addObserver(o);

		}

		// SEND STATUS
		int status = STATUS_LOCKED;
		if (this.isUnlocked()) {
			status = STATUS_UNLOCKED;
		}

		o.update(this, new ObserverMessage(ObserverMessage.WALLET_STATUS, status));
	}

	public void addFavoritesObserver(Observer o) {

		super.addObserver(o);

		if (Controller.getInstance().doesWalletDatabaseExists()) {

			// REGISTER ON ASSET FAVORITES
			this.database.getAssetFavoritesSet().addObserver(o);

			// REGISTER ON PLATE FAVORITES
			this.database.getTemplateFavoritesSet().addObserver(o);

			// REGISTER ON PERSON FAVORITES
			this.database.getPersonFavoritesSet().addObserver(o);

			// REGISTER ON STATUS FAVORITES
			this.database.getStatusFavoritesSet().addObserver(o);

			// REGISTER ON UNION FAVORITES
			this.database.getUnionFavoritesSet().addObserver(o);

		}
	}

	private void deal_transaction(Account account, Transaction transaction, boolean asOrphan) {
		// UPDATE UNCONFIRMED BALANCE for ASSET
		// TODO: fee doubled?
		long absKey = transaction.getAbsKey();
		String address = account.getAddress();

		if (!asOrphan && transaction instanceof RSend) {
			// ADD to FAVORITES
			if (absKey > 0 && !this.database.getAssetFavoritesSet().contains(transaction.getAbsKey()))
				this.database.getAssetFavoritesSet().add(transaction.getAbsKey());

		}

		BigDecimal fee = transaction.getFee(account);
		boolean isBackward = false;
		if (absKey > 0) {
			// ASSET TRANSFERED + FEE
			BigDecimal amount = transaction.getAmount(account);
			if (transaction instanceof RSend) {
				isBackward = ((RSend) transaction).isBackward();
			}

			if (fee.compareTo(BigDecimal.ZERO) != 0) {
				if (absKey == FEE_KEY) {
					amount = amount.subtract(fee);
				}
			}
			this.database.getAccountMap().changeBalance(address, !asOrphan, transaction.getKey(), amount, isBackward);
		} else {
			// ONLY FEE
			if (fee.compareTo(BigDecimal.ZERO) != 0) {
				this.database.getAccountMap().changeBalance(address, !asOrphan, FEE_KEY, fee, isBackward);
			}
		}

	}

	private static final Account[] acctArrayCLS = new Account[]{};

	public Account[] getInvolvedAccounts(Transaction transaction) {

		// CHECK IF WALLET IS OPEN
		if (!this.exists()) {
			return null;
		}

		List<Account> involved = new ArrayList<>();

		// FOR ALL ACCOUNTS
		List<Account> accounts = this.getAccounts();
		synchronized (accounts) {
			for (Account account : accounts) {
				// CHECK IF INVOLVED
                if (transaction.isInvolved(account)) {
                    // ADD TO ACCOUNT TRANSACTIONS
                    involved.add(account);
                }
            }
        }
        return involved.toArray(acctArrayCLS);

    }

    public Account getInvolvedAccount(Transaction transaction) {

        // CHECK IF WALLET IS OPEN
        if (!this.exists()) {
            return null;
        }

        // FOR ALL ACCOUNTS
        List<Account> accounts = this.getAccounts();
        synchronized (accounts) {
            for (Account account : accounts) {
                // CHECK IF INVOLVED
                if (transaction.isInvolved(account)) {
                    // ADD TO ACCOUNT TRANSACTIONS
                    return account;
                }
            }
        }
        return null;

    }

    private static final Integer[] intArrayCLS = new Integer[]{};

    public Integer[] getInvolvedAccountHashes(Transaction transaction) {

        // CHECK IF WALLET IS OPEN
        if (!this.exists()) {
            return null;
        }

		List<Integer> involved = new ArrayList<>();

		// FOR ALL ACCOUNTS
		List<Account> accounts = this.getAccounts();
		synchronized (accounts) {
			for (Account account : accounts) {
				// CHECK IF INVOLVED
				if (transaction.isInvolved(account)) {
					// ADD TO ACCOUNT TRANSACTIONS
					involved.add(account.hashCode());
				}
			}
		}
		return involved.toArray(intArrayCLS);

	}

	/**
	 * Внимание! Здесь нельзя делать выход если один раз счет совпал - так как иначе не правильно обработаются балансы
	 * и Входящая / Исходящая транзакции, например по АПИ. Поэтому если в одном кошельке
	 * несколько счетов к которым эта транзакция подходит - то она добавится в кошелек длля каждого из них
	 * Это правильно и так и должно быть!
	 *
	 * @param transaction
	 */
	public boolean processTransaction(Transaction transaction) {
		// CHECK IF WALLET IS OPEN
		if (!this.exists()) {
			return false;
		}

		// FOR ALL ACCOUNTS
		List<Account> accounts = this.getAccounts();
		boolean isInvolved = false;
		for (Account account : accounts) {
			// CHECK IF INVOLVED
			if (transaction.isInvolved(account)) {
				isInvolved = true;
				// ADD TO ACCOUNT TRANSACTIONS
				if (!this.database.getTransactionMap().set(account, transaction)) {
					// UPDATE UNCONFIRMED BALANCE for ASSET
					deal_transaction(account, transaction, false);
				}
			}
		}

		return isInvolved;
	}

	private void processATTransaction(Tuple2<Tuple2<Integer, Integer>, ATTransaction> atTx) {
		// CHECK IF WALLET IS OPEN
		if (!this.exists()) {
			return;
		}

		// FOR ALL ACCOUNTS
		List<Account> accounts = this.getAccounts();
		synchronized (accounts) {
			for (Account account : accounts) {
				// CHECK IF INVOLVED
				// if(atTx.b.getRecipient().equalsIgnoreCase(
				// account.getAddress() ))
				if (atTx.b.getRecipient() == account.getAddress()) {
					this.database.getAccountMap().changeBalance(account.getAddress(), false, atTx.b.getKey(),
							BigDecimal.valueOf(atTx.b.getAmount()), false);

				}
			}
		}
	}

	private void orphanTransaction(Transaction transaction) {
		// CHECK IF WALLET IS OPEN
		if (!this.exists()) {
			return;
		}

		/// FOR ALL ACCOUNTS
		List<Account> accounts = this.getAccounts();

		synchronized (accounts) {
			for (Account account : accounts) {
				// CHECK IF INVOLVED
				if (transaction.isInvolved(account)) {
					// UPDATE UNCONFIRMED BALANCE
					deal_transaction(account, transaction, true);

					// 1. DELETE FROM ACCOUNT TRANSACTIONS - с нарощенным мясом
					this.database.getTransactionMap().delete(account, transaction);

					// 2. а теперь сбросим все и сахраним без ссылки на блок
					transaction.resetSeqNo();
					this.database.getTransactionMap().put(account, transaction);

				}
			}
		}
	}

	private void orphanATTransaction(Tuple2<Tuple2<Integer, Integer>, ATTransaction> atTx) {
		// CHECK IF WALLET IS OPEN
		if (!this.exists()) {
			return;
		}

		// FOR ALL ACCOUNTS
		List<Account> accounts = this.getAccounts();
		synchronized (accounts) {
			for (Account account : accounts) {
				// CHECK IF INVOLVED
				if (atTx.b.getRecipient().equalsIgnoreCase(account.getAddress())) {
					this.database.getAccountMap().changeBalance(account.getAddress(), true, atTx.b.getKey(),
							BigDecimal.valueOf(atTx.b.getAmount()), false);
				}
			}
		}
	}

	// TODO: our woier
	public boolean checkNeedSyncWallet(byte[] signatureORreference) {

		// CHECK IF WE NEED TO RESYNC
		byte[] lastBlockSignature = this.database.getLastBlockSignature();
		if (lastBlockSignature == null
				|| !Arrays.equals(lastBlockSignature, signatureORreference)) {
			////walletUpdater.setGoSynchronize(false);
			return true;
		}

		return false;

	}

	public void feeProcess(DCSet dcSet, Long blockFee, Account blockGenerator, boolean asOrphan) {

		/*
        BigDecimal bonusFee; // = block.getBonusFee();
        BigDecimal blockTotalFee; // = block.getTotalFee(dcSet);
        BigDecimal emittedFee;

        if (BlockChain.ROBINHOOD_USE) {
            // find rich account
            String rich = Account.getRichWithForks(dcSet, Transaction.FEE_KEY);

            if (!rich.equals(blockGenerator.getAddress())) {
                emittedFee = bonusFee.divide(new BigDecimal(2));

                if (this.accountExists(rich)) {
                    Account richAccount = new Account(rich);
                    this.database.getAccountMap().changeBalance(richAccount.getAddress(), !asOrphan, FEE_KEY, bonusFee);
                }
            } else {
                emittedFee = BigDecimal.ZERO;
            }

        } else {
            emittedFee = bonusFee;
        }

        */
		this.database.getAccountMap().changeBalance(blockGenerator.getAddress(), asOrphan, FEE_KEY,
				new BigDecimal(blockFee).movePointLeft(BlockChain.FEE_SCALE), false);

	}

	private long processBlockLogged = 0;

	void processBlock(DCSet dcSet, Block block) {
		// CHECK IF WALLET IS OPEN
		if (!this.exists()) {
			return;
		}

		long start = System.currentTimeMillis();

		// SET AS LAST BLOCK
		this.database.setLastBlockSignature(block.blockHead.signature);

		Account blockGenerator = block.blockHead.creator;

		int height = block.blockHead.heightBlock;

		// очередь последних блоков
		walletUpdater.lastBlocks.put(height, block);
		if (walletUpdater.lastBlocks.size() > 100) {
			walletUpdater.lastBlocks.remove(walletUpdater.lastBlocks.firstKey());
		}

		// CHECK IF WE ARE GENERATOR
		if (this.accountExists(blockGenerator)) {
			// ADD BLOCK
			this.database.getBlocksHeadMap().add(block.blockHead);

			// KEEP TRACK OF UNCONFIRMED BALANCE
			// PROCESS FEE
			feeProcess(dcSet, block.blockHead.totalFee, blockGenerator, false);

<<<<<<< HEAD
			Controller.getInstance().gui.walletTimer.playEvent(block);
=======
			Controller.getInstance().playWalletEvent(block);
>>>>>>> 8d24a6dc

		}

		// CHECK TRANSACTIONS
		int seqNo = 0;
		for (Transaction transaction : block.getTransactions()) {

			// TODO нужно сделать при закрытии базы чтобы ожидала окончания проходя всего блока тут - пока ОТКАТ


			if (transaction.isWiped()) {
				continue;
			}

			if (transaction.noDCSet())
				transaction.setDC(dcSet, Transaction.FOR_NETWORK, height, ++seqNo, true);
<<<<<<< HEAD

			if (!processTransaction(transaction))
				continue;

			Controller.getInstance().gui.walletTimer.playEvent(transaction);
=======

			if (!processTransaction(transaction))
				continue;

			Controller.getInstance().playWalletEvent(transaction);
>>>>>>> 8d24a6dc

			// SKIP PAYMENT TRANSACTIONS
			if (transaction instanceof RSend) {
				continue;
			}

			// CHECK IF ITEM ISSUE
			else if (transaction instanceof IssueItemRecord) {
				this.processItemIssue((IssueItemRecord) transaction);
			}

			// CHECK IF SERTIFY PErSON
			else if (transaction instanceof RSertifyPubKeys) {
				this.processSertifyPerson((RSertifyPubKeys) transaction, height);
			}

			// CHECK IF ORDER CREATION
			if (transaction instanceof CreateOrderTransaction) {
				this.processOrderCreation((CreateOrderTransaction) transaction);
			}

			// CHECK IF ORDER CANCEL
			else if (transaction instanceof CancelOrderTransaction) {
				this.processOrderCancel((CancelOrderTransaction) transaction);
			}

		}

        if (block.blockHead.transactionsCount > 0
				&& start - processBlockLogged > 30000) {
			long tickets = System.currentTimeMillis() - start;
			if (tickets > 3) {
				processBlockLogged = start;
				LOGGER.debug("WALLET [" + block.blockHead.heightBlock + "] processing time: " + tickets
						+ " ms, TXs = " + block.blockHead.transactionsCount + ", TPS:"
						+ 1000 * block.blockHead.transactionsCount / tickets);
			}
		}

    }

	void orphanBlock(DCSet dcSet, Block block) {
		// CHECK IF WALLET IS OPEN
		if (!this.exists()) {
			return;
		}

		// ORPHAN ALL TRANSACTIONS IN DB BACK TO FRONT
		if (block == null)
			return;

		int height = block.heightBlock;

		walletUpdater.lastBlocks.remove(height);

		List<Transaction> transactions = block.getTransactions();
		int seqNo;
		for (int i = block.blockHead.transactionsCount - 1; i >= 0; i--) {

			seqNo = i + 1;

			Transaction transaction = transactions.get(i);
			if (transaction.isWiped()) {
				continue;
			}

			if (transaction.noDCSet())
				transaction.setDC(dcSet, Transaction.FOR_NETWORK, block.blockHead.heightBlock, seqNo, true);

			// CHECK IF PAYMENT
			if (transaction instanceof IssueItemRecord) {
				this.orphanItemIssue((IssueItemRecord) transaction);
			}

			// CHECK IF SERTIFY PErSON
			else if (transaction instanceof RSertifyPubKeys) {
				this.orphanSertifyPerson((RSertifyPubKeys) transaction, height);
			}

			// CHECK IF ORDER CREATION
			else if (transaction instanceof CreateOrderTransaction) {
				this.orphanOrderCreation((CreateOrderTransaction) transaction);
			}

			// CHECK IF ORDER CANCEL
			else if (transaction instanceof CancelOrderTransaction) {
				this.orphanOrderCancel((CancelOrderTransaction) transaction);
			}

			this.orphanTransaction(transaction);

		}

		Account blockGenerator = block.blockHead.creator;

		// CHECK IF WE ARE GENERATOR
		if (this.accountExists(blockGenerator)) {
			// DELETE BLOCK
			this.database.getBlocksHeadMap().delete(block.blockHead);

			// SET AS LAST BLOCK
			// this.database.setLastBlockSignature(block.getReference());

			// KEEP TRACK OF UNCONFIRMED BALANCE
			feeProcess(dcSet, block.blockHead.totalFee, blockGenerator, true);

		}

		// SET AS LAST BLOCK
        this.database.setLastBlockSignature(block.blockHead.reference); // .reference

        // long tickets = System.currentTimeMillis() - start;
		// logger.info("WALLET [" + block.getHeightByParent(DCSet.getInstance())
		// + "] orphaning time: " + tickets*0.001
		// + " TXs = " + block.getTransactionCount() + " millsec/record:"
		// + tickets/(block.getTransactionCount()+1) );

    }

	private void processItemIssue(IssueItemRecord issueItem) {
		// CHECK IF WALLET IS OPEN
		if (!this.exists()) {
			return;
		}

		// CHECK IF WE ARE OWNER
		ItemCls item = issueItem.getItem();
		if (item == null)
			return;

		// ADD ASSET
		this.database.putItem(item);
		// ADD to FAVORITES
		this.database.addItemFavorite(item);

	}

	private void orphanItemIssue(IssueItemRecord issueItem) {
		// CHECK IF WALLET IS OPEN
		if (!this.exists()) {
			return;
		}

		// CHECK IF WE ARE OWNER
		ItemCls item = issueItem.getItem();

		// DELETE ASSET
		this.database.deleteItem(item);
		// DELETE FAVORITE
		this.database.deleteItemFavorite(item);

	}

	private void processSertifyPerson(RSertifyPubKeys sertifyPubKeys, int height) {
		// CHECK IF WALLET IS OPEN
		if (!this.exists()) {
			return;
		}

		// CHECK IF WE ARE OWNER
		Account creator = sertifyPubKeys.getCreator();
		if (creator == null)
			return;

        addOwnerInFavorites(sertifyPubKeys);

        DCSet db = DCSet.getInstance();

		boolean personalized = false;
		TreeMap<String, Stack<Tuple3<Integer, Integer, Integer>>> personalisedData = db.getPersonAddressMap().getItems(sertifyPubKeys.getKey());
		if (personalisedData == null || personalisedData.isEmpty()) {
			personalized = true;
		}

		if (!personalized) {
			// IT IS NOT VOUCHED PERSON

			// FIND person
			ItemCls person = db.getItemPersonMap().get(sertifyPubKeys.getKey());
			if (person != null) {
				// FIND issue record
				Transaction transPersonIssue = db.getTransactionFinalMap().get(person.getReference());
				///// GET FEE from that record
				///transPersonIssue.setDC(db, Transaction.FOR_NETWORK); // RECALC FEE if from DB

				// ISSUE NEW COMPU in chain
				BigDecimal issued_FEE_BD = BlockChain.BONUS_FOR_PERSON(height);

				// GIFTs
				if (this.accountExists(transPersonIssue.getCreator())) {
					this.database.getAccountMap().changeBalance(transPersonIssue.getCreator().getAddress(),
							false, FEE_KEY, issued_FEE_BD, false);
				}

				// GIFTs
				if (this.accountExists(creator)) {
					this.database.getAccountMap().changeBalance(creator.getAddress(), false, FEE_KEY, issued_FEE_BD, false);
				}

				PublicKeyAccount pkAccount = sertifyPubKeys.getSertifiedPublicKeys().get(0);
				if (this.accountExists(pkAccount)) {
					this.database.getAccountMap().changeBalance(pkAccount.getAddress(), false, FEE_KEY, issued_FEE_BD, false);
				}
			}
		}
	}

    private void addOwnerInFavorites(RSertifyPubKeys sertifyPubKeys) {
        List<PublicKeyAccount> sertifiedPublicKeys = sertifyPubKeys.getSertifiedPublicKeys();

        for (PublicKeyAccount key : sertifiedPublicKeys) {
			if (this.accountExists(key)) {
				long personKey = sertifyPubKeys.getKey();
				this.database.getPersonFavoritesSet().add(personKey);
				break;
			}
        }
    }

    private void orphanSertifyPerson(RSertifyPubKeys sertifyPubKeys, int height) {
		// CHECK IF WALLET IS OPEN
		if (!this.exists()) {
			return;
		}

		Account creator = sertifyPubKeys.getCreator();
		if (creator == null)
			return;

		// GIFTs
		DCSet db = DCSet.getInstance();

		boolean personalized = false;
		TreeMap<String, Stack<Tuple3<Integer, Integer, Integer>>> personalisedData = db.getPersonAddressMap().getItems(sertifyPubKeys.getKey());
		if (personalisedData == null || personalisedData.isEmpty()) {
			personalized = true;
		}

		if (!personalized) {
			// IT IS NOT VOUCHED PERSON

			// FIND person
			ItemCls person = db.getItemPersonMap().get(sertifyPubKeys.getKey());
			if (person == null)
				return;

			// FIND issue record
			Transaction transPersonIssue = db.getTransactionFinalMap().get(person.getReference());
			//// GET FEE from that record
			///transPersonIssue.setDC(db, Transaction.FOR_NETWORK); // RECALC FEE if from DB

			// ISSUE NEW COMPU in chain
			BigDecimal issued_FEE_BD = BlockChain.BONUS_FOR_PERSON(height);

			// GIFTs
			if (this.accountExists(transPersonIssue.getCreator())) {
				this.database.getAccountMap().changeBalance(transPersonIssue.getCreator().getAddress(),
						true, FEE_KEY, issued_FEE_BD, false);
			}

			// GIFTs
			if (this.accountExists(creator)) {
				this.database.getAccountMap().changeBalance(creator.getAddress(), true, FEE_KEY, issued_FEE_BD, false);
			}

			PublicKeyAccount pkAccount = sertifyPubKeys.getSertifiedPublicKeys().get(0);
			if (this.accountExists(creator)) {
				this.database.getAccountMap().changeBalance(pkAccount.getAddress(), true, FEE_KEY, issued_FEE_BD, false);
			}
		}
	}

	private void processOrderCreation(CreateOrderTransaction orderCreation) {
		// CHECK IF WALLET IS OPEN
		if (!this.exists()) {
			return;
		}

		if(orderCreation.getOrderId() == null)
			return;

		this.addOrder(orderCreation);

	}

	private void addOrder(CreateOrderTransaction orderCreation) {
		// CHECK IF WE ARE CREATOR
		if (this.accountExists(orderCreation.getCreator())) {

			// ADD ORDER
			Order orderNew = orderCreation.makeOrder();
			this.database.getOrderMap().add(orderNew);

			// TRADES for TARGETs
			//trades
		}
	}

	private void orphanOrderCreation(CreateOrderTransaction orderCreation) {
		// CHECK IF WALLET IS OPEN
		if (!this.exists()) {
			return;
		}

		if (orderCreation.getOrderId() == null)
			return;

		// CHECK IF WE ARE CREATOR
		if (this.accountExists(orderCreation.getCreator())) {
			// DELETE ORDER
			if (false) {
				// order STATUS is ORPHANED
				this.database.getOrderMap().delete(orderCreation.getDBRef());
			}
		}
	}

	private void processOrderCancel(CancelOrderTransaction orderCancel) {
		// CHECK IF WALLET IS OPEN
		if (!this.exists()) {
			return;
		}

		if (orderCancel.getOrderID() == null)
			return;

		// CHECK IF WE ARE CREATOR
		if (this.accountExists(orderCancel.getCreator())) {
			if (false) {
				// DELETE ORDER
				this.database.getOrderMap().delete(orderCancel.getDBRef());
			}
		}
	}

	private void orphanOrderCancel(CancelOrderTransaction orderCancel) {
		// CHECK IF WALLET IS OPEN
		if (!this.exists()) {
			return;
		}

		if (orderCancel.getOrderID() == null)
			return;

		// CHECK IF WE ARE CREATOR
		if (this.accountExists(orderCancel.getCreator())) {
			if (false) {
				// DELETE ORDER
				Order order = DCSet.getInstance().getOrderMap().get(orderCancel.getOrderID());
				this.database.getOrderMap().add(order);
			}
		}
	}

	/*
	@SuppressWarnings("unchecked")
    @Override
    public void update(Observable o, Object arg) {
    	if (Controller.getInstance().noUseWallet || Controller.getInstance().noDataWallet
				|| synchronizeBodyUsed)
    		return;

        try {
            this.syncUpdate(o, arg);
        } catch (Exception e) {
            LOGGER.error(e.getMessage(), e);
        }
    }
	 */

    long notifySysTrayRecord;
    @SuppressWarnings("unchecked")
    // synchronized нужно чтобы не было конкуренции при this.database.commit();
    public synchronized void syncUpdate(Observable o, Object arg) {

        if (this.database == null)
			return;

        ObserverMessage message = (ObserverMessage) arg;
        int type = message.getType();

		if (false && type == ObserverMessage.ADD_UNC_TRANSACTION_TYPE) {

			// прилетающие неподтвержденные тоже проверяем и если это относится к нам
			// то закатываем себе в кошелек.
			// потом они при переподтверждении обновятся
			// но если нет то останутся висеть и пользователь сам их должен удалить
			// это как раз сигнал что такая не подтвердилась трнзакция

			Pair<Long, Transaction> item = (Pair<Long, Transaction>) message.getValue();
			Transaction transaction = item.getB();

			if (false) {
				/// блокирует внесение блоков через вызов события!
				List<Account> accounts = this.getAccounts();
				synchronized (accounts) {
					for (Account account : accounts) {
						// CHECK IF INVOLVED
						if (transaction.isInvolved(account)) {
							// ADD TO ACCOUNT TRANSACTIONS
							if (!this.database.getTransactionMap().set(account, transaction)) {
								// UPDATE UNCONFIRMED BALANCE for ASSET
							}
						}
					}
				}
			}

			return;

		} else if (type == ObserverMessage.WALLET_ADD_TRANSACTION_TYPE) {
			if (Controller.getInstance().useGui
					&& System.currentTimeMillis() - notifySysTrayRecord > 1000) {
				notifySysTrayRecord = System.currentTimeMillis();
				Pair<Tuple2<String, String>, Transaction> item = (Pair<Tuple2<String, String>, Transaction>) message.getValue();
				Transaction transaction = item.getB();
				Library.notifySysTrayRecord(transaction);
			}

			return;

		} else if (type == ObserverMessage.ADD_ORDER_TYPE
				|| type == ObserverMessage.ADD_COMPL_ORDER_TYPE) {
            // UPDATE FULFILLED
            Order order = (Order) message.getValue();
			if (!this.accountExists(order.getCreator()))
				return;

			Long key = order.getId();
            if (this.database.getOrderMap().contains(key)) {
				this.database.getOrderMap().set(key, order);
			}

			return;

		}

    }

	// CLOSE

	public void close() {

		try {
			walletUpdater.halt();
		} catch (Exception e) {
		}

		if (this.lockTimer != null)
			this.lockTimer.cancel();

		if (this.database != null) {
			this.database.close();
		}

		if (this.secureDatabase != null) {
			this.secureDatabase.close();
		}
	}

	public void commit() {
		if (this.database != null) {
			this.database.hardFlush();
		}

		if (this.secureDatabase != null) {
			this.secureDatabase.commit();
		}

	}

	public byte[] getLastBlockSignature() {
		return this.database.getLastBlockSignature();
	}

	public long getLicenseKey() {
		if (this.database == null || this.database.getLicenseKey() == null) {
			return 2l;
		}

		return this.database.getLicenseKey();
	}

	public void setLicenseKey(long key) {
		this.database.setLicenseKey(key);
	}

	/**
	 * @param withObserver
	 * @param dynamicGUI
	 * @return 1 - OK, > 1- error
	 */
	public int loadFromDir(boolean withObserver, boolean dynamicGUI) {
		JFileChooser fileopen = new JFileChooser();
		fileopen.setFileSelectionMode(JFileChooser.DIRECTORIES_ONLY);
		String pathOld = Settings.getInstance().getWalletKeysPath();
		File ff = new File(pathOld);
		if (!ff.exists())
			pathOld = "." + File.separator;
		fileopen.setCurrentDirectory(new File(pathOld));
		int ret = fileopen.showDialog(null, Lang.getInstance().translate("Open Wallet Dir"));
		if (ret != JFileChooser.APPROVE_OPTION) {
			//is abort
			return 3;

		}

		String selectedDir = fileopen.getSelectedFile().toString();

		// set wallet dir
		Settings.getInstance().setWalletKeysPath(selectedDir);
		// open wallet
		Controller.getInstance().wallet = new Wallet(withObserver, dynamicGUI);
		// not wallet return 0;
		if (!Controller.getInstance().wallet.exists()) {
			Settings.getInstance().setWalletKeysPath(pathOld);
			return 2;
		}

		// LOAD accounts
		Controller.getInstance().wallet.database.getAccountMap().clear();

		if (!Controller.getInstance().isWalletUnlocked()) {
			// ASK FOR PASSWORD
			String password = PasswordPane.showUnlockWalletDialog(null);
			if (!Controller.getInstance().unlockWallet(password)) {
				// WRONG PASSWORD
				JOptionPane.showMessageDialog(null, Lang.getInstance().translate("Invalid password"),
						Lang.getInstance().translate("Unlock Wallet"), JOptionPane.ERROR_MESSAGE);
				return 5;
			}
		}

		int number = 0;
		/// deadlock org.erachain.database.wallet.AccountMap
		AccountMap mapAccs = Controller.getInstance().wallet.database.getAccountMap();
		synchronized (mapAccs) {
			for (PrivateKeyAccount privateAccount : Controller.getInstance().getWalletPrivateKeyAccounts()) {
				mapAccs.add(privateAccount, ++number);
			}
		}

		Controller.getInstance().wallet.database.hardFlush();

		if (Controller.getInstance().wallet.isWalletDatabaseExisting()) {
			Controller.getInstance().wallet.initiateItemsFavorites();
			// save path from setting json
			Settings.getInstance().updateSettingsValue();
			// is ok
			return 1;
		} else {
			Settings.getInstance().setWalletKeysPath(pathOld);
			return 3;
		}
	}
}<|MERGE_RESOLUTION|>--- conflicted
+++ resolved
@@ -1341,11 +1341,7 @@
 			// PROCESS FEE
 			feeProcess(dcSet, block.blockHead.totalFee, blockGenerator, false);
 
-<<<<<<< HEAD
-			Controller.getInstance().gui.walletTimer.playEvent(block);
-=======
 			Controller.getInstance().playWalletEvent(block);
->>>>>>> 8d24a6dc
 
 		}
 
@@ -1362,19 +1358,11 @@
 
 			if (transaction.noDCSet())
 				transaction.setDC(dcSet, Transaction.FOR_NETWORK, height, ++seqNo, true);
-<<<<<<< HEAD
 
 			if (!processTransaction(transaction))
 				continue;
 
-			Controller.getInstance().gui.walletTimer.playEvent(transaction);
-=======
-
-			if (!processTransaction(transaction))
-				continue;
-
 			Controller.getInstance().playWalletEvent(transaction);
->>>>>>> 8d24a6dc
 
 			// SKIP PAYMENT TRANSACTIONS
 			if (transaction instanceof RSend) {

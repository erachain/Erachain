package org.erachain.core.wallet;
// 09/03

import com.google.common.primitives.Bytes;
import com.google.common.primitives.Ints;
import org.erachain.at.ATTransaction;
import org.erachain.controller.Controller;
import org.erachain.core.BlockChain;
import org.erachain.core.account.Account;
import org.erachain.core.account.PrivateKeyAccount;
import org.erachain.core.account.PublicKeyAccount;
import org.erachain.core.block.Block;
import org.erachain.core.block.GenesisBlock;
import org.erachain.core.crypto.Crypto;
import org.erachain.core.item.ItemCls;
import org.erachain.core.item.assets.Order;
import org.erachain.core.transaction.*;
import org.erachain.database.wallet.AccountMap;
import org.erachain.database.wallet.DWSet;
import org.erachain.database.wallet.SecureWalletDatabase;
import org.erachain.datachain.BlockMap;
import org.erachain.datachain.DCSet;
import org.erachain.gui.ObserverWaiter;
import org.erachain.gui.PasswordPane;
import org.erachain.gui.library.Library;
import org.erachain.lang.Lang;
import org.erachain.settings.Settings;
import org.erachain.utils.ObserverMessage;
import org.erachain.utils.Pair;
import org.json.simple.JSONObject;
import org.mapdb.Fun.Tuple2;
import org.mapdb.Fun.Tuple3;
import org.slf4j.Logger;
import org.slf4j.LoggerFactory;

import javax.swing.*;
import java.io.File;
import java.math.BigDecimal;
import java.util.Timer;
import java.util.*;

/**
 * обработка секртеных ключей и моих записей, которые относятся к набору моих счетов
 */
public class Wallet extends Observable /*implements Observer*/ {

	static final boolean CHECK_CHAIN_BROKENS_ON_SYNC_WALLET = false;

	public static final int STATUS_UNLOCKED = 1;
	public static final int STATUS_LOCKED = 0;

	private static final long RIGHTS_KEY = Transaction.RIGHTS_KEY;
	private static final long FEE_KEY = Transaction.FEE_KEY;
	static Logger LOGGER = LoggerFactory.getLogger(Wallet.class.getSimpleName());
	public DWSet database;
	AssetsFavorites assetsFavorites;
	TemplatesFavorites templatesFavorites;
	PersonsFavorites personsFavorites;
	private SecureWalletDatabase secureDatabase;
	private int secondsToUnlock = 100;
	private Timer lockTimer; // = new Timer();
	private int syncHeight;
	public WalletUpdater walletUpdater;

	private List<ObserverWaiter> waitingObservers = new ArrayList<>();
	// CONSTRUCTORS

	public Wallet(boolean withObserver, boolean dynamicGUI) {

		//this.syncHeight = ;

		// CHECK IF EXISTS
		if (this.exists()) {
			// OPEN WALLET
			this.database = DWSet.reCreateDB(withObserver, dynamicGUI);

			linkWaitingObservers();

			if (withObserver) {
				// ADD OBSERVER
				// Controller.getInstance().addObserver(this);

				/// вешает при синхронизации ничего нельзя сделать с кошельком - ни открыть ни закрыть
				// тем более сейчас это событие не используется в кошельке никак
				/// DCSet.getInstance().getTransactionTab().addObserver(this);

				/// вешает при синхронизации ничего нельзя сделать с кошельком - ни открыть ни закрыть
				// тем более сейчас это событие не используется в кошельке никак
				// DCSet.getInstance().getBlockMap().addObserver(this);

				// DCSet.getInstance().getCompletedOrderMap().addObserver(this);
			}

			walletUpdater = new WalletUpdater(Controller.getInstance(), this);

		}

	}

	// GETTERS/SETTERS

	public static byte[] generateAccountSeed(byte[] seed, int nonce) {
		byte[] nonceBytes = Ints.toByteArray(nonce);
		byte[] accountSeed = Bytes.concat(nonceBytes, seed, nonceBytes);
		return Crypto.getInstance().doubleDigest(accountSeed);
	}

	public static byte[] generateAccountSeed(byte[] seed, String nonce) {
		byte[] nonceBytes = nonce.getBytes();
		byte[] accountSeed = Bytes.concat(nonceBytes, seed, nonceBytes);
		return Crypto.getInstance().doubleDigest(accountSeed);
	}

	public int getSyncHeight() {
		return this.syncHeight;
	}

	public void initiateItemsFavorites() {
		if (this.assetsFavorites == null) {
			this.assetsFavorites = new AssetsFavorites();
		}
		if (this.templatesFavorites == null) {
			this.templatesFavorites = new TemplatesFavorites();
		}
		if (this.personsFavorites == null) {
			this.personsFavorites = new PersonsFavorites();
		}
	}

	public void setSecondsToUnlock(int seconds) {
		this.secondsToUnlock = seconds;
	}

	public int getVersion() {
		return this.database.getVersion();
	}

	public boolean isUnlocked() {
		return this.secureDatabase != null;
	}
	public boolean isUnlockedForRPC() {
		// Если раслочено на все время
		return this.secureDatabase != null && this.secondsToUnlock < 0;
	}

	public List<Account> getAccounts() {
		if (this.database == null)
			return new ArrayList<>();

		return this.database.getAccountMap().getAccounts();
	}

	public List<Account> getAccountsAndSetBalancePosition(int position) {
		if (this.database == null)
			return new ArrayList<>();

		List<Account> accounts = this.database.getAccountMap().getAccounts();
		for (Account account: accounts) {
			account.setViewBalancePosition(position);
		}

		return accounts;
	}

	public List<PublicKeyAccount> getPublicKeyAccounts() {
		if (this.database == null)
			return new ArrayList<>();


        AccountMap mapAccs = this.database.getAccountMap();
        synchronized (mapAccs) { // else deadlock in org.erachain.database.wallet.AccountMap.add
            return mapAccs.getPublicKeyAccounts();
		}
	}

	public List<Tuple2<Account, Long>> getAccountsAssets() {
		return this.database.getAccountMap().getAccountsAssets();
	}

	public boolean accountExists(String address) {
		return this.database.getAccountMap().exists(address);
	}

	public boolean accountExists(Account address) {
		return this.database.getAccountMap().exists(address);
	}

	public Account getAccount(String address) {
		return this.database.getAccountMap().getAccount(address);
	}

	public boolean isWalletDatabaseExisting() {
		return database != null;
	}

	// public BigDecimal getUnconfirmedBalance(String address, long key)
	// {
	// return this.database.getAccountMap().getUnconfirmedBalance(address, key);
	// }
	/*
	 * public BigDecimal getUnconfirmedBalance(Account account, long key) {
	 *
	 * return this.database.getAccountMap().getUnconfirmedBalance(account, key);
	 * }
	 */
	public Tuple3<BigDecimal, BigDecimal, BigDecimal> getUnconfirmedBalance(Account account, long key) {

		return this.database.getAccountMap().getBalance(account, key);
	}

	public List<PrivateKeyAccount> getprivateKeyAccounts() {
		if (this.secureDatabase == null) {
			return new ArrayList<PrivateKeyAccount>();
		}

		return this.secureDatabase.getAccountSeedMap().getPrivateKeyAccounts();
	}

	public PrivateKeyAccount getPrivateKeyAccount(String address) {
		if (this.secureDatabase == null) {
			return null;
		}

		return this.secureDatabase.getAccountSeedMap().getPrivateKeyAccount(address);
	}

	public PrivateKeyAccount getPrivateKeyAccount(Account account) {
		if (this.secureDatabase == null) {
			return null;
		}

		return this.secureDatabase.getAccountSeedMap().getPrivateKeyAccount(account);
	}

	public void addWaitingObserver(ObserverWaiter observer) {
		waitingObservers.add(observer);
	}

	public void removeWaitingObserver(ObserverWaiter observer) {
		waitingObservers.remove(observer);
	}

	/*
	public PublicKeyAccount getPublicKeyAccount(String address) {
		if (this.database == null) {
			return null;
		}

		return this.database.getAccountMap().getPublicKeyAccount(address);
	}
	*/

	public boolean exists() {
        if (Controller.getInstance().noUseWallet || Settings.SECURE_WALLET_FILE == null) {
			return false;
		}
		return Settings.SECURE_WALLET_FILE.exists();
    }

	public List<Pair<Account, Transaction>> getLastTransactions(int limit) {
		if (!this.exists()) {
			new ArrayList<Pair<Account, Transaction>>();
		}

		List<Account> accounts = this.getAccounts();
		return this.database.getTransactionMap().get(accounts, limit);
	}

	public Iterator<Tuple2<Long, Integer>> getTransactionsIteratorByType(int type, boolean descending) {
		if (!this.exists()) {
			return null;
		}

		return this.database.getTransactionMap().getTypeIterator((byte) type, descending);

	}

	public Transaction getTransaction(Tuple2<Long, Integer> key) {
		if (!this.exists()) {
			return null;
		}

		return this.database.getTransactionMap().get(key);

	}

	public List<Transaction> getLastTransactions(Account account, int limit) {
		if (!this.exists()) {
			return new ArrayList<Transaction>();
		}

		return this.database.getTransactionMap().get(account, limit);
	}

	public List<Pair<Account, Block.BlockHead>> getLastBlocks(int limit) {
		if (!this.exists()) {
			return new ArrayList<Pair<Account, Block.BlockHead>>();
		}

		List<Account> accounts = this.getAccounts();
		return this.database.getBlocksHeadMap().get(accounts, limit);
	}

	public List<Block.BlockHead> getLastBlocks(Account account, int limit) {
		if (!this.exists()) {
			return new ArrayList<Block.BlockHead>();
		}

		return this.database.getBlocksHeadMap().get(account, limit);
	}

	// тут нужно понять где это используется
	public void replaseFavoriteItems(int type) {
		if (!this.exists()) {
			return;
		}

		switch (type) {
			case ItemCls.ASSET_TYPE:
				if (this.assetsFavorites != null) {
					this.database.getAssetFavoritesSet().replace(this.assetsFavorites.getKeys());
				}
			case ItemCls.TEMPLATE_TYPE:
				if (this.templatesFavorites != null) {
					this.database.getTemplateFavoritesSet().replace(this.templatesFavorites.getKeys());
				}
			case ItemCls.PERSON_TYPE:
				if (this.personsFavorites != null) {
					this.database.getPersonFavoritesSet().replace(this.personsFavorites.getKeys());
				}
		}
	}

	public void addAddressFavorite(String address, String pubKey, String name, String description) {
		if (!this.exists()) {
			return;
		}

		this.database.addAddressFavorite(address, pubKey, name, description);
	}

	public void addItemFavorite(ItemCls item) {
		if (!this.exists()) {
			return;
		}

		this.database.addItemToFavorite(item);
	}

	public void removeItemFavorite(ItemCls item) {
		if (!this.exists()) {
			return;
		}

		this.database.removeItemFromFavorite(item);
	}

	public boolean isItemFavorite(ItemCls item) {
		if (!exists()) {
			return false;
		}
		return database.isItemFavorite(item);
	}

	public void addDocumentFavorite(Transaction transaction) {
		if (!this.exists()) {
			return;
		}

		this.database.addDocumentToFavorite(transaction);
	}

	public void removeDocumentFavorite(Transaction transaction) {
		if (!this.exists()) {
			return;
		}

		this.database.removeDocumentFromFavorite(transaction);
	}

	public boolean isDocumentFavorite(Transaction transaction) {
		if (!this.exists()) {
			return false;
		}

		return this.database.isDocumentFavorite(transaction);
	}

	public void addTransactionFavorite(Transaction transaction) {
		if (!this.exists()) {
			return;
		}

		this.database.addTransactionToFavorite(transaction);
	}

	public void removeTransactionFavorite(Transaction transaction) {
		if (!this.exists()) {
			return;
		}

		this.database.removeTransactionFromFavorite(transaction);
	}

	public boolean isTransactionFavorite(Transaction transaction) {
		if (!this.exists()) {
			return false;
		}

		return this.database.isTransactionFavorite(transaction);
	}

	// CREATE
    public synchronized boolean create(byte[] seed, String password, int depth, boolean synchronize, String path,
                                       boolean withObserver, boolean dynamicGUI) {
        String oldPath = Settings.getInstance().getWalletKeysPath();
        // set wallet dir
        Settings.getInstance().setWalletKeysPath(path);
        // OPEN WALLET
        DWSet database = DWSet.reCreateDB(withObserver, dynamicGUI);

        if (this.secureDatabase != null) {
            // CLOSE secured WALLET
            lock();
        }

        // OPEN SECURE WALLET
        SecureWalletDatabase secureDatabase = new SecureWalletDatabase(password);

		// CREATE
		boolean res = this.create(database, secureDatabase, seed, depth, synchronize);
		if (res) {
			// save wallet dir
			Settings.getInstance().updateSettingsValue();
		} else {
            Settings.getInstance().setWalletKeysPath(oldPath);
        }
        return res;
    }

    public synchronized boolean create(DWSet database, SecureWalletDatabase secureDatabase, byte[] seed, int depth,
                                       boolean synchronize) {
        // CREATE WALLET
        this.database = database;

        // CREATE SECURE WALLET
        this.secureDatabase = secureDatabase;

        // ADD VERSION
        this.database.setVersion(1);

		// SET LICENSE KEY
		this.setLicenseKey(Controller.LICENSE_VERS);

		// ADD SEED
		try {
			this.secureDatabase.setSeed(seed);
		} catch (Exception e) {
			// TODO Auto-generated catch block
			return false;
		}

		// ADD NONCE
		this.secureDatabase.setNonce(0);

		// CREATE ACCOUNTS
		for (int i = 1; i <= depth; i++) {
			this.generateNewAccount();
		}

		linkWaitingObservers();

		// SCAN TRANSACTIONS
		if (synchronize) {
			this.synchronizeFull();
		}

		// COMMIT
		this.commit();

		walletUpdater = new WalletUpdater(Controller.getInstance(), this);

		// ADD OBSERVER
		////////// Controller.getInstance().addObserver(this);
		////DCSet.getInstance().getCompletedOrderMap().addObserver(this);

		// SOME
		// Account initAccount = this.getAccounts().get(0);
		// initAccount.setConfirmedBalance(Transaction.AssetCls.DILE_KEY,
		// BigDecimal.valueOf(0.00001));

		return true;
	}

	public int getAccountNonce() {
		return this.secureDatabase.getNonce();
	}

	@SuppressWarnings("unchecked")
	public String generateNewAccount() {
		// CHECK IF WALLET IS OPEN
		if (!this.isUnlocked()) {
			return "";
		}

		// READ SEED
		byte[] seed = this.secureDatabase.getSeed();

		// READ NONCE
		int nonce = this.secureDatabase.getAndIncrementNonce();

		// GENERATE ACCOUNT SEED
		byte[] accountSeed = generateAccountSeed(seed, nonce);
		PrivateKeyAccount account = new PrivateKeyAccount(accountSeed);
		JSONObject ob = new JSONObject();
		// CHECK IF ACCOUNT ALREADY EXISTS
		if (!this.accountExists(account)) {
			// ADD TO DATABASE
			this.secureDatabase.getAccountSeedMap().add(account);
			this.database.getAccountMap().add(account, -1);
			// set name
			ob.put("description", Lang.getInstance().translate("Created by default Account") + " " + (nonce + 1));
			//this.database.getFavoriteAccountsMap().put(account.getAddress(), new Tuple2<String, String>(
			//		Lang.getInstance().translate("My Account") + " " + (nonce + 1), StrJSonFine.convert(ob)));
			LOGGER.info("Added account #" + nonce);

			this.commit();

			// NOTIFY
			this.setChanged();
			this.notifyObservers(new ObserverMessage(ObserverMessage.ADD_ACCOUNT_TYPE, account));

		}

		return account.getAddress();
	}

	/**
	 * Clear and load account from WalletKeys secret database
	 */
	public void updateAccountsFromSecretKeys() {

		int number = 0;
		/// deadlock org.erachain.database.wallet.AccountMap
		AccountMap mapAccs = database.getAccountMap();
		synchronized (mapAccs) {
			mapAccs.clear();
			for (PrivateKeyAccount privateAccount : getprivateKeyAccounts()) {
				mapAccs.add(privateAccount, ++number);
			}
		}

		database.hardFlush();

	}

	// SYNCRHONIZE

	// UPDATE all accounts for all assets unconfirmed balance
	public void update_account_assets() {
		List<Tuple2<Account, Long>> accounts_assets = this.getAccountsAssets();

		for (Tuple2<Account, Long> account_asset : accounts_assets) {
			this.database.getAccountMap().changeBalance(account_asset.a.getAddress(), false, account_asset.b,
					BigDecimal.ZERO, false);
		}

	}

	/**
	 * нужно для запрета вызова уже работающего процесса синхронизации
	 */
	public boolean synchronizeBodyUsed;

	public void synchronizeBody(boolean reset) {

		synchronizeBodyUsed = true;

		DCSet dcSet = DCSet.getInstance();
		Block blockStart;
		int height;

		if (reset) {
			LOGGER.info("   >>>>  try to Reset maps");

			walletUpdater.lastBlocks.clear();

			// SAVE transactions file
			this.database.clearCache();
			this.database.hardFlush();

			// RESET MAPS
			this.database.getTransactionMap().clear();
			this.database.getBlocksHeadMap().clear();
			this.database.getAssetMap().clear();
			this.database.getImprintMap().clear();
			this.database.getTemplateMap().clear();
			this.database.getPersonMap().clear();
			this.database.getStatusMap().clear();
			this.database.getUnionMap().clear();
			this.database.getOrderMap().clear();

            LOGGER.info("   >>>>  Maps was Resetted");

			// REPROCESS BLOCKS
            blockStart = new GenesisBlock();
			this.database.setLastBlockSignature(blockStart.getReference());

        } else {

			byte[] lastSignature = this.database.getLastBlockSignature();

			if (lastSignature == null) {
				LOGGER.debug("   >>>>  WALLET SYNCHRONIZE cancel by lastSignature = null");
				Controller.getInstance().walletSyncStatusUpdate(0);
				// выходим и потом пересинхронизируемся с начала
				return;
			}

			blockStart = dcSet.getBlockSignsMap().getBlock(lastSignature);

			if (blockStart == null) {
				LOGGER.debug("   >>>>  WALLET SYNCHRONIZE cancel by blockStart = null");
				Controller.getInstance().walletSyncStatusUpdate(0);
				// выходим и потом пересинхронизируемся с начала
				return;
			}
		}

        // SAVE transactions file
        this.database.clearCache();
        this.database.hardFlush();

		if (Controller.getInstance().isOnStopping())
			return;

		height = blockStart.getHeight();
		int steepHeight = dcSet.getBlockMap().size() / 100;
		int lastHeight = 0;

		long timePoint = System.currentTimeMillis();
		BlockMap blockMap = dcSet.getBlockMap();

		this.database.clearCache();

		LOGGER.info("   >>>>  WALLET SYNCHRONIZE from: " + height);

		try {
			if (getAccounts() != null && !getAccounts().isEmpty()) {
				do {

					Block block = blockMap.getAndProcess(height);

					if (block == null) {
						break;
					}

					try {
						this.processBlock(dcSet, block);
						block.close();
						block = null;
					} catch (java.lang.OutOfMemoryError e) {
						LOGGER.error(e.getMessage(), e);
						// внутрення ошибка - выходим для лога
						Controller.getInstance().stopAll(644);
						return;
					}

					if (System.currentTimeMillis() - timePoint > 10000
							|| steepHeight < height - lastHeight) {

						timePoint = System.currentTimeMillis();
						lastHeight = height;

						this.syncHeight = height;

						//logger.debug("try Commit");
						this.database.commit();

                        if (Controller.getInstance().isOnStopping())
                            return;

						// обязательно нужно чтобы память освобождать
						// и если объект был изменен (с тем же ключем у него удалили поле внутри - чтобы это не выдавлось
						// при новом запросе - иначе изменения прилетают в другие потоки и ошибку вызываю
						// БЕЗ очистки КЭША HEAP забивается под завязку
						dcSet.clearCache();
						this.database.clearCache();

						// не нужно - Ява сама норм делает вызов очистки
						//System.gc();

						Controller.getInstance().walletSyncStatusUpdate(height);

					}

					height++;

				} while (synchronizeBodyUsed
						&& !Controller.getInstance().isOnStopping()
						&& !Controller.getInstance().needUpToDate()
						&& Controller.getInstance().isStatusWaiting());
			}
		} catch (Exception e) {
			LOGGER.error(e.getMessage(), e);

		} finally {

			if (Controller.getInstance().isOnStopping())
				return;

            this.syncHeight = height;

			// обязательно нужно чтобы память освобождать
			// и если объект был изменен (с тем же ключем у него удалили поле внутри - чтобы это не выдавлось
			// при новом запросе - иначе изменения прилетают в другие потоки и ошибку вызывают
            // вдобавое отчищает полностью память - много свободной памяти получаем
			dcSet.clearCache();

            // тут возможно цепочка синхронизировалась или начала синхронизироваться и КОММИТ вызовет ошибку
			//  java.io.IOException: Запрошенную операцию нельзя выполнить для файла с открытой пользователем сопоставленной секцией
			this.database.hardFlush();

			this.database.clearCache();

			System.gc();

			Controller.getInstance().walletSyncStatusUpdate(height);

			// RESET UNCONFIRMED BALANCE for accounts + assets
			LOGGER.info("Resetted balances");
			update_account_assets();
			Controller.getInstance().walletSyncStatusUpdate(0);

			LOGGER.info("Update Orders");
			this.database.getOrderMap().updateLefts();

			LOGGER.info(" >>>>>>>>>>>>>>> *** Synchronizing wallet DONE on: " + height);

			synchronizeBodyUsed = false;

		}

	}

	public void synchronizeFull() {
		walletUpdater.setGoSynchronize(true);
	}

	// UNLOCK
	public boolean unlock(String password) {

		if (Controller.getInstance().noUseWallet)
			return false;

		if (this.secureDatabase != null) {
			// CLOSE secure WALLET
			lock();
		}

		// TRY TO UNLOCK
		try {
			SecureWalletDatabase secureDatabase = new SecureWalletDatabase(password);
			return this.unlock(secureDatabase);
		} catch (Exception e) {
			return false;
		}

	}

	/*
	// UNLOCK ONCE
	public boolean unlockOnce(String password) {

		this.secondsToUnlock = -1;
		return unlock(password);
	}
	*/

	public boolean unlock(SecureWalletDatabase secureDatabase) {
		this.secureDatabase = secureDatabase;

		if (Controller.getInstance().useGui) {
			// NOTIFY
			this.setChanged();
			this.notifyObservers(new ObserverMessage(ObserverMessage.WALLET_STATUS, STATUS_UNLOCKED));
		} else {
			// CACHE ACCOUNTS
			Controller.getInstance().BlockGeneratorCacheAccounts();
		}

		if (this.secondsToUnlock > 0) {

			if (this.lockTimer != null)
				this.lockTimer.cancel();

			this.lockTimer = new Timer("Wallet Locker");

			TimerTask action = new TimerTask() {
				@Override
				public void run() {
					lock();
				}
			};

			this.lockTimer.schedule(action, this.secondsToUnlock * 1000);
		} else {
			if (this.lockTimer != null)
				this.lockTimer.cancel();
		}
		return true;
	}

	public boolean lock() {
		if (!this.isUnlocked()) {
			return true;
		}

		// CLOSE
		if (this.secureDatabase != null) {
			this.secureDatabase.close();
			this.secureDatabase = null;
		}

		if (Controller.getInstance().useGui) {
			// NOTIFY
			this.setChanged();
			this.notifyObservers(new ObserverMessage(ObserverMessage.WALLET_STATUS, STATUS_LOCKED));
		}

		this.secondsToUnlock = 100;
		if (this.lockTimer != null)
			this.lockTimer.cancel();

		// LOCK SUCCESSFULL
		return true;
	}

	// IMPORT/EXPORT
	public String importAccountSeed(byte[] accountSeed) {
		// CHECK IF WALLET IS OPEN
		if (!this.isUnlocked()) {
			return "Wallet is locked";
		}

		// CHECK LENGTH
		if (accountSeed.length != Crypto.HASH_LENGTH) {
			return "Wrong length != 32";
		}

		// CREATE ACCOUNT
		PrivateKeyAccount account = new PrivateKeyAccount(accountSeed);

		// CHECK IF ACCOUNT ALREADY EXISTS
		if (!this.accountExists(account)) {
			// ADD TO DATABASE
			this.secureDatabase.getAccountSeedMap().add(account);
			this.database.getAccountMap().add(account, -1);

			// SAVE TO DISK
			this.database.hardFlush();

			// SYNCHRONIZE
			this.synchronizeFull();

			// NOTIFY
			this.setChanged();
			this.notifyObservers(new ObserverMessage(ObserverMessage.ADD_ACCOUNT_TYPE, account));

			// RETURN
			return account.getAddress();
		}

		return "";
	}

	public String importPrivateKey(byte[] privateKey64) {
		// CHECK IF WALLET IS OPEN
		if (!this.isUnlocked()) {
			return "Wallet is locked";
		}

		// CHECK LENGTH
		if (privateKey64.length != Crypto.SIGNATURE_LENGTH) {
			return "Wrong length != 64";
		}

		// CREATE ACCOUNT
		PrivateKeyAccount account = new PrivateKeyAccount(privateKey64);

		// CHECK IF ACCOUNT ALREADY EXISTS
		if (!this.accountExists(account)) {
			// ADD TO DATABASE
			this.secureDatabase.getAccountSeedMap().add(account);
			this.database.getAccountMap().add(account, -1);

			// SAVE TO DISK
			this.database.hardFlush();

			// SYNCHRONIZE
			this.synchronizeFull();

			// NOTIFY
			this.setChanged();
			this.notifyObservers(new ObserverMessage(ObserverMessage.ADD_ACCOUNT_TYPE, account));

			// RETURN
			return account.getAddress();
		}

		return "";
	}

	public byte[] exportAccountSeed(String address) {
		// CHECK IF WALLET IS OPEN
		if (!this.isUnlocked()) {
			return null;
		}

		PrivateKeyAccount account = this.getPrivateKeyAccount(address);

		if (account == null) {
			return null;
		}

		return account.getSeed();
	}

	public byte[] exportSeed() {
		// CHECK IF WALLET IS OPEN
		if (!this.isUnlocked()) {
			return null;
		}

		return this.secureDatabase.getSeed();
	}

	// OBSERVER

	public void linkWaitingObservers() {
		// добавим теперь раз кошелек открылся все ожидающие связи на наблюдения
		for (ObserverWaiter observer : waitingObservers) {
			observer.addObservers();
		}
		waitingObservers.clear();
	}

	@Override
	public void addObserver(Observer o) {

		super.addObserver(o);

		if (false && Controller.getInstance().doesWalletDatabaseExists()) {

			// REGISTER ON ACCOUNTS
			this.database.getAccountMap().addObserver(o);

			// REGISTER ON TRANSACTIONS
			this.database.getTransactionMap().addObserver(o);

			// REGISTER ON BLOCKS
			this.database.getBlocksHeadMap().addObserver(o);

			// REGISTER ON ASSETS
			this.database.getAssetMap().addObserver(o);

			// REGISTER ON IMPRINTS
			this.database.getImprintMap().addObserver(o);

			// REGISTER ON TEMPLATES
			this.database.getTemplateMap().addObserver(o);

			// REGISTER ON PERSONS
			this.database.getPersonMap().addObserver(o);

			// REGISTER ON STATUS
			this.database.getStatusMap().addObserver(o);

			// REGISTER ON UNION
			this.database.getUnionMap().addObserver(o);

			// REGISTER ON ORDERS
			this.database.getOrderMap().addObserver(o);

		}

		// SEND STATUS
		int status = STATUS_LOCKED;
		if (this.isUnlocked()) {
			status = STATUS_UNLOCKED;
		}

		o.update(this, new ObserverMessage(ObserverMessage.WALLET_STATUS, status));
	}

	public void addFavoritesObserver(Observer o) {

		super.addObserver(o);

		if (Controller.getInstance().doesWalletDatabaseExists()) {

			// REGISTER ON ASSET FAVORITES
			this.database.getAssetFavoritesSet().addObserver(o);

			// REGISTER ON PLATE FAVORITES
			this.database.getTemplateFavoritesSet().addObserver(o);

			// REGISTER ON PERSON FAVORITES
			this.database.getPersonFavoritesSet().addObserver(o);

			// REGISTER ON STATUS FAVORITES
			this.database.getStatusFavoritesSet().addObserver(o);

			// REGISTER ON UNION FAVORITES
			this.database.getUnionFavoritesSet().addObserver(o);

		}
	}

	private void deal_transaction(Account account, Transaction transaction, boolean asOrphan) {
		// UPDATE UNCONFIRMED BALANCE for ASSET
		// TODO: fee doubled?
		long absKey = transaction.getAbsKey();
		String address = account.getAddress();

		if (!asOrphan && transaction instanceof RSend) {
			// ADD to FAVORITES
			if (absKey > 0 && !this.database.getAssetFavoritesSet().contains(transaction.getAbsKey()))
				this.database.getAssetFavoritesSet().add(transaction.getAbsKey());

		}

		BigDecimal fee = transaction.getFee(account);
		boolean isBackward = false;
		if (absKey > 0) {
			// ASSET TRANSFERED + FEE
			BigDecimal amount = transaction.getAmount(account);
			if (transaction instanceof RSend) {
				isBackward = ((RSend) transaction).isBackward();
			}

			if (fee.compareTo(BigDecimal.ZERO) != 0) {
				if (absKey == FEE_KEY) {
					amount = amount.subtract(fee);
				}
			}
			this.database.getAccountMap().changeBalance(address, !asOrphan, transaction.getKey(), amount, isBackward);
		} else {
			// ONLY FEE
			if (fee.compareTo(BigDecimal.ZERO) != 0) {
				this.database.getAccountMap().changeBalance(address, !asOrphan, FEE_KEY, fee, isBackward);
			}
		}

	}

	private static final Account[] acctArrayCLS = new Account[]{};

	public Account[] getInvolvedAccounts(Transaction transaction) {

		// CHECK IF WALLET IS OPEN
		if (!this.exists()) {
			return null;
		}

		List<Account> involved = new ArrayList<>();

		// FOR ALL ACCOUNTS
		List<Account> accounts = this.getAccounts();
		synchronized (accounts) {
			for (Account account : accounts) {
				// CHECK IF INVOLVED
                if (transaction.isInvolved(account)) {
                    // ADD TO ACCOUNT TRANSACTIONS
                    involved.add(account);
                }
            }
        }
        return involved.toArray(acctArrayCLS);

    }

    public Account getInvolvedAccount(Transaction transaction) {

        // CHECK IF WALLET IS OPEN
        if (!this.exists()) {
            return null;
        }

        // FOR ALL ACCOUNTS
        List<Account> accounts = this.getAccounts();
        synchronized (accounts) {
            for (Account account : accounts) {
                // CHECK IF INVOLVED
                if (transaction.isInvolved(account)) {
                    // ADD TO ACCOUNT TRANSACTIONS
                    return account;
                }
            }
        }
        return null;

    }

    private static final Integer[] intArrayCLS = new Integer[]{};

    public Integer[] getInvolvedAccountHashes(Transaction transaction) {

        // CHECK IF WALLET IS OPEN
        if (!this.exists()) {
            return null;
        }

		List<Integer> involved = new ArrayList<>();

		// FOR ALL ACCOUNTS
		List<Account> accounts = this.getAccounts();
		synchronized (accounts) {
			for (Account account : accounts) {
				// CHECK IF INVOLVED
				if (transaction.isInvolved(account)) {
					// ADD TO ACCOUNT TRANSACTIONS
					involved.add(account.hashCode());
				}
			}
		}
		return involved.toArray(intArrayCLS);

	}

	/**
	 * Внимание! Здесь нельзя делать выход если один раз счет совпал - так как иначе не правильно обработаются балансы
	 * и Входящая / Исходящая транзакции, например по АПИ. Поэтому если в одном кошельке
	 * несколько счетов к которым эта транзакция подходит - то она добавится в кошелек длля каждого из них
	 * Это правильно и так и должно быть!
	 *
	 * @param transaction
	 */
	public boolean processTransaction(Transaction transaction) {
		// CHECK IF WALLET IS OPEN
		if (!this.exists()) {
			return false;
		}

		// FOR ALL ACCOUNTS
		List<Account> accounts = this.getAccounts();
		boolean isInvolved = false;
		for (Account account : accounts) {
			// CHECK IF INVOLVED
			if (transaction.isInvolved(account)) {
				isInvolved = true;
				// ADD TO ACCOUNT TRANSACTIONS
				if (!this.database.getTransactionMap().set(account, transaction)) {
					// UPDATE UNCONFIRMED BALANCE for ASSET
					deal_transaction(account, transaction, false);
				}
			}
		}

		return isInvolved;
	}

	private void processATTransaction(Tuple2<Tuple2<Integer, Integer>, ATTransaction> atTx) {
		// CHECK IF WALLET IS OPEN
		if (!this.exists()) {
			return;
		}

		// FOR ALL ACCOUNTS
		List<Account> accounts = this.getAccounts();
		synchronized (accounts) {
			for (Account account : accounts) {
				// CHECK IF INVOLVED
				// if(atTx.b.getRecipient().equalsIgnoreCase(
				// account.getAddress() ))
				if (atTx.b.getRecipient() == account.getAddress()) {
					this.database.getAccountMap().changeBalance(account.getAddress(), false, atTx.b.getKey(),
							BigDecimal.valueOf(atTx.b.getAmount()), false);

				}
			}
		}
	}

	private void orphanTransaction(Transaction transaction) {
		// CHECK IF WALLET IS OPEN
		if (!this.exists()) {
			return;
		}

		/// FOR ALL ACCOUNTS
		List<Account> accounts = this.getAccounts();

		synchronized (accounts) {
			for (Account account : accounts) {
				// CHECK IF INVOLVED
				if (transaction.isInvolved(account)) {
					// UPDATE UNCONFIRMED BALANCE
					deal_transaction(account, transaction, true);

					// 1. DELETE FROM ACCOUNT TRANSACTIONS - с нарощенным мясом
					this.database.getTransactionMap().delete(account, transaction);

					// 2. а теперь сбросим все и сахраним без ссылки на блок
					transaction.resetSeqNo();
					this.database.getTransactionMap().put(account, transaction);

				}
			}
		}
	}

	private void orphanATTransaction(Tuple2<Tuple2<Integer, Integer>, ATTransaction> atTx) {
		// CHECK IF WALLET IS OPEN
		if (!this.exists()) {
			return;
		}

		// FOR ALL ACCOUNTS
		List<Account> accounts = this.getAccounts();
		synchronized (accounts) {
			for (Account account : accounts) {
				// CHECK IF INVOLVED
				if (atTx.b.getRecipient().equalsIgnoreCase(account.getAddress())) {
					this.database.getAccountMap().changeBalance(account.getAddress(), true, atTx.b.getKey(),
							BigDecimal.valueOf(atTx.b.getAmount()), false);
				}
			}
		}
	}

	// TODO: our woier
	public boolean checkNeedSyncWallet(byte[] signatureORreference) {

		// CHECK IF WE NEED TO RESYNC
		byte[] lastBlockSignature = this.database.getLastBlockSignature();
		if (lastBlockSignature == null
				|| !Arrays.equals(lastBlockSignature, signatureORreference)) {
			////walletUpdater.setGoSynchronize(false);
			return true;
		}

		return false;

	}

	public void feeProcess(DCSet dcSet, Long blockFee, Account blockGenerator, boolean asOrphan) {

		/*
        BigDecimal bonusFee; // = block.getBonusFee();
        BigDecimal blockTotalFee; // = block.getTotalFee(dcSet);
        BigDecimal emittedFee;

        if (BlockChain.ROBINHOOD_USE) {
            // find rich account
            String rich = Account.getRichWithForks(dcSet, Transaction.FEE_KEY);

            if (!rich.equals(blockGenerator.getAddress())) {
                emittedFee = bonusFee.divide(new BigDecimal(2));

                if (this.accountExists(rich)) {
                    Account richAccount = new Account(rich);
                    this.database.getAccountMap().changeBalance(richAccount.getAddress(), !asOrphan, FEE_KEY, bonusFee);
                }
            } else {
                emittedFee = BigDecimal.ZERO;
            }

        } else {
            emittedFee = bonusFee;
        }

        */
		this.database.getAccountMap().changeBalance(blockGenerator.getAddress(), asOrphan, FEE_KEY,
				new BigDecimal(blockFee).movePointLeft(BlockChain.FEE_SCALE), false);

	}

	private long processBlockLogged = 0;

	void processBlock(DCSet dcSet, Block block) {
		// CHECK IF WALLET IS OPEN
		if (!this.exists()) {
			return;
		}

		long start = System.currentTimeMillis();

		// SET AS LAST BLOCK
		this.database.setLastBlockSignature(block.blockHead.signature);

		Account blockGenerator = block.blockHead.creator;

		int height = block.blockHead.heightBlock;

		// очередь последних блоков
		walletUpdater.lastBlocks.put(height, block);
		if (walletUpdater.lastBlocks.size() > 100) {
			walletUpdater.lastBlocks.remove(walletUpdater.lastBlocks.firstKey());
		}

		// CHECK IF WE ARE GENERATOR
		if (this.accountExists(blockGenerator)) {
			// ADD BLOCK
			this.database.getBlocksHeadMap().add(block.blockHead);

			// KEEP TRACK OF UNCONFIRMED BALANCE
			// PROCESS FEE
			feeProcess(dcSet, block.blockHead.totalFee, blockGenerator, false);

			Controller.getInstance().playWalletEvent(block);

		}

		// CHECK TRANSACTIONS
		int seqNo = 0;
		for (Transaction transaction : block.getTransactions()) {
			++seqNo;

			++seqNo;

<<<<<<< HEAD
=======
			// TODO нужно сделать при закрытии базы чтобы ожидала окончания проходя всего блока тут - пока ОТКАТ

>>>>>>> 3c8ad606
			if (transaction.isWiped()) {
				continue;
			}

			if (transaction.noDCSet())
				transaction.setDC(dcSet, Transaction.FOR_NETWORK, height, seqNo, true);

			if (!processTransaction(transaction))
				continue;

			Controller.getInstance().playWalletEvent(transaction);

			// SKIP PAYMENT TRANSACTIONS
			if (transaction instanceof RSend) {
				continue;
			}

			// CHECK IF ITEM ISSUE
			else if (transaction instanceof IssueItemRecord) {
				this.processItemIssue((IssueItemRecord) transaction);
			}

			// CHECK IF SERTIFY PErSON
			else if (transaction instanceof RSertifyPubKeys) {
				this.processSertifyPerson((RSertifyPubKeys) transaction, height);
			}

			// CHECK IF ORDER CREATION
			if (transaction instanceof CreateOrderTransaction) {
				this.processOrderCreation((CreateOrderTransaction) transaction);
			}

			// CHECK IF ORDER CANCEL
			else if (transaction instanceof CancelOrderTransaction) {
				this.processOrderCancel((CancelOrderTransaction) transaction);
			}

		}

        if (block.blockHead.transactionsCount > 0
				&& start - processBlockLogged > 30000) {
			long tickets = System.currentTimeMillis() - start;
			if (tickets > 3) {
				processBlockLogged = start;
				LOGGER.debug("WALLET [" + block.blockHead.heightBlock + "] processing time: " + tickets
						+ " ms, TXs = " + block.blockHead.transactionsCount + ", TPS:"
						+ 1000 * block.blockHead.transactionsCount / tickets);
			}
		}

    }

	void orphanBlock(DCSet dcSet, Block block) {
		// CHECK IF WALLET IS OPEN
		if (!this.exists()) {
			return;
		}

		// ORPHAN ALL TRANSACTIONS IN DB BACK TO FRONT
		if (block == null)
			return;

		int height = block.heightBlock;

		walletUpdater.lastBlocks.remove(height);

		List<Transaction> transactions = block.getTransactions();
		int seqNo;
		for (int i = block.blockHead.transactionsCount - 1; i >= 0; i--) {

			seqNo = i + 1;

			Transaction transaction = transactions.get(i);
			if (transaction.isWiped()) {
				continue;
			}

			if (transaction.noDCSet())
				transaction.setDC(dcSet, Transaction.FOR_NETWORK, block.blockHead.heightBlock, seqNo, true);

			// CHECK IF PAYMENT
			if (transaction instanceof IssueItemRecord) {
				this.orphanItemIssue((IssueItemRecord) transaction);
			}

			// CHECK IF SERTIFY PErSON
			else if (transaction instanceof RSertifyPubKeys) {
				this.orphanSertifyPerson((RSertifyPubKeys) transaction, height);
			}

			// CHECK IF ORDER CREATION
			else if (transaction instanceof CreateOrderTransaction) {
				this.orphanOrderCreation((CreateOrderTransaction) transaction);
			}

			// CHECK IF ORDER CANCEL
			else if (transaction instanceof CancelOrderTransaction) {
				this.orphanOrderCancel((CancelOrderTransaction) transaction);
			}

			this.orphanTransaction(transaction);

		}

		Account blockGenerator = block.blockHead.creator;

		// CHECK IF WE ARE GENERATOR
		if (this.accountExists(blockGenerator)) {
			// DELETE BLOCK
			this.database.getBlocksHeadMap().delete(block.blockHead);

			// SET AS LAST BLOCK
			// this.database.setLastBlockSignature(block.getReference());

			// KEEP TRACK OF UNCONFIRMED BALANCE
			feeProcess(dcSet, block.blockHead.totalFee, blockGenerator, true);

		}

		// SET AS LAST BLOCK
        this.database.setLastBlockSignature(block.blockHead.reference); // .reference

        // long tickets = System.currentTimeMillis() - start;
		// logger.info("WALLET [" + block.getHeightByParent(DCSet.getInstance())
		// + "] orphaning time: " + tickets*0.001
		// + " TXs = " + block.getTransactionCount() + " millsec/record:"
		// + tickets/(block.getTransactionCount()+1) );

    }

	private void processItemIssue(IssueItemRecord issueItem) {
		// CHECK IF WALLET IS OPEN
		if (!this.exists()) {
			return;
		}

		// CHECK IF WE ARE OWNER
		ItemCls item = issueItem.getItem();
		if (item == null)
			return;

		// ADD ASSET
		this.database.putItem(item);
		// ADD to FAVORITES
		this.database.addItemFavorite(item);

	}

	private void orphanItemIssue(IssueItemRecord issueItem) {
		// CHECK IF WALLET IS OPEN
		if (!this.exists()) {
			return;
		}

		// CHECK IF WE ARE OWNER
		ItemCls item = issueItem.getItem();

		// DELETE ASSET
		this.database.deleteItem(item);
		// DELETE FAVORITE
		this.database.deleteItemFavorite(item);

	}

	private void processSertifyPerson(RSertifyPubKeys sertifyPubKeys, int height) {
		// CHECK IF WALLET IS OPEN
		if (!this.exists()) {
			return;
		}

		// CHECK IF WE ARE OWNER
		Account creator = sertifyPubKeys.getCreator();
		if (creator == null)
			return;

        addOwnerInFavorites(sertifyPubKeys);

        DCSet db = DCSet.getInstance();

		boolean personalized = false;
		TreeMap<String, Stack<Tuple3<Integer, Integer, Integer>>> personalisedData = db.getPersonAddressMap().getItems(sertifyPubKeys.getKey());
		if (personalisedData == null || personalisedData.isEmpty()) {
			personalized = true;
		}

		if (!personalized) {
			// IT IS NOT VOUCHED PERSON

			// FIND person
			ItemCls person = db.getItemPersonMap().get(sertifyPubKeys.getKey());
			if (person != null) {
				// FIND issue record
				Transaction transPersonIssue = db.getTransactionFinalMap().get(person.getReference());
				///// GET FEE from that record
				///transPersonIssue.setDC(db, Transaction.FOR_NETWORK); // RECALC FEE if from DB

				// ISSUE NEW COMPU in chain
				BigDecimal issued_FEE_BD = BlockChain.BONUS_FOR_PERSON(height);

				// GIFTs
				if (this.accountExists(transPersonIssue.getCreator())) {
					this.database.getAccountMap().changeBalance(transPersonIssue.getCreator().getAddress(),
							false, FEE_KEY, issued_FEE_BD, false);
				}

				// GIFTs
				if (this.accountExists(creator)) {
					this.database.getAccountMap().changeBalance(creator.getAddress(), false, FEE_KEY, issued_FEE_BD, false);
				}

				PublicKeyAccount pkAccount = sertifyPubKeys.getSertifiedPublicKeys().get(0);
				if (this.accountExists(pkAccount)) {
					this.database.getAccountMap().changeBalance(pkAccount.getAddress(), false, FEE_KEY, issued_FEE_BD, false);
				}
			}
		}
	}

    private void addOwnerInFavorites(RSertifyPubKeys sertifyPubKeys) {
        List<PublicKeyAccount> sertifiedPublicKeys = sertifyPubKeys.getSertifiedPublicKeys();

        for (PublicKeyAccount key : sertifiedPublicKeys) {
			if (this.accountExists(key)) {
				long personKey = sertifyPubKeys.getKey();
				this.database.getPersonFavoritesSet().add(personKey);
				break;
			}
        }
    }

    private void orphanSertifyPerson(RSertifyPubKeys sertifyPubKeys, int height) {
		// CHECK IF WALLET IS OPEN
		if (!this.exists()) {
			return;
		}

		Account creator = sertifyPubKeys.getCreator();
		if (creator == null)
			return;

		// GIFTs
		DCSet db = DCSet.getInstance();

		boolean personalized = false;
		TreeMap<String, Stack<Tuple3<Integer, Integer, Integer>>> personalisedData = db.getPersonAddressMap().getItems(sertifyPubKeys.getKey());
		if (personalisedData == null || personalisedData.isEmpty()) {
			personalized = true;
		}

		if (!personalized) {
			// IT IS NOT VOUCHED PERSON

			// FIND person
			ItemCls person = db.getItemPersonMap().get(sertifyPubKeys.getKey());
			if (person == null)
				return;

			// FIND issue record
			Transaction transPersonIssue = db.getTransactionFinalMap().get(person.getReference());
			//// GET FEE from that record
			///transPersonIssue.setDC(db, Transaction.FOR_NETWORK); // RECALC FEE if from DB

			// ISSUE NEW COMPU in chain
			BigDecimal issued_FEE_BD = BlockChain.BONUS_FOR_PERSON(height);

			// GIFTs
			if (this.accountExists(transPersonIssue.getCreator())) {
				this.database.getAccountMap().changeBalance(transPersonIssue.getCreator().getAddress(),
						true, FEE_KEY, issued_FEE_BD, false);
			}

			// GIFTs
			if (this.accountExists(creator)) {
				this.database.getAccountMap().changeBalance(creator.getAddress(), true, FEE_KEY, issued_FEE_BD, false);
			}

			PublicKeyAccount pkAccount = sertifyPubKeys.getSertifiedPublicKeys().get(0);
			if (this.accountExists(creator)) {
				this.database.getAccountMap().changeBalance(pkAccount.getAddress(), true, FEE_KEY, issued_FEE_BD, false);
			}
		}
	}

	private void processOrderCreation(CreateOrderTransaction orderCreation) {
		// CHECK IF WALLET IS OPEN
		if (!this.exists()) {
			return;
		}

		if(orderCreation.getOrderId() == null)
			return;

		this.addOrder(orderCreation);

	}

	private void addOrder(CreateOrderTransaction orderCreation) {
		// CHECK IF WE ARE CREATOR
		if (this.accountExists(orderCreation.getCreator())) {

			// ADD ORDER
			Order orderNew = orderCreation.makeOrder();
			this.database.getOrderMap().add(orderNew);

			// TRADES for TARGETs
			//trades
		}
	}

	private void orphanOrderCreation(CreateOrderTransaction orderCreation) {
		// CHECK IF WALLET IS OPEN
		if (!this.exists()) {
			return;
		}

		if (orderCreation.getOrderId() == null)
			return;

		// CHECK IF WE ARE CREATOR
		if (this.accountExists(orderCreation.getCreator())) {
			// DELETE ORDER
			if (false) {
				// order STATUS is ORPHANED
				this.database.getOrderMap().delete(orderCreation.getDBRef());
			}
		}
	}

	private void processOrderCancel(CancelOrderTransaction orderCancel) {
		// CHECK IF WALLET IS OPEN
		if (!this.exists()) {
			return;
		}

		if (orderCancel.getOrderID() == null)
			return;

		// CHECK IF WE ARE CREATOR
		if (this.accountExists(orderCancel.getCreator())) {
			if (false) {
				// DELETE ORDER
				this.database.getOrderMap().delete(orderCancel.getDBRef());
			}
		}
	}

	private void orphanOrderCancel(CancelOrderTransaction orderCancel) {
		// CHECK IF WALLET IS OPEN
		if (!this.exists()) {
			return;
		}

		if (orderCancel.getOrderID() == null)
			return;

		// CHECK IF WE ARE CREATOR
		if (this.accountExists(orderCancel.getCreator())) {
			if (false) {
				// DELETE ORDER
				Order order = DCSet.getInstance().getOrderMap().get(orderCancel.getOrderID());
				this.database.getOrderMap().add(order);
			}
		}
	}

	/*
	@SuppressWarnings("unchecked")
    @Override
    public void update(Observable o, Object arg) {
    	if (Controller.getInstance().noUseWallet || Controller.getInstance().noDataWallet
				|| synchronizeBodyUsed)
    		return;

        try {
            this.syncUpdate(o, arg);
        } catch (Exception e) {
            LOGGER.error(e.getMessage(), e);
        }
    }
	 */

    long notifySysTrayRecord;
    @SuppressWarnings("unchecked")
    // synchronized нужно чтобы не было конкуренции при this.database.commit();
    public synchronized void syncUpdate(Observable o, Object arg) {

        if (this.database == null)
			return;

        ObserverMessage message = (ObserverMessage) arg;
        int type = message.getType();

		if (false && type == ObserverMessage.ADD_UNC_TRANSACTION_TYPE) {

			// прилетающие неподтвержденные тоже проверяем и если это относится к нам
			// то закатываем себе в кошелек.
			// потом они при переподтверждении обновятся
			// но если нет то останутся висеть и пользователь сам их должен удалить
			// это как раз сигнал что такая не подтвердилась трнзакция

			Pair<Long, Transaction> item = (Pair<Long, Transaction>) message.getValue();
			Transaction transaction = item.getB();

			if (false) {
				/// блокирует внесение блоков через вызов события!
				List<Account> accounts = this.getAccounts();
				synchronized (accounts) {
					for (Account account : accounts) {
						// CHECK IF INVOLVED
						if (transaction.isInvolved(account)) {
							// ADD TO ACCOUNT TRANSACTIONS
							if (!this.database.getTransactionMap().set(account, transaction)) {
								// UPDATE UNCONFIRMED BALANCE for ASSET
							}
						}
					}
				}
			}

			return;

		} else if (type == ObserverMessage.WALLET_ADD_TRANSACTION_TYPE) {
			if (Controller.getInstance().useGui
					&& System.currentTimeMillis() - notifySysTrayRecord > 1000) {
				notifySysTrayRecord = System.currentTimeMillis();
				Pair<Tuple2<String, String>, Transaction> item = (Pair<Tuple2<String, String>, Transaction>) message.getValue();
				Transaction transaction = item.getB();
				Library.notifySysTrayRecord(transaction);
			}

			return;

		} else if (type == ObserverMessage.ADD_ORDER_TYPE
				|| type == ObserverMessage.ADD_COMPL_ORDER_TYPE) {
            // UPDATE FULFILLED
            Order order = (Order) message.getValue();
			if (!this.accountExists(order.getCreator()))
				return;

			Long key = order.getId();
            if (this.database.getOrderMap().contains(key)) {
				this.database.getOrderMap().set(key, order);
			}

			return;

		}

    }

	// CLOSE

	public void close() {

		try {
			walletUpdater.halt();
		} catch (Exception e) {
		}

		if (this.lockTimer != null)
			this.lockTimer.cancel();

		if (this.database != null) {
			this.database.close();
		}

		if (this.secureDatabase != null) {
			this.secureDatabase.close();
		}
	}

	public void commit() {
		if (this.database != null) {
			this.database.hardFlush();
		}

		if (this.secureDatabase != null) {
			this.secureDatabase.commit();
		}

	}

	public byte[] getLastBlockSignature() {
		return this.database.getLastBlockSignature();
	}

	public long getLicenseKey() {
		if (this.database == null || this.database.getLicenseKey() == null) {
			return 2l;
		}

		return this.database.getLicenseKey();
	}

	public void setLicenseKey(long key) {
		this.database.setLicenseKey(key);
	}

	/**
	 * @param withObserver
	 * @param dynamicGUI
	 * @return 1 - OK, > 1- error
	 */
	public int loadFromDir(boolean withObserver, boolean dynamicGUI) {
		JFileChooser fileopen = new JFileChooser();
		fileopen.setFileSelectionMode(JFileChooser.DIRECTORIES_ONLY);
		String pathOld = Settings.getInstance().getWalletKeysPath();
		File ff = new File(pathOld);
		if (!ff.exists())
			pathOld = "." + File.separator;
		fileopen.setCurrentDirectory(new File(pathOld));
		int ret = fileopen.showDialog(null, Lang.getInstance().translate("Open Wallet Dir"));
		if (ret != JFileChooser.APPROVE_OPTION) {
			//is abort
			return 3;

		}

		String selectedDir = fileopen.getSelectedFile().toString();

		// set wallet dir
		Settings.getInstance().setWalletKeysPath(selectedDir);
		// open wallet
		Controller.getInstance().wallet = new Wallet(withObserver, dynamicGUI);
		// not wallet return 0;
		if (!Controller.getInstance().wallet.exists()) {
			Settings.getInstance().setWalletKeysPath(pathOld);
			return 2;
		}

		if (!Controller.getInstance().isWalletUnlocked()) {
			// ASK FOR PASSWORD
			String password = PasswordPane.showUnlockWalletDialog(null);
			if (!Controller.getInstance().unlockWallet(password)) {
				// WRONG PASSWORD
				JOptionPane.showMessageDialog(null, Lang.getInstance().translate("Invalid password"),
						Lang.getInstance().translate("Unlock Wallet"), JOptionPane.ERROR_MESSAGE);
				return 5;
			}
		}

		// LOAD accounts
		updateAccountsFromSecretKeys();

		if (Controller.getInstance().wallet.isWalletDatabaseExisting()) {
			Controller.getInstance().wallet.initiateItemsFavorites();
			// save path from setting json
			Settings.getInstance().updateSettingsValue();
			// is ok
			return 1;
		} else {
			Settings.getInstance().setWalletKeysPath(pathOld);
			return 3;
		}
	}
}<|MERGE_RESOLUTION|>--- conflicted
+++ resolved
@@ -1315,15 +1315,11 @@
 		// CHECK TRANSACTIONS
 		int seqNo = 0;
 		for (Transaction transaction : block.getTransactions()) {
+
 			++seqNo;
 
-			++seqNo;
-
-<<<<<<< HEAD
-=======
 			// TODO нужно сделать при закрытии базы чтобы ожидала окончания проходя всего блока тут - пока ОТКАТ
 
->>>>>>> 3c8ad606
 			if (transaction.isWiped()) {
 				continue;
 			}

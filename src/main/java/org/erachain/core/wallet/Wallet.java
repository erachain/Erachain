--- conflicted
+++ resolved
@@ -826,116 +826,8 @@
 
     // asynchronous RUN from BlockGenerator
     public void synchronize(boolean reset) {
-<<<<<<< HEAD
 		walletUpdater.offerMessage(reset);
 	}
-=======
-        if (!reset && Controller.getInstance().isProcessingWalletSynchronize()
-                || Controller.getInstance().isOnStopping()
-			|| Controller.getInstance().noDataWallet || Controller.getInstance().noUseWallet) {
-            return;
-        }
-
-        // here ICREATOR
-        Controller.getInstance().setProcessingWalletSynchronize(true);
-        Controller.getInstance().setNeedSyncWallet(false);
-
-        Controller.getInstance().walletSyncStatusUpdate(-1);
-
-		LOGGER.info(" >>>>>>>>>>>>>>> *** Synchronizing wallet " + (reset ? "RESET" : ""));
-
-        DCSet dcSet = DCSet.getInstance();
-
-        ///////////////////////////////////// IS CHAIN VALID
-        if (CHECK_CHAIN_BROKENS_ON_SYNC_WALLET) {
-            LOGGER.info("TEST CHAIN .... ");
-            for (int i = 1; i <= dcSet.getBlockMap().size(); i++) {
-				Block block = dcSet.getBlockMap().getAndProcess(i);
-				WeakReference<Object> weakRef = new WeakReference<>(block);
-
-				if (block.getHeight() != i) {
-					Long error = null;
-					++error;
-				}
-				if (block.blockHead.heightBlock != i) {
-					Long error = null;
-					++error;
-				}
-				Block.BlockHead head = dcSet.getBlocksHeadsMap().get(i);
-				if (head.heightBlock != i) {
-					Long error = null;
-                    ++error;
-                }
-                if (i > 1) {
-					byte[] reference = block.getReference();
-					Block parent = dcSet.getBlockSignsMap().getBlock(reference);
-					WeakReference<Object> weakRefParent = new WeakReference<>(parent);
-					if (parent == null) {
-						Long error = null;
-						++error;
-					}
-					if (parent.getHeight() != i - 1) {
-						Long error = null;
-						++error;
-					}
-					parent = dcSet.getBlockMap().getAndProcess(i - 1);
-					if (!Arrays.equals(parent.getSignature(), reference)) {
-                        Long error = null;
-                        ++error;
-                    }
-                }
-                byte[] signature = block.getSignature();
-				int signHeight = dcSet.getBlockSignsMap().get(signature);
-				if (signHeight != i) {
-					Long error = null;
-					++error;
-				}
-			}
-		}
-
-		Block block;
-
-		if (reset) {
-
-			// полная пересборка кошелька
-
-			// break current synchronization if exists
-			synchronizeStatus.set(false);
-			try {
-				Thread.sleep(1000);
-			} catch (InterruptedException e) {
-				return;
-			}
-			synchronizeBody(reset);
-			return;
-
-		} else {
-
-			byte[] lastSignature = this.database.getLastBlockSignature();
-			if (lastSignature == null) {
-				synchronize(true);
-				return;
-			}
-
-			block = dcSet.getBlockSignsMap().getBlock(lastSignature);
-			if (block == null) {
-				synchronize(true);
-				return;
-			}
-		}
-
-		// break current synchronization if exists
-		synchronizeStatus.set(false);
-		try {
-			Thread.sleep(1000);
-		} catch (InterruptedException e) {
-			return;
-		}
-		// запустим догоняние
-		synchronizeBody(false);
-
-    }
->>>>>>> ba9c3af1
 
     // UNLOCK
 	public boolean unlock(String password) {

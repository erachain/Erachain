package org.erachain.core.wallet;
// 09/03

import com.google.common.primitives.Bytes;
import com.google.common.primitives.Ints;
import org.erachain.at.AT_Transaction;
import org.erachain.controller.Controller;
import org.erachain.core.BlockChain;
import org.erachain.core.account.Account;
import org.erachain.core.account.PrivateKeyAccount;
import org.erachain.core.account.PublicKeyAccount;
import org.erachain.core.block.Block;
import org.erachain.core.block.GenesisBlock;
import org.erachain.core.crypto.Crypto;
import org.erachain.core.item.ItemCls;
import org.erachain.core.item.assets.Order;
import org.erachain.core.naming.Name;
import org.erachain.core.naming.NameSale;
import org.erachain.core.transaction.*;
import org.erachain.core.voting.Poll;
import org.erachain.database.wallet.BlocksHeadMap;
import org.erachain.database.wallet.DWSet;
import org.erachain.database.wallet.SecureWalletDatabase;
import org.erachain.datachain.BlockSignsMap;
import org.erachain.datachain.DCSet;
import org.erachain.lang.Lang;
import org.erachain.settings.Settings;
import org.erachain.utils.ObserverMessage;
import org.erachain.utils.Pair;
import org.erachain.utils.SaveStrToFile;
import org.erachain.utils.StrJSonFine;
import org.json.simple.JSONObject;
import org.mapdb.Fun.Tuple2;
import org.mapdb.Fun.Tuple3;
import org.slf4j.Logger;
import org.slf4j.LoggerFactory;

import javax.swing.*;
import java.io.File;
import java.io.IOException;
import java.math.BigDecimal;
import java.util.*;
import java.util.Timer;

/**
 * обработка секртеных ключей и моих записей, которые относятся к набору моих счетов
 */
public class Wallet extends Observable implements Observer {

	static final boolean CHECK_CHAIN_BROKENS_ON_SYNC_WALLET = false;

	public static final int STATUS_UNLOCKED = 1;
	public static final int STATUS_LOCKED = 0;

	private static final long RIGHTS_KEY = Transaction.RIGHTS_KEY;
	private static final long FEE_KEY = Transaction.FEE_KEY;
	static Logger LOGGER = LoggerFactory.getLogger(Wallet.class.getName());
	public DWSet database;
	AssetsFavorites assetsFavorites;
	TemplatesFavorites templatesFavorites;
	PersonsFavorites personsFavorites;
	private SecureWalletDatabase secureDatabase;
	private int secondsToUnlock = 100;
	private Timer lockTimer = new Timer();
	private int syncHeight;

	// CONSTRUCTORS

	public Wallet() {

		// CHECK IF EXISTS
		if (this.exists()) {
			// OPEN WALLET
			this.database = new DWSet();

			// ADD OBSERVER
			// Controller.getInstance().addObserver(this);
			DCSet.getInstance().getTransactionMap().addObserver(this);
			DCSet.getInstance().getBlockMap().addObserver(this);
			// DCSet.getInstance().getCompletedOrderMap().addObserver(this);
		}
	}

	// GETTERS/SETTERS

	public static byte[] generateAccountSeed(byte[] seed, int nonce) {
		byte[] nonceBytes = Ints.toByteArray(nonce);
		byte[] accountSeed = Bytes.concat(nonceBytes, seed, nonceBytes);
		return Crypto.getInstance().doubleDigest(accountSeed);
	}

	public static byte[] generateAccountSeed(byte[] seed, String nonce) {
		byte[] nonceBytes = nonce.getBytes();
		byte[] accountSeed = Bytes.concat(nonceBytes, seed, nonceBytes);
		return Crypto.getInstance().doubleDigest(accountSeed);
	}

	public int getSyncHeight() {
		return this.syncHeight;
	}

	public void initiateItemsFavorites() {
		if (this.assetsFavorites == null) {
			this.assetsFavorites = new AssetsFavorites();
		}
		if (this.templatesFavorites == null) {
			this.templatesFavorites = new TemplatesFavorites();
		}
		if (this.personsFavorites == null) {
			this.personsFavorites = new PersonsFavorites();
		}
	}

	public void setSecondsToUnlock(int seconds) {
		this.secondsToUnlock = seconds;
	}

	public int getVersion() {
		return this.database.getVersion();
	}

	public boolean isUnlocked() {
		return this.secureDatabase != null;
	}
	public boolean isUnlockedForRPC() {
		// Если раслочено на все время
		return this.secureDatabase != null && this.secondsToUnlock < 0;
	}

	public List<Account> getAccounts() {
		if (this.database == null)
			return new ArrayList<>();

		return this.database.getAccountMap().getAccounts();
	}

	public List<PublicKeyAccount> getPublicKeyAccounts() {
		if (this.database == null)
			return new ArrayList<>();

		return this.database.getAccountMap().getPublicKeyAccounts();
	}

	public List<Tuple2<Account, Long>> getAccountsAssets() {
		return this.database.getAccountMap().getAccountsAssets();
	}

	public boolean accountExists(String address) {
		return this.database.getAccountMap().exists(address);
	}

	public Account getAccount(String address) {
		return this.database.getAccountMap().getAccount(address);
	}

	public boolean isWalletDatabaseExisting() {
		return database != null;
	}

	// public BigDecimal getUnconfirmedBalance(String address, long key)
	// {
	// return this.database.getAccountMap().getUnconfirmedBalance(address, key);
	// }
	/*
	 * public BigDecimal getUnconfirmedBalance(Account account, long key) {
	 *
	 * return this.database.getAccountMap().getUnconfirmedBalance(account, key);
	 * }
	 */
	public Tuple3<BigDecimal, BigDecimal, BigDecimal> getUnconfirmedBalance(Account account, long key) {

		return this.database.getAccountMap().getBalance(account, key);
	}

	public List<PrivateKeyAccount> getprivateKeyAccounts() {
		if (this.secureDatabase == null) {
			return new ArrayList<PrivateKeyAccount>();
		}

		return this.secureDatabase.getAccountSeedMap().getPrivateKeyAccounts();
	}

	public PrivateKeyAccount getPrivateKeyAccount(String address) {
		if (this.secureDatabase == null) {
			return null;
		}

		return this.secureDatabase.getAccountSeedMap().getPrivateKeyAccount(address);
	}

	public PublicKeyAccount getPublicKeyAccount(String address) {
		if (this.database == null) {
			return null;
		}

		return this.database.getAccountMap().getPublicKeyAccount(address);
	}

	public boolean exists() {
		if (Controller.getInstance().noUseWallet)
			return false;

		String p = Settings.getInstance().getWalletDir();
		return new File(p).exists();
	}

	public List<Pair<Account, Transaction>> getLastTransactions(int limit) {
		if (!this.exists()) {
			new ArrayList<Pair<Account, Transaction>>();
		}

		List<Account> accounts = this.getAccounts();
		return this.database.getTransactionMap().get(accounts, limit);
	}

	public List<Transaction> getLastTransactions(Account account, int limit) {
		if (!this.exists()) {
			return new ArrayList<Transaction>();
		}

		return this.database.getTransactionMap().get(account, limit);
	}

	public List<Pair<Account, Block.BlockHead>> getLastBlocks(int limit) {
		if (!this.exists()) {
			return new ArrayList<Pair<Account, Block.BlockHead>>();
		}

		List<Account> accounts = this.getAccounts();
		return this.database.getBlocksHeadMap().get(accounts, limit);
	}

	public List<Block.BlockHead> getLastBlocks(Account account, int limit) {
		if (!this.exists()) {
			return new ArrayList<Block.BlockHead>();
		}

		return this.database.getBlocksHeadMap().get(account, limit);
	}

	public List<Pair<Account, Name>> getNames() {
		if (!this.exists()) {
			return new ArrayList<Pair<Account, Name>>();
		}

		List<Account> accounts = this.getAccounts();
		return this.database.getNameMap().get(accounts);
	}

	public List<Name> getNames(Account account) {
		if (!this.exists()) {
			return new ArrayList<Name>();
		}

		return this.database.getNameMap().get(account);
	}

	public List<Pair<Account, NameSale>> getNameSales() {
		if (!this.exists()) {
			return new ArrayList<Pair<Account, NameSale>>();
		}

		List<Account> accounts = this.getAccounts();
		return this.database.getNameSaleMap().get(accounts);
	}

	public List<NameSale> getNameSales(Account account) {
		if (!this.exists()) {
			return new ArrayList<NameSale>();
		}

		return this.database.getNameSaleMap().get(account);
	}

	public List<Pair<Account, Poll>> getPolls() {
		if (!this.exists()) {
			return new ArrayList<Pair<Account, Poll>>();
		}

		List<Account> accounts = this.getAccounts();
		return this.database.getPollMap().get(accounts);
	}

	public List<Poll> getPolls(Account account) {
		if (!this.exists()) {
			return new ArrayList<Poll>();
		}

		return this.database.getPollMap().get(account);
	}

	public void addItemFavorite(ItemCls item) {
		if (!this.exists()) {
			return;
		}

		this.database.addItemToFavorite(item);
	}

	// тут нужно понять где это используется
	public void replaseFavoriteItems(int type) {
		if (!this.exists()) {
			return;
		}

		switch (type) {
			case ItemCls.ASSET_TYPE:
				if (this.assetsFavorites != null) {
					this.database.getAssetFavoritesSet().replace(this.assetsFavorites.getKeys());
				}
			case ItemCls.TEMPLATE_TYPE:
				if (this.templatesFavorites != null) {
					this.database.getTemplateFavoritesSet().replace(this.templatesFavorites.getKeys());
				}
			case ItemCls.PERSON_TYPE:
				if (this.personsFavorites != null) {
					this.database.getPersonFavoritesSet().replace(this.personsFavorites.getKeys());
				}
		}
	}

	// CREATE

	public void removeItemFavorite(ItemCls item) {
		if (!this.exists()) {
			return;
		}

		this.database.removeItemFromFavorite(item);
	}

	public boolean isItemFavorite(ItemCls item) {
		if (!this.exists()) {
			return false;
		}

		return this.database.isItemFavorite(item);
	}

	public boolean create(byte[] seed, String password, int depth, boolean synchronize, String path) {
		String oldPath = Settings.getInstance().getWalletDir();
		// set wallet dir
		Settings.getInstance().setWalletDir(path);
		// OPEN WALLET
		DWSet database = new DWSet();

		if (this.secureDatabase != null) {
			// CLOSE secured WALLET
			lock();
		}

		// OPEN SECURE WALLET
		SecureWalletDatabase secureDatabase = new SecureWalletDatabase(password);

		// CREATE
		boolean res = this.create(database, secureDatabase, seed, depth, synchronize);
		if (res) {
			// save wallet dir

			JSONObject settingsLangJSON = new JSONObject();
			settingsLangJSON.putAll(Settings.getInstance().read_setting_JSON());
			Settings.getInstance().setWalletDir(path);
			settingsLangJSON.put("walletdir", Settings.getInstance().getWalletDir());
			try {
				SaveStrToFile.saveJsonFine(Settings.getInstance().getSettingsPath(), settingsLangJSON);
			} catch (IOException e1) {
				// TODO Auto-generated catch block
				e1.printStackTrace();
			}
		} else {
			Settings.getInstance().setWalletDir(oldPath);
		}
		return res;
	}

	public boolean create(DWSet database, SecureWalletDatabase secureDatabase, byte[] seed, int depth,
						  boolean synchronize) {
		// CREATE WALLET
		this.database = database;

		// CREATE SECURE WALLET
		this.secureDatabase = secureDatabase;

		// ADD VERSION
		this.database.setVersion(1);

		// SET LICENSE KEY
		this.setLicenseKey(Controller.LICENSE_VERS);

		// ADD SEED
		try {
			this.secureDatabase.setSeed(seed);
		} catch (Exception e) {
			// TODO Auto-generated catch block
			return false;
		}

		// ADD NONCE
		this.secureDatabase.setNonce(0);

		// CREATE ACCOUNTS
		for (int i = 1; i <= depth; i++) {
			this.generateNewAccount();
		}

		// SCAN TRANSACTIONS
		if (synchronize) {
			this.synchronize(true);
		}

		// COMMIT
		this.commit();

		// ADD OBSERVER
		Controller.getInstance().addObserver(this);
		DCSet.getInstance().getCompletedOrderMap().addObserver(this);

		this.initiateItemsFavorites();

		// SOME
		// Account initAccount = this.getAccounts().get(0);
		// initAccount.setConfirmedBalance(Transaction.AssetCls.DILE_KEY,
		// BigDecimal.valueOf(0.00001));

		return true;
	}

	public int getAccountNonce() {
		return this.secureDatabase.getNonce();
	}

	@SuppressWarnings("unchecked")
	public String generateNewAccount() {
		// CHECK IF WALLET IS OPEN
		if (!this.isUnlocked()) {
			return "";
		}

		// READ SEED
		byte[] seed = this.secureDatabase.getSeed();

		// READ NONCE
		int nonce = this.secureDatabase.getAndIncrementNonce();

		// GENERATE ACCOUNT SEED
		byte[] accountSeed = generateAccountSeed(seed, nonce);
		PrivateKeyAccount account = new PrivateKeyAccount(accountSeed);
		JSONObject ob = new JSONObject();
		// CHECK IF ACCOUNT ALREADY EXISTS
		if (!this.accountExists(account.getAddress())) {
			// ADD TO DATABASE
			this.secureDatabase.getAccountSeedMap().add(account);
			this.database.getAccountMap().add(account, -1);
			// set name
			ob.put("description", Lang.getInstance().translate("Created by default Account") + " " + (nonce + 1));
			this.database.getAccountsPropertisMap().set(account.getAddress(), new Tuple2<String, String>(
					Lang.getInstance().translate("My Account") + " " + (nonce + 1), StrJSonFine.convert(ob)));
			LOGGER.info("Added account #" + nonce);

			this.secureDatabase.commit();
			this.database.commit();

			// NOTIFY
			this.setChanged();
			this.notifyObservers(new ObserverMessage(ObserverMessage.ADD_ACCOUNT_TYPE, account));

		}

		return account.getAddress();
	}

	// DELETE

	public boolean deleteAccount(PrivateKeyAccount account) {
		// CHECK IF WALLET IS OPEN
		if (!this.isUnlocked()) {
			return false;
		}

		// DELETE FROM DATABASE
		this.database.delete(account);
		this.secureDatabase.delete(account);

		// SAVE TO DISK
		this.database.commit();
		this.secureDatabase.commit();

		// NOTIFY
		this.setChanged();
		this.notifyObservers(new ObserverMessage(ObserverMessage.REMOVE_ACCOUNT_TYPE, account));

		// RETURN
		return true;
	}

	// SYNCRHONIZE

	// UPDATE all accounts for all assets unconfirmed balance
	public void update_account_assets() {
		List<Tuple2<Account, Long>> accounts_assets = this.getAccountsAssets();

		synchronized (accounts_assets) {
			for (Tuple2<Account, Long> account_asset : accounts_assets) {
				this.database.getAccountMap().changeBalance(account_asset.a.getAddress(), false, account_asset.b,
						BigDecimal.ZERO);
			}
		}

	}

	// asynchronous RUN from BlockGenerator
	public void synchronize(boolean reset) {
		if (Controller.getInstance().isProcessingWalletSynchronize()) {
			return;
		}

		// here ICREATOR
		Controller.getInstance().setProcessingWalletSynchronize(true);
		Controller.getInstance().setNeedSyncWallet(false);

		LOGGER.info(" >>>>>>>>>>>>>>> *** Synchronizing wallet...");

		DCSet dcSet = DCSet.getInstance();

		///////////////////////////////////// IS CHAIN VALID
		if (CHECK_CHAIN_BROKENS_ON_SYNC_WALLET) {
			LOGGER.info("TEST CHAIN .... ");
			for (int i = 1; i <= dcSet.getBlockMap().size(); i++) {
				Block block = dcSet.getBlockMap().get(i);
				if (block.getHeight() != i) {
					Long error = null;
					++error;
				}
				if (block.blockHead.heightBlock != i) {
					Long error = null;
					++error;
				}
				Block.BlockHead head = dcSet.getBlocksHeadsMap().get(i);
				if (head.heightBlock != i) {
					Long error = null;
					++error;
				}
				if (i > 1) {
					byte[] reference = block.getReference();
					Block parent = dcSet.getBlockSignsMap().getBlock(reference);
					if (parent == null) {
						Long error = null;
						++error;
					}
					if (parent.getHeight() != i - 1) {
						Long error = null;
						++error;
					}
					parent = dcSet.getBlockMap().get(i - 1);
					if (!Arrays.equals(parent.getSignature(), reference)) {
						Long error = null;
						++error;
					}
				}
				byte[] signature = block.getSignature();
				int signHeight = dcSet.getBlockSignsMap().get(signature);
				if (signHeight != i) {
					Long error = null;
					++error;
				}
			}
		}

		Block block;
		int height;

		if (reset) {
			LOGGER.info("   >>>>  Resetted maps");

			// RESET MAPS
			this.database.getTransactionMap().reset();
			this.database.getBlocksHeadMap().reset();
			this.database.getNameMap().reset();
			this.database.getNameSaleMap().reset();
			this.database.getPollMap().reset();
			this.database.getAssetMap().reset();
			this.database.getImprintMap().reset();
			this.database.getTemplateMap().reset();
			this.database.getPersonMap().reset();
			this.database.getStatusMap().reset();
			this.database.getUnionMap().reset();
			this.database.getOrderMap().reset();

			// REPROCESS BLOCKS
			block = new GenesisBlock();
			this.database.setLastBlockSignature(block.getReference());
			height = 1;

		} else {

<<<<<<< HEAD
=======
			LOGGER.info(" >>>>>>>>>>>>>>> *** Synchronizing wallet...");

>>>>>>> 40f7f36c
			byte[] lastSignature = this.database.getLastBlockSignature();
			if (lastSignature == null) {
				synchronize(true);
				return;
			}

			block = dcSet.getBlockSignsMap().getBlock(lastSignature);
			if (block == null) {
				// TODO подбор последнего блока проверять

				BlocksHeadMap walletHeadsMap = this.database.getBlocksHeadMap();
				BlockSignsMap chainSignsMap = dcSet.getBlockSignsMap();
				Block.BlockHead head;
				while (!chainSignsMap.contains(lastSignature)) {

					head = walletHeadsMap.getLast();
					if (head == null)
						break;

					this.orphanBlock(head);
					lastSignature = this.database.getLastBlockSignature();

					if (lastSignature == null)
						break;
				}

				synchronize(false);
				return;
			}

			block = block.getChild(dcSet);
			if (block == null) {
				Controller.getInstance().setProcessingWalletSynchronize(false);
				this.database.commit();

				this.syncHeight = 0;
				Controller.getInstance().walletSyncStatusUpdate(0);
				return;
			}

			height = block.getHeight();
		}

		int stepHeight = BlockChain.BLOCKS_PER_DAY;
		long timePoint = System.currentTimeMillis();

		try {
			this.syncHeight = height;
			do {
				int maxHeight = Controller.getInstance().getMyHeight();
				if (maxHeight < stepHeight)
					stepHeight = maxHeight;
				stepHeight /= 100;
				if (stepHeight < 10)
					stepHeight = 3;
				else if (stepHeight > BlockChain.BLOCKS_PER_DAY)
					stepHeight = BlockChain.BLOCKS_PER_DAY;

				// UPDATE
				// this.update(this, new
				// ObserverMessage(ObserverMessage.CHAIN_ADD_BLOCK_TYPE,
				// block));
				Block.BlockHead blockHead = dcSet.getBlocksHeadsMap().get(height);

				try {
					this.processBlock(blockHead);
				} catch (java.lang.OutOfMemoryError e) {
					this.database.rollback();
					this.syncHeight = this.database.getBlocksHeadMap().size();
					break;
				}


				if (height % (stepHeight) == 0
						|| System.currentTimeMillis() - timePoint > 10000) {

					if (Controller.getInstance().needUpToDate())
						// если идет синхронизация цепочки - кошелек не синхронизируем
						break;

					timePoint = System.currentTimeMillis();

					Controller.getInstance().walletSyncStatusUpdate(this.syncHeight);

					this.database.commit();
					this.syncHeight = this.database.getBlocksHeadMap().size();
				}

				// LOAD NEXT
				if (Controller.getInstance().isOnStopping())
					return;

				height++;
				block = dcSet.getBlockMap().get(height);

			} while (block != null);
		} catch (Exception e) {
			LOGGER.error(e.getMessage(), e);

		} finally {

			if (Controller.getInstance().isOnStopping())
				return;

			Controller.getInstance().setProcessingWalletSynchronize(false);
			this.database.commit();
			this.syncHeight = this.database.getBlocksHeadMap().size();
			Controller.getInstance().walletSyncStatusUpdate(this.syncHeight);

		}

		// RESET UNCONFIRMED BALANCE for accounts + assets
		LOGGER.info("Resetted balances");
		update_account_assets();
		Controller.getInstance().walletSyncStatusUpdate(0);

		LOGGER.info("Update Orders");
		this.database.getOrderMap().updateLefts();

		// NOW IF NOT SYNCHRONIZED SET STATUS
		// CHECK IF WE ARE UPTODATE
		if (false && !Controller.getInstance().checkStatus(0)) {
			// NOTIFY
			Controller.getInstance().notifyObservers(
					new ObserverMessage(ObserverMessage.NETWORK_STATUS, Controller.STATUS_SYNCHRONIZING));
		}

	}

	// UNLOCK
	public boolean unlock(String password) {

		if (Controller.getInstance().noUseWallet)
			return false;

		if (this.secureDatabase != null) {
			// CLOSE secure WALLET
			lock();
		}

		// TRY TO UNLOCK
		try {
			SecureWalletDatabase secureDatabase = new SecureWalletDatabase(password);
			return this.unlock(secureDatabase);
		} catch (Exception e) {
			return false;
		}

	}

	/*
	// UNLOCK ONCE
	public boolean unlockOnce(String password) {

		this.secondsToUnlock = -1;
		return unlock(password);
	}
	*/

	public boolean unlock(SecureWalletDatabase secureDatabase) {
		this.secureDatabase = secureDatabase;

		if (Controller.getInstance().useGui) {
			// NOTIFY
			this.setChanged();
			this.notifyObservers(new ObserverMessage(ObserverMessage.WALLET_STATUS, STATUS_UNLOCKED));
		} else {
			// CACHE ACCOUNTS
			Controller.getInstance().BlockGeneratorCacheAccounts();
		}

		if (this.secondsToUnlock > 0) {

			if (this.lockTimer != null)
				this.lockTimer.cancel();

			this.lockTimer = new Timer();

			TimerTask action = new TimerTask() {
				@Override
				public void run() {
					lock();
				}
			};

			this.lockTimer.schedule(action, this.secondsToUnlock * 1000);
		} else {
			if (this.lockTimer != null)
				this.lockTimer.cancel();
		}
		return true;
	}

	public boolean lock() {
		if (!this.isUnlocked()) {
			return true;
		}

		// CLOSE
		if (this.secureDatabase != null) {
			this.secureDatabase.close();
			this.secureDatabase = null;
		}

		if (Controller.getInstance().useGui) {
			// NOTIFY
			this.setChanged();
			this.notifyObservers(new ObserverMessage(ObserverMessage.WALLET_STATUS, STATUS_LOCKED));
		}

		this.secondsToUnlock = 100;
		if (this.lockTimer != null)
			this.lockTimer.cancel();

		// LOCK SUCCESSFULL
		return true;
	}

	// IMPORT/EXPORT

	public String importAccountSeed(byte[] accountSeed) {
		// CHECK IF WALLET IS OPEN
		if (!this.isUnlocked()) {
			return "";
		}

		// CHECK LENGTH
		if (accountSeed.length != Crypto.HASH_LENGTH) {
			return "";
		}

		// CREATE ACCOUNT
		PrivateKeyAccount account = new PrivateKeyAccount(accountSeed);

		// CHECK IF ACCOUNT ALREADY EXISTS
		if (!this.accountExists(account.getAddress())) {
			// ADD TO DATABASE
			this.secureDatabase.getAccountSeedMap().add(account);
			this.database.getAccountMap().add(account, -1);

			// SAVE TO DISK
			this.secureDatabase.commit();
			this.database.commit();

			// SYNCHRONIZE
			this.synchronize(true);

			// NOTIFY
			this.setChanged();
			this.notifyObservers(new ObserverMessage(ObserverMessage.ADD_ACCOUNT_TYPE, account));

			// RETURN
			return account.getAddress();
		}

		return "";
	}

	public byte[] exportAccountSeed(String address) {
		// CHECK IF WALLET IS OPEN
		if (!this.isUnlocked()) {
			return null;
		}

		PrivateKeyAccount account = this.getPrivateKeyAccount(address);

		if (account == null) {
			return null;
		}

		return account.getSeed();
	}

	public byte[] exportSeed() {
		// CHECK IF WALLET IS OPEN
		if (!this.isUnlocked()) {
			return null;
		}

		return this.secureDatabase.getSeed();
	}

	// OBSERVER

	@Override
	public void addObserver(Observer o) {

		super.addObserver(o);

		if (Controller.getInstance().doesWalletDatabaseExists()) {

			// REGISTER ON ACCOUNTS
			this.database.getAccountMap().addObserver(o);

			// REGISTER ON TRANSACTIONS
			this.database.getTransactionMap().addObserver(o);

			// REGISTER ON BLOCKS
			this.database.getBlocksHeadMap().addObserver(o);

			// REGISTER ON NAMES
			this.database.getNameMap().addObserver(o);

			// REGISTER ON NAME SALES
			this.database.getNameSaleMap().addObserver(o);

			// REGISTER ON POLLS
			this.database.getPollMap().addObserver(o);

			// REGISTER ON ASSETS
			this.database.getAssetMap().addObserver(o);

			// REGISTER ON IMPRINTS
			this.database.getImprintMap().addObserver(o);

			// REGISTER ON TEMPLATES
			this.database.getTemplateMap().addObserver(o);

			// REGISTER ON PERSONS
			this.database.getPersonMap().addObserver(o);

			// REGISTER ON STATUS
			this.database.getStatusMap().addObserver(o);

			// REGISTER ON UNION
			this.database.getUnionMap().addObserver(o);

			// REGISTER ON ORDERS
			this.database.getOrderMap().addObserver(o);

			// REGISTER ON ASSET FAVORITES
			this.database.getAssetFavoritesSet().addObserver(o);

			// REGISTER ON PLATE FAVORITES
			this.database.getTemplateFavoritesSet().addObserver(o);

			// REGISTER ON PERSON FAVORITES
			this.database.getPersonFavoritesSet().addObserver(o);

			// REGISTER ON STATUS FAVORITES
			this.database.getStatusFavoritesSet().addObserver(o);

			// REGISTER ON UNION FAVORITES
			this.database.getUnionFavoritesSet().addObserver(o);

		}

		// SEND STATUS
		int status = STATUS_LOCKED;
		if (this.isUnlocked()) {
			status = STATUS_UNLOCKED;
		}

		o.update(this, new ObserverMessage(ObserverMessage.WALLET_STATUS, status));
	}

	private void deal_transaction(Account account, Transaction transaction, boolean asOrphan) {
		// UPDATE UNCONFIRMED BALANCE for ASSET
		// TODO: fee doubled?
		long key = transaction.getAssetKey();
		long absKey = key < 0 ? -key : key;
		String address = account.getAddress();

		if (!asOrphan && transaction instanceof R_Send) {
			// ADD to FAVORITES
			if (!this.database.getAssetFavoritesSet().contains(transaction.getAbsKey()))
				this.database.getAssetFavoritesSet().add(transaction.getAbsKey());

		}

		BigDecimal fee = transaction.getFee(account);
		if (absKey != 0) {
			// ASSET TRANSFERED + FEE
			BigDecimal amount = transaction.getAmount(account);

			if (fee.compareTo(BigDecimal.ZERO) != 0) {
				if (absKey == FEE_KEY) {
					amount = amount.subtract(fee);
				}
			}
			this.database.getAccountMap().changeBalance(address, !asOrphan, key, amount);
		} else {
			// ONLY FEE
			if (fee.compareTo(BigDecimal.ZERO) != 0) {
				this.database.getAccountMap().changeBalance(address, !asOrphan, FEE_KEY, fee);
			}
		}

	}

	private void processTransaction(Transaction transaction) {
		// CHECK IF WALLET IS OPEN
		if (!this.exists()) {
			return;
		}

		// FOR ALL ACCOUNTS
		List<Account> accounts = this.getAccounts();
		synchronized (accounts) {
			for (Account account : accounts) {
				// CHECK IF INVOLVED
				if (transaction.isInvolved(account)) {
					// ADD TO ACCOUNT TRANSACTIONS
					if (!this.database.getTransactionMap().add(account, transaction)) {
						// UPDATE UNCONFIRMED BALANCE for ASSET
						deal_transaction(account, transaction, false);
					}
				}
			}
		}
	}

	private void processATTransaction(Tuple2<Tuple2<Integer, Integer>, AT_Transaction> atTx) {
		// CHECK IF WALLET IS OPEN
		if (!this.exists()) {
			return;
		}

		// FOR ALL ACCOUNTS
		List<Account> accounts = this.getAccounts();
		synchronized (accounts) {
			for (Account account : accounts) {
				// CHECK IF INVOLVED
				// if(atTx.b.getRecipient().equalsIgnoreCase(
				// account.getAddress() ))
				if (atTx.b.getRecipient() == account.getAddress()) {
					this.database.getAccountMap().changeBalance(account.getAddress(), false, atTx.b.getKey(),
							BigDecimal.valueOf(atTx.b.getAmount()));

				}
			}
		}
	}

	private void orphanTransaction(Transaction transaction) {
		// CHECK IF WALLET IS OPEN
		if (!this.exists()) {
			return;
		}

		/// FOR ALL ACCOUNTS
		List<Account> accounts = this.getAccounts();
		DCSet dcSet = DCSet.getInstance();

		synchronized (accounts) {
			for (Account account : accounts) {
				// CHECK IF INVOLVED
				if (transaction.isInvolved(account)) {
					// DELETE FROM ACCOUNT TRANSACTIONS
					this.database.getTransactionMap().delete(account, transaction);

					// UPDATE UNCONFIRMED BALANCE
					deal_transaction(account, transaction, true);
				}
			}
		}
	}

	private void orphanATTransaction(Tuple2<Tuple2<Integer, Integer>, AT_Transaction> atTx) {
		// CHECK IF WALLET IS OPEN
		if (!this.exists()) {
			return;
		}

		// FOR ALL ACCOUNTS
		List<Account> accounts = this.getAccounts();
		synchronized (accounts) {
			for (Account account : accounts) {
				// CHECK IF INVOLVED
				if (atTx.b.getRecipient().equalsIgnoreCase(account.getAddress())) {
					this.database.getAccountMap().changeBalance(account.getAddress(), true, atTx.b.getKey(),
							BigDecimal.valueOf(atTx.b.getAmount()));
				}
			}
		}
	}

	/*
	private boolean findLastBlockOff(byte[] lastBlockSignature, Block block) {

		datachain.BlockSignsMap blockSignsMap = DCSet.getInstance().getBlockSignsMap();

		// LOGGER.error("findLastBlockOff for [" +
		// block.getHeightByParent(DCSet.getInstance()) + "]");

		int i = 0;
		byte[] reference = block.getReference();
		while (i++ < 3) {
			if (Arrays.equals(lastBlockSignature, reference))
				return true;

			// LOGGER.error("Wallet orphanBlock for find lastBlockSignature." +
			// block.getHeightByParent(DCSet.getInstance()));

			/// this.update(this, new
			/// ObserverMessage(ObserverMessage.CHAIN_REMOVE_BLOCK_TYPE,
			/// block));
			this.orphanBlock(block);

			block = blockSignsMap.getBlock(reference);

			if (block == null) {
				return false;
			}
			reference = block.getReference();

		}

		return false;
	}
	*/

	// TODO: our woier
	public boolean checkNeedSyncWallet(byte[] reference) {

		// CHECK IF WE NEED TO RESYNC
		byte[] lastBlockSignature = this.database.getLastBlockSignature();
		if (lastBlockSignature == null
				///// || !findLastBlockOff(lastBlockSignature, block)
				|| !Arrays.equals(lastBlockSignature, reference)) {
			Controller.getInstance().setNeedSyncWallet(true);
			return true;
		}


		return false;

	}

	public void feeProcess(DCSet dcSet, Long blockFee, Account blockGenerator, boolean asOrphan) {

		/*
        BigDecimal bonusFee; // = block.getBonusFee();
        BigDecimal blockTotalFee; // = block.getTotalFee(dcSet);
        BigDecimal emittedFee;

        if (BlockChain.ROBINHOOD_USE) {
            // find rich account
            String rich = Account.getRichWithForks(dcSet, Transaction.FEE_KEY);

            if (!rich.equals(blockGenerator.getAddress())) {
                emittedFee = bonusFee.divide(new BigDecimal(2));

                if (this.accountExists(rich)) {
                    Account richAccount = new Account(rich);
                    this.database.getAccountMap().changeBalance(richAccount.getAddress(), !asOrphan, FEE_KEY, bonusFee);
                }
            } else {
                emittedFee = BigDecimal.ZERO;
            }

        } else {
            emittedFee = bonusFee;
        }

        */
		this.database.getAccountMap().changeBalance(blockGenerator.getAddress(), asOrphan, FEE_KEY,
				new BigDecimal(blockFee).movePointLeft(BlockChain.AMOUNT_DEDAULT_SCALE));

	}

	private long processBlockLogged = 0;
	private void processBlock(Block.BlockHead blockHead) {
		// CHECK IF WALLET IS OPEN
		if (!this.exists()) {
			return;
		}

		long start = System.currentTimeMillis();

		// SET AS LAST BLOCK
		this.database.setLastBlockSignature(blockHead.signature);

		Account blockGenerator = blockHead.creator;
		String blockGeneratorStr = blockGenerator.getAddress();

		DCSet dcSet = DCSet.getInstance();
		int height = blockHead.heightBlock;

		// CHECK IF WE ARE GENERATOR
		if (this.accountExists(blockGeneratorStr)) {
			// ADD BLOCK
			this.database.getBlocksHeadMap().add(blockHead);

			// KEEP TRACK OF UNCONFIRMED BALANCE
			// PROCESS FEE
			feeProcess(dcSet, blockHead.totalFee, blockGenerator, false);

		}

		// CHECK TRANSACTIONS
		Block block = dcSet.getBlockMap().get(blockHead.heightBlock);
		if (block == null) {
			return ;
		}
		int seqNo = 0;
		for (Transaction transaction : block.getTransactions()) {

			if (!this.isWalletDatabaseExisting())
				return;

			if (transaction.isWiped()) {
				continue;
			}

			transaction.setBlock(block, dcSet, Transaction.FOR_NETWORK, ++seqNo);
			this.processTransaction(transaction);

			// SKIP PAYMENT TRANSACTIONS
			if (transaction instanceof R_Send) {
				continue;
			}

			// CHECK IF NAME REGISTRATION
			else if (transaction instanceof RegisterNameTransaction) {
				this.processNameRegistration((RegisterNameTransaction) transaction);
			}

			// CHECK IF NAME UPDATE
			else if (transaction instanceof UpdateNameTransaction) {
				this.processNameUpdate((UpdateNameTransaction) transaction);
			}

			// CHECK IF NAME SALE
			else if (transaction instanceof SellNameTransaction) {
				this.processNameSale((SellNameTransaction) transaction);
			}

			// CHECK IF NAME SALE
			else if (transaction instanceof CancelSellNameTransaction) {
				this.processCancelNameSale((CancelSellNameTransaction) transaction);
			}

			// CHECK IF NAME PURCHASE
			else if (transaction instanceof BuyNameTransaction) {
				this.processNamePurchase((BuyNameTransaction) transaction);
			}

			// CHECK IF POLL CREATION
			else if (transaction instanceof CreatePollTransaction) {
				this.processPollCreation((CreatePollTransaction) transaction);
			}

			// CHECK IF POLL VOTE
			else if (transaction instanceof VoteOnPollTransaction) {
				this.processPollVote((VoteOnPollTransaction) transaction);
			}

			// CHECK IF ITEM ISSUE
			else if (transaction instanceof Issue_ItemRecord) {
				this.processItemIssue((Issue_ItemRecord) transaction);
			}

			// CHECK IF SERTIFY PErSON
			else if (transaction instanceof R_SertifyPubKeys) {
				this.processSertifyPerson((R_SertifyPubKeys) transaction);
			}

			// CHECK IF ORDER CREATION
			if (transaction instanceof CreateOrderTransaction) {
				this.processOrderCreation((CreateOrderTransaction) transaction);
			}

			// CHECK IF ORDER CANCEL
			else if (transaction instanceof CancelOrderTransaction) {
				this.processOrderCancel((CancelOrderTransaction) transaction);
			}
		}

		if (blockHead.transactionsCount > 0
				&& start - processBlockLogged > (BlockChain.DEVELOP_USE ? 30000 : 30000)) {
			long tickets = System.currentTimeMillis() - start;
			processBlockLogged = start;
			LOGGER.debug("WALLET [" + blockHead.heightBlock + "] processing time: " + tickets * 0.001
					+ " TXs = " + blockHead.transactionsCount + " millsec/record:"
					+ tickets / (blockHead.transactionsCount + 1));
		}

	}

	private void orphanBlock(Block.BlockHead blockHead) {
		// CHECK IF WALLET IS OPEN
		if (!this.exists()) {
			return;
		}

		// long start = System.currentTimeMillis();

		//List<Transaction> transactions = block.a.a;

		DCSet dcSet = DCSet.getInstance();

		// ORPHAN ALL TRANSACTIONS IN DB BACK TO FRONT
		Block block = dcSet.getBlockMap().get(blockHead.heightBlock);
		if (block == null)
			return;

		List<Transaction> transactions = block.getTransactions();
		int seqNo;
		for (int i = blockHead.transactionsCount - 1; i >= 0; i--) {

			seqNo = i + 1;

			Transaction transaction = transactions.get(i);
			if (transaction.isWiped()) {
				continue;
			}

			transaction.setBlock(block, dcSet, Transaction.FOR_NETWORK, seqNo);
			this.orphanTransaction(transaction);

			// CHECK IF PAYMENT
			if (transaction instanceof R_Send) {
				continue;
			}

			// CHECK IF NAME REGISTRATION
			else if (transaction instanceof RegisterNameTransaction) {
				this.orphanNameRegistration((RegisterNameTransaction) transaction);
			}

			// CHECK IF NAME UPDATE
			else if (transaction instanceof UpdateNameTransaction) {
				this.orphanNameUpdate((UpdateNameTransaction) transaction);
			}

			// CHECK IF NAME SALE
			else if (transaction instanceof SellNameTransaction) {
				this.orphanNameSale((SellNameTransaction) transaction);
			}

			// CHECK IF CANCEL NAME SALE
			else if (transaction instanceof CancelSellNameTransaction) {
				this.orphanCancelNameSale((CancelSellNameTransaction) transaction);
			}

			// CHECK IF CANCEL NAME SALE
			else if (transaction instanceof BuyNameTransaction) {
				this.orphanNamePurchase((BuyNameTransaction) transaction);
			}

			// CHECK IF POLL CREATION
			else if (transaction instanceof CreatePollTransaction) {
				this.orphanPollCreation((CreatePollTransaction) transaction);
			}

			// CHECK IF POLL VOTE
			else if (transaction instanceof VoteOnPollTransaction) {
				this.orphanPollVote((VoteOnPollTransaction) transaction);
			}

			// CHECK IF ITEM ISSUE
			else if (transaction instanceof Issue_ItemRecord) {
				this.orphanItemIssue((Issue_ItemRecord) transaction);
			}

			// CHECK IF SERTIFY PErSON
			else if (transaction instanceof R_SertifyPubKeys) {
				this.orphanSertifyPerson((R_SertifyPubKeys) transaction);
			}

			// CHECK IF ORDER CREATION
			else if (transaction instanceof CreateOrderTransaction) {
				this.orphanOrderCreation((CreateOrderTransaction) transaction);
			}

			// CHECK IF ORDER CANCEL
			else if (transaction instanceof CancelOrderTransaction) {
				this.orphanOrderCancel((CancelOrderTransaction) transaction);
			}
		}

		Account blockGenerator = blockHead.creator;
		String blockGeneratorStr = blockGenerator.getAddress();

		// CHECK IF WE ARE GENERATOR
		if (this.accountExists(blockGeneratorStr)) {
			// DELETE BLOCK
			this.database.getBlocksHeadMap().delete(blockHead);

			// SET AS LAST BLOCK
			// this.database.setLastBlockSignature(block.getReference());

			// KEEP TRACK OF UNCONFIRMED BALANCE
			feeProcess(dcSet, blockHead.totalFee, blockGenerator, true);

		}

		// SET AS LAST BLOCK
		this.database.setLastBlockSignature(blockHead.reference); // .reference

		// long tickets = System.currentTimeMillis() - start;
		// LOGGER.info("WALLET [" + block.getHeightByParent(DCSet.getInstance())
		// + "] orphaning time: " + tickets*0.001
		// + " TXs = " + block.getTransactionCount() + " millsec/record:"
		// + tickets/(block.getTransactionCount()+1) );

	}

	private void processNameRegistration(RegisterNameTransaction nameRegistration) {
		// CHECK IF WALLET IS OPEN
		if (!this.exists()) {
			return;
		}

		// CHECK IF WE ARE OWNER
		if (this.accountExists(nameRegistration.getName().getOwner().getAddress())) {
			// ADD NAME
			this.database.getNameMap().add(nameRegistration.getName());
		}
	}

	private void orphanNameRegistration(RegisterNameTransaction nameRegistration) {
		// CHECK IF WALLET IS OPEN
		if (!this.exists()) {
			return;
		}

		// CHECK IF WE ARE OWNER
		if (this.accountExists(nameRegistration.getName().getOwner().getAddress())) {
			// DELETE NAME
			this.database.getNameMap().delete(nameRegistration.getName());
		}
	}

	private void processPollCreation(CreatePollTransaction pollCreation) {
		// CHECK IF WALLET IS OPEN
		if (!this.exists()) {
			return;
		}

		// CHECK IF WE ARE OWNER
		if (this.accountExists(pollCreation.getPoll().getCreator().getAddress())) {
			// ADD POLL
			this.database.getPollMap().add(pollCreation.getPoll());
		}
	}

	private void orphanPollCreation(CreatePollTransaction pollCreation) {
		// CHECK IF WALLET IS OPEN
		if (!this.exists()) {
			return;
		}

		// CHECK IF WE ARE OWNER
		if (this.accountExists(pollCreation.getPoll().getCreator().getAddress())) {
			// DELETE POLL
			this.database.getPollMap().delete(pollCreation.getPoll());
		}
	}

	private void processPollVote(VoteOnPollTransaction pollVote) {
		// CHECK IF WALLET IS OPEN
		if (!this.exists()) {
			return;
		}

		// CHECK IF WE ARE OWNER
		Poll poll = DCSet.getInstance().getPollMap().get(pollVote.getPoll());
		if (this.accountExists(poll.getCreator().getAddress())) {
			// UPDATE POLL
			this.database.getPollMap().add(poll);
		}
	}

	private void orphanPollVote(VoteOnPollTransaction pollVote) {
		// CHECK IF WALLET IS OPEN
		if (!this.exists()) {
			return;
		}

		// CHECK IF WE ARE OWNER
		Poll poll = DCSet.getInstance().getPollMap().get(pollVote.getPoll());
		if (this.accountExists(poll.getCreator().getAddress())) {
			// UPDATE POLL
			this.database.getPollMap().add(poll);
		}
	}

	private void processNameUpdate(UpdateNameTransaction nameUpdate) {
		// CHECK IF WE ARE OWNER
		if (this.accountExists(nameUpdate.getCreator().getAddress())) {
			// CHECK IF OWNER CHANGED
			if (!nameUpdate.getCreator().getAddress().equals(nameUpdate.getName().getOwner().getAddress())) {
				// DELETE PREVIOUS NAME
				Name name = DCSet.getInstance().getUpdateNameMap().get(nameUpdate);
				this.database.getNameMap().delete(nameUpdate.getCreator(), name);
			}
		}

		// CHECK IF WE ARE NEW OWNER
		if (this.accountExists(nameUpdate.getName().getOwner().getAddress())) {
			// ADD NAME
			this.database.getNameMap().add(nameUpdate.getName());
		}
	}

	private void orphanNameUpdate(UpdateNameTransaction nameUpdate) {
		// CHECK IF WE WERE OWNER
		if (this.accountExists(nameUpdate.getCreator().getAddress())) {
			// CHECK IF OWNER WAS CHANGED
			if (!nameUpdate.getCreator().getAddress().equals(nameUpdate.getName().getOwner().getAddress())) {
				// ADD PREVIOUS NAME
				Name name = DCSet.getInstance().getNameMap().get(nameUpdate.getName().getName());
				this.database.getNameMap().add(name);

			}
		}

		// CHECK IF WE WERE NEW OWNER
		if (this.accountExists(nameUpdate.getName().getOwner().getAddress())) {
			// ADD NAME
			this.database.getNameMap().delete(nameUpdate.getName());
		}
	}

	private void processNameSale(SellNameTransaction nameSaleTransaction) {
		// CHECK IF WE ARE SELLER
		if (this.accountExists(nameSaleTransaction.getNameSale().getName().getOwner().getAddress())) {
			// ADD TO DATABASE
			this.database.getNameSaleMap().add(nameSaleTransaction.getNameSale());
		}
	}

	private void orphanNameSale(SellNameTransaction nameSaleTransaction) {
		// CHECK IF WE ARE SELLER
		if (this.accountExists(nameSaleTransaction.getNameSale().getName().getOwner().getAddress())) {
			// REMOVE FROM DATABASE
			this.database.getNameSaleMap().delete(nameSaleTransaction.getNameSale());
		}
	}

	private void processCancelNameSale(CancelSellNameTransaction cancelNameSaleTransaction) {
		// CHECK IF WE ARE SELLER
		if (this.accountExists(cancelNameSaleTransaction.getCreator().getAddress())) {
			// REMOVE FROM DATABASE
			BigDecimal amount = DCSet.getInstance().getCancelSellNameMap().get(cancelNameSaleTransaction);
			NameSale nameSale = new NameSale(cancelNameSaleTransaction.getName(), amount);
			this.database.getNameSaleMap().delete(nameSale);
		}
	}

	private void orphanCancelNameSale(CancelSellNameTransaction cancelNameSaleTransaction) {
		// CHECK IF WE ARE SELLER
		if (this.accountExists(cancelNameSaleTransaction.getCreator().getAddress())) {
			// ADD TO DATABASE
			NameSale nameSale = DCSet.getInstance().getNameExchangeMap()
					.getNameSale(cancelNameSaleTransaction.getName());
			this.database.getNameSaleMap().add(nameSale);
		}
	}

	private void processNamePurchase(BuyNameTransaction namePurchase) {
		// CHECK IF WE ARE BUYER
		if (this.accountExists(namePurchase.getCreator().getAddress())) {
			// ADD NAME
			Name name = DCSet.getInstance().getNameMap().get(namePurchase.getNameSale().getKey());
			this.database.getNameMap().add(name);
		}

		// CHECK IF WE ARE SELLER
		Account seller = namePurchase.getSeller();
		if (this.accountExists(seller.getAddress())) {
			// DELETE NAMESALE
			this.database.getNameSaleMap().delete(seller, namePurchase.getNameSale());

			// DELETE NAME
			Name name = DCSet.getInstance().getNameMap().get(namePurchase.getNameSale().getKey());
			name.setOwner(seller);
			this.database.getNameMap().delete(seller, name);
		}
	}

	private void orphanNamePurchase(BuyNameTransaction namePurchase) {
		// CHECK IF WE WERE BUYER
		if (this.accountExists(namePurchase.getCreator().getAddress())) {
			// DELETE NAME
			Name name = namePurchase.getNameSale().getName();
			name.setOwner(namePurchase.getCreator());
			this.database.getNameMap().delete(namePurchase.getCreator(), name);
		}

		// CHECK IF WE WERE SELLER
		Account seller = namePurchase.getSeller();
		if (this.accountExists(seller.getAddress())) {
			// ADD NAMESALE
			this.database.getNameSaleMap().add(namePurchase.getNameSale());

			// ADD NAME
			Name name = namePurchase.getNameSale().getName();
			this.database.getNameMap().add(name);
		}
	}

	private void processItemIssue(Issue_ItemRecord issueItem) {
		// CHECK IF WALLET IS OPEN
		if (!this.exists()) {
			return;
		}

		// CHECK IF WE ARE OWNER
		ItemCls item = issueItem.getItem();
		// item.resolveKey(DBSet.getInstance());
		Account creator = item.getOwner();
		if (creator == null)
			return;

		if (this.accountExists(creator.getAddress())) {
			// ADD ASSET
			this.database.getItemMap(item).add(creator.getAddress(), issueItem.getSignature(), item);

			// ADD to FAVORITES
			this.database.getItemFavoritesSet(item).add(item.getKey());
		}
	}

	private void orphanItemIssue(Issue_ItemRecord issueItem) {
		// CHECK IF WALLET IS OPEN
		if (!this.exists()) {
			return;
		}

		// CHECK IF WE ARE OWNER
		ItemCls item = issueItem.getItem();
		Account creator = item.getOwner();
		if (creator == null)
			return;

		if (this.accountExists(creator.getAddress())) {
			// DELETE ASSET
			this.database.getItemMap(item).delete(creator.getAddress(), issueItem.getSignature());
		}
	}

	private void processSertifyPerson(R_SertifyPubKeys sertifyPubKeys) {
		// CHECK IF WALLET IS OPEN
		if (!this.exists()) {
			return;
		}

		// CHECK IF WE ARE OWNER
		Account creator = sertifyPubKeys.getCreator();
		if (creator == null)
			return;

		DCSet db = DCSet.getInstance();

		boolean personalized = false;
		TreeMap<String, Stack<Tuple3<Integer, Integer, Integer>>> personalisedData = db.getPersonAddressMap().getItems(sertifyPubKeys.getKey());
		if (personalisedData == null || personalisedData.isEmpty()) {
			personalized = true;
		}

		if (!personalized) {
			// IT IS NOT VOUCHED PERSON

			// FIND person
			ItemCls person = db.getItemPersonMap().get(sertifyPubKeys.getKey());
			if (person != null) {
				// FIND issue record
				Transaction transPersonIssue = db.getTransactionFinalMap().get(person.getReference());
				///// GET FEE from that record
				///transPersonIssue.setDC(db, Transaction.FOR_NETWORK); // RECALC FEE if from DB

				// ISSUE NEW COMPU in chain
				BigDecimal issued_FEE_BD = sertifyPubKeys.getBonuses();

				// GIFTs
				if (this.accountExists(transPersonIssue.getCreator().getAddress())) {
					this.database.getAccountMap().changeBalance(transPersonIssue.getCreator().getAddress(),
							false, FEE_KEY, issued_FEE_BD);
				}

				// GIFTs
				if (this.accountExists(creator.getAddress())) {
					this.database.getAccountMap().changeBalance(creator.getAddress(), false, FEE_KEY, issued_FEE_BD);
				}

				PublicKeyAccount pkAccount = sertifyPubKeys.getSertifiedPublicKeys().get(0);
				if (this.accountExists(pkAccount.getAddress())) {
					this.database.getAccountMap().changeBalance(pkAccount.getAddress(), false, FEE_KEY, issued_FEE_BD);
				}
			}
		}
	}

	private void orphanSertifyPerson(R_SertifyPubKeys sertifyPubKeys) {
		// CHECK IF WALLET IS OPEN
		if (!this.exists()) {
			return;
		}

		Account creator = sertifyPubKeys.getCreator();
		if (creator == null)
			return;

		// GIFTs
		DCSet db = DCSet.getInstance();

		boolean personalized = false;
		TreeMap<String, Stack<Tuple3<Integer, Integer, Integer>>> personalisedData = db.getPersonAddressMap().getItems(sertifyPubKeys.getKey());
		if (personalisedData == null || personalisedData.isEmpty()) {
			personalized = true;
		}

		if (!personalized) {
			// IT IS NOT VOUCHED PERSON

			// FIND person
			ItemCls person = db.getItemPersonMap().get(sertifyPubKeys.getKey());
			if (person == null)
				return;

			// FIND issue record
			Transaction transPersonIssue = db.getTransactionFinalMap().get(person.getReference());
			//// GET FEE from that record
			///transPersonIssue.setDC(db, Transaction.FOR_NETWORK); // RECALC FEE if from DB

			// ISSUE NEW COMPU in chain
			BigDecimal issued_FEE_BD = sertifyPubKeys.getBonuses();

			// GIFTs
			if (this.accountExists(transPersonIssue.getCreator().getAddress())) {
				this.database.getAccountMap().changeBalance(transPersonIssue.getCreator().getAddress(),
						true, FEE_KEY, issued_FEE_BD);
			}

			// GIFTs
			if (this.accountExists(creator.getAddress())) {
				this.database.getAccountMap().changeBalance(creator.getAddress(), true, FEE_KEY, issued_FEE_BD);
			}

			PublicKeyAccount pkAccount = sertifyPubKeys.getSertifiedPublicKeys().get(0);
			if (this.accountExists(creator.getAddress())) {
				this.database.getAccountMap().changeBalance(pkAccount.getAddress(), true, FEE_KEY, issued_FEE_BD);
			}
		}
	}

	private void processOrderCreation(CreateOrderTransaction orderCreation) {
		// CHECK IF WALLET IS OPEN
		if (!this.exists()) {
			return;
		}

		if(orderCreation.getOrderId() == null)
			return;

		this.addOrder(orderCreation);

	}

	private void addOrder(CreateOrderTransaction orderCreation) {
		// CHECK IF WE ARE CREATOR
		if (this.accountExists(orderCreation.getCreator().getAddress())) {

			// ADD ORDER
			Order orderNew = orderCreation.makeOrder();
			this.database.getOrderMap().add(orderNew);

			// TRADES for TARGETs
			//trades
		}
	}

	private void orphanOrderCreation(CreateOrderTransaction orderCreation) {
		// CHECK IF WALLET IS OPEN
		if (!this.exists()) {
			return;
		}

		if(orderCreation.getOrderId() == null)
			return;

		// CHECK IF WE ARE CREATOR
		if (this.accountExists(orderCreation.getCreator().getAddress())) {
			// DELETE ORDER
			if (false) {
				// order STATUS is ORPHANED
				this.database.getOrderMap().delete(new Tuple2<String, Long>(orderCreation.getCreator().getAddress(),
						Transaction.makeDBRef(orderCreation.getHeightSeqNo())));
			}
		}
	}

	private void processOrderCancel(CancelOrderTransaction orderCancel) {
		// CHECK IF WALLET IS OPEN
		if (!this.exists()) {
			return;
		}

		if (orderCancel.getOrderID() == null)
			return;

		// CHECK IF WE ARE CREATOR
		if (this.accountExists(orderCancel.getCreator().getAddress())) {
			if (false) {
				// DELETE ORDER
				this.database.getOrderMap().delete(new Tuple2<String, Long>(orderCancel.getCreator().getAddress(),
						Transaction.makeDBRef(orderCancel.getHeightSeqNo())));
			}
		}
	}

	private void orphanOrderCancel(CancelOrderTransaction orderCancel) {
		// CHECK IF WALLET IS OPEN
		if (!this.exists()) {
			return;
		}

		if (orderCancel.getOrderID() == null)
			return;

		// CHECK IF WE ARE CREATOR
		if (this.accountExists(orderCancel.getCreator().getAddress())) {
			if (false) {
				// DELETE ORDER
				Order order = DCSet.getInstance().getOrderMap().get(orderCancel.getOrderID());
				this.database.getOrderMap().add(order);
			}
		}
	}

	@SuppressWarnings("unchecked")
	@Override
	public void update(Observable o, Object arg) {

		if (this.database == null)
			return;

		ObserverMessage message = (ObserverMessage) arg;

		Controller cnt = Controller.getInstance();
		if (cnt.isProcessingWalletSynchronize() || cnt.isNeedSyncWallet())
			return;

		int type = message.getType();
		if (type == ObserverMessage.CHAIN_ADD_BLOCK_TYPE)// .WALLET_ADD_BLOCK_TYPE)
		{
			Block.BlockHead block =	(Block.BlockHead) message.getValue();

			// CHECK IF WE NEED TO RESYNC
			// BY REFERENCE !!!!
			if (checkNeedSyncWallet(block.reference)) //.getReference()))
			{
				return;
			}

			// CHECK BLOCK
			this.processBlock(block);

		} else if (type == ObserverMessage.CHAIN_REMOVE_BLOCK_TYPE)// .WALLET_REMOVE_BLOCK_TYPE)
		{
			Block.BlockHead block = (Block.BlockHead) message.getValue();

			// CHECK IF WE NEED TO RESYNC
			// BY SIGNATURE !!!!
			if (checkNeedSyncWallet(block.signature)) //.getSignature()))
			{
				return;
			}

			// CHECK BLOCK
			this.orphanBlock(block);

		} else if (false && type == ObserverMessage.ADD_UNC_TRANSACTION_TYPE) {
			;
		} else if (type == ObserverMessage.WALLET_ADD_TRANSACTION_TYPE)
		{
			Pair<byte[], Transaction> value = (Pair<byte[], Transaction>) message.getValue();
			Transaction transaction = value.getB();

			transaction.setDC(DCSet.getInstance());
			this.processTransaction(transaction);

			// CHECK IF PAYMENT
			if (transaction instanceof R_Send) {
				return;
			}

			// CHECK IF NAME REGISTRATION
			else if (transaction instanceof RegisterNameTransaction) {
				this.processNameRegistration((RegisterNameTransaction) transaction);
			}

			// CHECK IF POLL CREATION
			else if (transaction instanceof CreatePollTransaction) {
				this.processPollCreation((CreatePollTransaction) transaction);
			}

			// CHECK IF ITEM ISSUE
			else if (transaction instanceof Issue_ItemRecord) {
				this.processItemIssue((Issue_ItemRecord) transaction);
			}

			// CHECK IF SERTIFY PErSON
			else if (transaction instanceof R_SertifyPubKeys) {
				this.processSertifyPerson((R_SertifyPubKeys) transaction);
			}

			// CHECK IF ORDER CREATION
			else if (transaction instanceof CreateOrderTransaction) {
				this.processOrderCreation((CreateOrderTransaction) transaction);
			}
		} else if (false && type == ObserverMessage.REMOVE_UNC_TRANSACTION_TYPE) {
			;
		} else if (type == ObserverMessage.WALLET_REMOVE_TRANSACTION_TYPE)
		{
			Transaction transaction = (Transaction) message.getValue();

			transaction.setDC(DCSet.getInstance());
			this.orphanTransaction(transaction);

			// CHECK IF PAYMENT
			if (transaction instanceof R_Send) {
				return;
			}
			// CHECK IF NAME REGISTRATION
			else if (transaction instanceof RegisterNameTransaction) {
				this.orphanNameRegistration((RegisterNameTransaction) transaction);
			}

			// CHECK IF POLL CREATION
			else if (transaction instanceof CreatePollTransaction) {
				this.orphanPollCreation((CreatePollTransaction) transaction);
			}

			// CHECK IF ITEM ISSUE
			else if (transaction instanceof Issue_ItemRecord) {
				this.orphanItemIssue((Issue_ItemRecord) transaction);
			}

			// CHECK IF SERTIFY PErSON
			else if (transaction instanceof R_SertifyPubKeys) {
				this.orphanSertifyPerson((R_SertifyPubKeys) transaction);
			}

			// CHECK IF ORDER CREATION
			else if (transaction instanceof CreateOrderTransaction) {
				this.orphanOrderCreation((CreateOrderTransaction) transaction);
			}
		} else if (type == ObserverMessage.ADD_ORDER_TYPE
				|| type == ObserverMessage.ADD_COMPL_ORDER_TYPE) {
			// UPDATE FULFILLED
			Order order = (Order) message.getValue();
			if (!this.accountExists(order.getCreator().getAddress()))
				return;

			Tuple2<String, Long> key = new Tuple2<String, Long>(order.getCreator().getAddress(), order.getId());
			if (this.database.getOrderMap().contains(key)) {
				this.database.getOrderMap().set(key, order);
			}

		}
		/*
		 * else if (type == ObserverMessage.ADD_AT_TX_TYPE)
		 * //.WALLET_ADD_AT_TX_TYPE) { this.processATTransaction(
		 * (Tuple2<Tuple2<Integer, Integer>, AT_Transaction>) message.getValue()
		 * ); }
		 *
		 * else if (type ==
		 * ObserverMessage.REMOVE_AT_TX)//.WALLET_REMOVE_AT_TX) {
		 * this.orphanATTransaction( (Tuple2<Tuple2<Integer, Integer>,
		 * AT_Transaction>) message.getValue() ); }
		 *
		 * //ADD ORDER else if(type ==
		 * ObserverMessage.ADD_ORDER_TYPE //.WALLET_ADD_ORDER_TYPE ||
		 * type == ObserverMessage.REMOVE_ORDER_TYPE)
		 * //.WALLET_REMOVE_ORDER_TYPE) { this.addOrder((Order)
		 * message.getValue()); }
		 */
	}

	// CLOSE

	public void close() {
		if (this.database != null) {
			this.database.close();
		}

		if (this.secureDatabase != null) {
			this.secureDatabase.close();
		}
	}

	public void commit() {
		if (this.database != null) {
			this.database.commit();
		}

		if (this.secureDatabase != null) {
			this.secureDatabase.commit();
		}

	}

	public byte[] getLastBlockSignature() {
		return this.database.getLastBlockSignature();
	}

	public long getLicenseKey() {
		if (this.database == null || this.database.getAccountMap().getLicenseKey() == null) {
			return 2l;
		}

		return this.database.getAccountMap().getLicenseKey();
	}

	public void setLicenseKey(long key) {
		this.database.getAccountMap().setLicenseKey(key);
	}

	public Integer loadFromDir() {
		// return 1 - is ok
		// if > 1 - error
		String pathOld = Settings.getInstance().getWalletDir();
		JFileChooser fileopen = new JFileChooser();
		fileopen.setFileSelectionMode(JFileChooser.DIRECTORIES_ONLY);
		String path = Settings.getInstance().getWalletDir();
		File ff = new File(path);
		if (!ff.exists())
			path = ".." + File.separator;
		fileopen.setCurrentDirectory(new File(path));
		int ret = fileopen.showDialog(null, Lang.getInstance().translate("Open Wallet Dir"));
		if (ret == JFileChooser.APPROVE_OPTION) {
			String dir = fileopen.getSelectedFile().toString();

			// set wallet dir
			Settings.getInstance().setWalletDir(dir);
			// open wallet
			Controller.getInstance().wallet = new Wallet();
			// not wallet return 0;
			if (!Controller.getInstance().wallet.exists()) return 2;
			// accounts
			List<Account> aa = Controller.getInstance().wallet.getAccounts();
			if (Controller.getInstance().wallet.getAccounts().size() < 1) return 5;
			if (Controller.getInstance().wallet.isWalletDatabaseExisting()) {
				Controller.getInstance().wallet.initiateItemsFavorites();
				// save path from setting json
				JSONObject settingsLangJSON = new JSONObject();
				settingsLangJSON.putAll(Settings.getInstance().read_setting_JSON());
				Settings.getInstance().setWalletDir(dir);
				settingsLangJSON.put("walletdir", Settings.getInstance().getWalletDir());
				try {
					SaveStrToFile.saveJsonFine(Settings.getInstance().getSettingsPath(), settingsLangJSON);
				} catch (IOException e1) {
					// TODO Auto-generated catch block
					e1.printStackTrace();
				}
				// is ok
				return 1;

			}


		}
		//is abort
		return 3;
	}
}<|MERGE_RESOLUTION|>--- conflicted
+++ resolved
@@ -593,11 +593,8 @@
 
 		} else {
 
-<<<<<<< HEAD
-=======
 			LOGGER.info(" >>>>>>>>>>>>>>> *** Synchronizing wallet...");
 
->>>>>>> 40f7f36c
 			byte[] lastSignature = this.database.getLastBlockSignature();
 			if (lastSignature == null) {
 				synchronize(true);
@@ -1121,7 +1118,6 @@
 			Controller.getInstance().setNeedSyncWallet(true);
 			return true;
 		}
-
 
 		return false;
 

--- conflicted
+++ resolved
@@ -589,11 +589,7 @@
 				LOGGER.error(e.getMessage(), e);
 
 				// видимо цепочку другую взяли и в ней таких сущностей нет и падает на создании меток
-<<<<<<< HEAD
 				// поставим версию невалидную чтобы база пересоздалась сама
-=======
-
->>>>>>> 9d75a7b5
 				DBASet.setVersion(this.dwSet.database, 1);
 				this.dwSet.hardFlush();
 				if (true) {

--- conflicted
+++ resolved
@@ -1920,89 +1920,12 @@
 
 		} else if (type == ObserverMessage.ADD_UNC_TRANSACTION_TYPE) {
 			;
-<<<<<<< HEAD
 		} else if (type == ObserverMessage.WALLET_ADD_TRANSACTION_TYPE) {
             ;
 		} else if (type == ObserverMessage.REMOVE_UNC_TRANSACTION_TYPE) {
 			;
 		} else if (type == ObserverMessage.WALLET_REMOVE_TRANSACTION_TYPE) {
             ;
-=======
-		} else if (type == ObserverMessage.WALLET_ADD_TRANSACTION_TYPE)
-		{
-			Pair<byte[], Transaction> value = (Pair<byte[], Transaction>) message.getValue();
-			Transaction transaction = value.getB();
-
-			transaction.setDC(DCSet.getInstance());
-			this.processTransaction(transaction);
-
-			// CHECK IF PAYMENT
-			if (transaction instanceof R_Send) {
-				return;
-			}
-
-			// CHECK IF NAME REGISTRATION
-			else if (transaction instanceof RegisterNameTransaction) {
-				this.processNameRegistration((RegisterNameTransaction) transaction);
-			}
-
-			// CHECK IF POLL CREATION
-			else if (transaction instanceof CreatePollTransaction) {
-				this.processPollCreation((CreatePollTransaction) transaction);
-			}
-
-			// CHECK IF ITEM ISSUE
-			else if (transaction instanceof IssueItemRecord) {
-				this.processItemIssue((IssueItemRecord) transaction);
-			}
-
-			// CHECK IF SERTIFY PErSON
-			else if (transaction instanceof R_SertifyPubKeys) {
-				this.processSertifyPerson((R_SertifyPubKeys) transaction);
-			}
-
-			// CHECK IF ORDER CREATION
-			else if (transaction instanceof CreateOrderTransaction) {
-				this.processOrderCreation((CreateOrderTransaction) transaction);
-			}
-		} else if (false && type == ObserverMessage.REMOVE_UNC_TRANSACTION_TYPE) {
-			;
-		} else if (type == ObserverMessage.WALLET_REMOVE_TRANSACTION_TYPE)
-		{
-			Transaction transaction = (Transaction) message.getValue();
-
-			transaction.setDC(DCSet.getInstance());
-			this.orphanTransaction(transaction);
-
-			// CHECK IF PAYMENT
-			if (transaction instanceof R_Send) {
-				return;
-			}
-			// CHECK IF NAME REGISTRATION
-			else if (transaction instanceof RegisterNameTransaction) {
-				this.orphanNameRegistration((RegisterNameTransaction) transaction);
-			}
-
-			// CHECK IF POLL CREATION
-			else if (transaction instanceof CreatePollTransaction) {
-				this.orphanPollCreation((CreatePollTransaction) transaction);
-			}
-
-			// CHECK IF ITEM ISSUE
-			else if (transaction instanceof IssueItemRecord) {
-				this.orphanItemIssue((IssueItemRecord) transaction);
-			}
-
-			// CHECK IF SERTIFY PErSON
-			else if (transaction instanceof R_SertifyPubKeys) {
-				this.orphanSertifyPerson((R_SertifyPubKeys) transaction);
-			}
-
-			// CHECK IF ORDER CREATION
-			else if (transaction instanceof CreateOrderTransaction) {
-				this.orphanOrderCreation((CreateOrderTransaction) transaction);
-			}
->>>>>>> 318f9983
 		} else if (type == ObserverMessage.ADD_ORDER_TYPE
 				|| type == ObserverMessage.ADD_COMPL_ORDER_TYPE) {
 			// UPDATE FULFILLED

--- conflicted
+++ resolved
@@ -1752,11 +1752,7 @@
                 int currentForgingBalance = account.getBalanceUSE(Transaction.RIGHTS_KEY, dcSet).intValue();
                 if (privousForgingPoint == null) {
                     if (currentForgingBalance >= BlockChain.MIN_GENERATING_BALANCE) {
-<<<<<<< HEAD
                         if (true || BlockChain.DEVELOP_USE) {
-=======
-                        if (BlockChain.DEVELOP_USE) {
->>>>>>> 10f7b127
                             // запоминаем чтобы не было отказов в сборке блоков
                             account.setForgingData(dcSet, this.heightBlock - BlockChain.DEVELOP_FORGING_START,
                                     currentForgingBalance);

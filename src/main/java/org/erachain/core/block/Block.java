--- conflicted
+++ resolved
@@ -2216,13 +2216,6 @@
         // clear old orders
         OrderProcess.clearOldOrders(dcSet, this, false);
 
-<<<<<<< HEAD
-        if (BlockChain.CHECK_BUGS > 0 && heightBlock == 2745 + 3) {
-            boolean debug = true;
-        }
-
-=======
->>>>>>> 5955c7a2
         // time wait process
         TimeTXWaitMap timeWaitMap = dcSet.getTimeTXWaitMap();
         TimeTXDoneMap timewDoneMap = dcSet.getTimeTXDoneMap();
@@ -2398,13 +2391,6 @@
      */
     private void orphanHead(DCSet dcSet) {
 
-<<<<<<< HEAD
-        if (BlockChain.CHECK_BUGS > 0 && heightBlock == 2745 + 3) {
-            boolean debug = true;
-        }
-
-=======
->>>>>>> 5955c7a2
         // time wait process
         TimeTXWaitMap timeWaitMap = dcSet.getTimeTXWaitMap();
         TimeTXDoneMap timewDoneMap = dcSet.getTimeTXDoneMap();

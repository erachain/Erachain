package org.erachain.core.block;

import com.google.common.primitives.Bytes;
import com.google.common.primitives.Ints;
import com.google.common.primitives.Longs;
import org.erachain.at.ATBlock;
import org.erachain.at.ATController;
import org.erachain.at.ATException;
import org.erachain.controller.Controller;
import org.erachain.core.BlockChain;
import org.erachain.core.account.Account;
import org.erachain.core.account.PrivateKeyAccount;
import org.erachain.core.account.PublicKeyAccount;
import org.erachain.core.blockexplorer.ExplorerJsonLine;
import org.erachain.core.crypto.Base58;
import org.erachain.core.crypto.Crypto;
import org.erachain.core.transaction.RCalculated;
import org.erachain.core.transaction.RSend;
import org.erachain.core.transaction.Transaction;
import org.erachain.core.transaction.TransactionFactory;
import org.erachain.datachain.*;
import org.erachain.ntp.NTP;
import org.erachain.utils.Converter;
import org.erachain.utils.NumberAsString;
import org.json.simple.JSONArray;
import org.json.simple.JSONObject;
import org.mapdb.Fun.Tuple2;
import org.mapdb.Fun.Tuple5;
import org.slf4j.Logger;
import org.slf4j.LoggerFactory;

import java.math.BigDecimal;
import java.math.BigInteger;
import java.security.NoSuchAlgorithmException;
import java.sql.Timestamp;
import java.util.*;

/**
 * обработка блоков - все что с ними связано. Без базы данных - сухие данные в вакууме
 */
    public class Block implements ExplorerJsonLine {

    static private HashMap totalCOMPUtest = new HashMap();

    public static final int VERSION_LENGTH = 4;
    public static final int TIMESTAMP_LENGTH = 8;
    public static final int GENERATING_BALANCE_LENGTH = 4;
    public static final int CREATOR_LENGTH = Crypto.HASH_LENGTH;
    public static final int SIGNATURE_LENGTH = Crypto.SIGNATURE_LENGTH;
    public static final int REFERENCE_LENGTH = SIGNATURE_LENGTH;
    public static final int TRANSACTIONS_HASH_LENGTH = Crypto.HASH_LENGTH;
    public static final int AT_BYTES_LENGTH = 4;
    public static final int TRANSACTIONS_COUNT_LENGTH = 4;
    public static final int TRANSACTION_SIZE_LENGTH = 4;
    public static final int HEIGHT_LENGTH = 4;
    public static final int WIN_VALUE_LENGTH = 8;
    public static final int FEE_LENGTH = 8;

    public static final int BASE_LENGTH = VERSION_LENGTH + REFERENCE_LENGTH + CREATOR_LENGTH
            + TRANSACTIONS_HASH_LENGTH + SIGNATURE_LENGTH + TRANSACTIONS_COUNT_LENGTH;
    private static final int AT_LENGTH = 0 + AT_BYTES_LENGTH;
    public static final int DATA_SIGN_LENGTH = VERSION_LENGTH + REFERENCE_LENGTH + TRANSACTIONS_HASH_LENGTH;
    static Logger LOGGER = LoggerFactory.getLogger(Block.class.getSimpleName());
    /// HEAD of BLOCK ///
    // FACE
    protected int version;
    protected PublicKeyAccount creator;
    protected byte[] signature;
    protected int transactionCount;
    //protected long timestamp;
    protected byte[] transactionsHash;
    // LINK
    protected byte[] reference;
    protected BlockHead parentBlockHead;
    // MIND - that calculated on DB
    public final int heightBlock;
    //protected int creatorPreviousHeightBlock;
    protected int forgingValue;
    protected long winValue;
    /// END of HEAD ///
    protected long target;
    protected long totalFee;
    protected long emittedFee;
    public Block.BlockHead blockHead;
    public List<RCalculated> txCalculated;

    // BODY
    protected List<Transaction> transactions;
    protected byte[] rawTransactions = null;
    protected int rawTransactionsLength;
    //protected Long atFees;
    protected byte[] atBytes;

    private boolean fromTrustedPeer = false;
    // FORGING INFO
    // при обработке трнзакций используем для запоминания что данные менялись
    protected List<Account> forgingInfoUpdate;

    // was validated
    protected boolean wasValidated;

    /////////////////////////////////////// BLOCK HEAD //////////////////////////////
    public static class BlockHead implements ExplorerJsonLine {

        public static final int BASE_LENGTH = VERSION_LENGTH + REFERENCE_LENGTH + CREATOR_LENGTH
                + TRANSACTIONS_COUNT_LENGTH + TRANSACTIONS_HASH_LENGTH + SIGNATURE_LENGTH
                + HEIGHT_LENGTH + GENERATING_BALANCE_LENGTH + WIN_VALUE_LENGTH + WIN_VALUE_LENGTH
                + FEE_LENGTH + FEE_LENGTH;

        public final int version;
        public final byte[] reference;
        public final PublicKeyAccount creator;
        public final int transactionsCount;
        public final byte[] transactionsHash;
        public final byte[] signature;

        // MIND - that calculated on DB
        public final int heightBlock;
        public final int forgingValue;
        public final long winValue;
        public final long target;
        public final long totalFee;
        public final long emittedFee;

        public BlockHead(int version, byte[] reference, PublicKeyAccount creator, int transactionCount,
                         byte[] transactionsHash, byte[] signature,
                         int heightBlock, int forgingValue, long winValue, long target,
                         long totalFee, long emittedFee) {
            this.version = version;
            this.creator = creator;
            this.signature = signature;
            this.transactionsCount = transactionCount;
            this.transactionsHash = transactionsHash;
            this.reference = reference;

            this.heightBlock = heightBlock;
            this.forgingValue = forgingValue;
            this.winValue = winValue;
            this.target = target;
            this.totalFee = totalFee;
            this.emittedFee = emittedFee;
        }

        public BlockHead(Block block, int heightBlock, int forgingValue, long winValue, long target,
                         long totalFee, long emittedFee) {
            this.version = block.version;
            this.reference = block.reference;
            this.creator = block.creator;
            this.transactionsCount = block.transactionCount;
            this.transactionsHash = block.transactionsHash;
            this.signature = block.signature;

            this.heightBlock = heightBlock;
            this.forgingValue = forgingValue;
            this.winValue = winValue;
            this.target = target;
            this.totalFee = totalFee;
            this.emittedFee = emittedFee;
        }

        public BlockHead(Block block, long totalFee, long emittedFee) {
            this.version = block.version;
            this.reference = block.reference;
            this.creator = block.creator;
            this.transactionsCount = block.transactionCount;
            this.transactionsHash = block.transactionsHash;
            this.signature = block.signature;

            this.heightBlock = block.heightBlock;
            this.forgingValue = block.forgingValue;
            this.winValue = block.winValue;
            this.target = block.target;
            this.totalFee = totalFee;
            this.emittedFee = emittedFee;
        }

        public BlockHead(Block block) {
            this.version = block.version;
            this.reference = block.reference;
            this.creator = block.creator;
            this.transactionsCount = block.transactionCount;
            this.transactionsHash = block.transactionsHash;
            this.signature = block.signature;

            this.heightBlock = block.heightBlock;
            this.forgingValue = block.forgingValue;
            this.winValue = block.winValue;
            this.target = block.target;
            this.totalFee = block.totalFee;
            this.emittedFee = block.emittedFee;
        }

        public long getTimestamp() {
            BlockChain blockChain = Controller.getInstance().getBlockChain();
            return blockChain.getTimestamp(this.heightBlock);
        }

        public String viewFeeAsBigDecimal() {
            return NumberAsString.formatAsString(BigDecimal.valueOf(totalFee, BlockChain.FEE_SCALE));
        }

        public byte[] toBytes() {

            int pos = 0;
            byte[] data = new byte[BASE_LENGTH];

            //WRITE VERSION
            byte[] versionBytes = Ints.toByteArray(this.version);
            versionBytes = Bytes.ensureCapacity(versionBytes, VERSION_LENGTH, 0);
            System.arraycopy(versionBytes, 0, data, pos, VERSION_LENGTH);
            pos += VERSION_LENGTH;

            //WRITE REFERENCE
            byte[] referenceBytes = Bytes.ensureCapacity(this.reference, REFERENCE_LENGTH, 0);
            System.arraycopy(referenceBytes, 0, data, pos, REFERENCE_LENGTH);
            pos += REFERENCE_LENGTH;

            //WRITE GENERATOR
            byte[] generatorBytes = Bytes.ensureCapacity(this.creator.getPublicKey(), CREATOR_LENGTH, 0);
            System.arraycopy(generatorBytes, 0, data, pos, CREATOR_LENGTH);
            pos += CREATOR_LENGTH;

            //WRITE TRANSACTION COUNT
            byte[] transactionCountBytes = Ints.toByteArray(this.transactionsCount);
            transactionCountBytes = Bytes.ensureCapacity(transactionCountBytes, TRANSACTIONS_COUNT_LENGTH, 0);
            System.arraycopy(transactionCountBytes, 0, data, pos, TRANSACTIONS_COUNT_LENGTH);
            pos += TRANSACTIONS_COUNT_LENGTH;

            //WRITE TRANSACTIONS HASH
            System.arraycopy(transactionsHash, 0, data, pos, TRANSACTIONS_HASH_LENGTH);
            pos += TRANSACTIONS_HASH_LENGTH;

            //WRITE SIGNATURE
            System.arraycopy(signature, 0, data, pos, SIGNATURE_LENGTH);
            pos += SIGNATURE_LENGTH;

            //WRITE HEIGHT
            byte[] heightBytes = Ints.toByteArray(this.heightBlock);
            heightBytes = Bytes.ensureCapacity(heightBytes, HEIGHT_LENGTH, 0);
            System.arraycopy(heightBytes, 0, data, pos, HEIGHT_LENGTH);
            pos += HEIGHT_LENGTH;

            //WRITE GENERATING BALANCE
            byte[] generatingBalanceBytes = Ints.toByteArray(this.forgingValue);
            generatingBalanceBytes = Bytes.ensureCapacity(generatingBalanceBytes, GENERATING_BALANCE_LENGTH, 0);
            System.arraycopy(generatingBalanceBytes, 0, data, pos, GENERATING_BALANCE_LENGTH);
            pos += GENERATING_BALANCE_LENGTH;

            //WRITE WIN VALUE
            byte[] winValueBytes = Longs.toByteArray(this.winValue);
            winValueBytes = Bytes.ensureCapacity(winValueBytes, WIN_VALUE_LENGTH, 0);
            System.arraycopy(winValueBytes, 0, data, pos, WIN_VALUE_LENGTH);
            pos += WIN_VALUE_LENGTH;

            //WRITE TARGET
            byte[] targetBytes = Longs.toByteArray(this.target);
            targetBytes = Bytes.ensureCapacity(targetBytes, WIN_VALUE_LENGTH, 0);
            System.arraycopy(targetBytes, 0, data, pos, WIN_VALUE_LENGTH);
            pos += WIN_VALUE_LENGTH;

            //WRITE TOTAL FEE
            byte[] totalFeeBytes = Longs.toByteArray(this.totalFee);
            totalFeeBytes = Bytes.ensureCapacity(totalFeeBytes, FEE_LENGTH, 0);
            System.arraycopy(totalFeeBytes, 0, data, pos, FEE_LENGTH);
            pos += FEE_LENGTH;

            //WRITE EMITTED FEE
            byte[] emittedFeeBytes = Longs.toByteArray(this.emittedFee);
            emittedFeeBytes = Bytes.ensureCapacity(emittedFeeBytes, FEE_LENGTH, 0);
            System.arraycopy(emittedFeeBytes, 0, data, pos, FEE_LENGTH);

            return data;
        }

        public static BlockHead parse(byte[] data) throws Exception {

            if (data.length == 0) {
                return null;
            }

            //CHECK IF WE HAVE MINIMUM BLOCK LENGTH
            if (data.length < BASE_LENGTH) {
                throw new Exception("Data is less then minimum blockHead length");
            }

            int position = 0;

            //READ VERSION
            byte[] versionBytes = Arrays.copyOfRange(data, position, position + VERSION_LENGTH);
            int version = Ints.fromByteArray(versionBytes);
            position += VERSION_LENGTH;

            //READ REFERENCE
            byte[] reference = Arrays.copyOfRange(data, position, position + REFERENCE_LENGTH);
            position += REFERENCE_LENGTH;

            //READ GENERATOR
            byte[] generatorBytes = Arrays.copyOfRange(data, position, position + CREATOR_LENGTH);
            PublicKeyAccount creator = new PublicKeyAccount(generatorBytes);
            position += CREATOR_LENGTH;

            //READ TRANSACTIONS COUNT
            byte[] transactionCountBytes = Arrays.copyOfRange(data, position, position + TRANSACTIONS_COUNT_LENGTH);
            int transactionCount = Ints.fromByteArray(transactionCountBytes);
            position += TRANSACTIONS_COUNT_LENGTH;

            //READ TRANSACTION HASH
            byte[] transactionsHash = Arrays.copyOfRange(data, position, position + TRANSACTIONS_HASH_LENGTH);
            position += TRANSACTIONS_HASH_LENGTH;

            //READ SIGNATURE
            byte[] signature = Arrays.copyOfRange(data, position, position + SIGNATURE_LENGTH);
            position += SIGNATURE_LENGTH;

            //////////////////////
            //READ HEIGHT
            byte[] heightBytes = Arrays.copyOfRange(data, position, position + HEIGHT_LENGTH);
            int height = Ints.fromByteArray(heightBytes);
            position += HEIGHT_LENGTH;

            //READ GENERATING BALANCE
            byte[] generatingBalanceBytes = Arrays.copyOfRange(data, position, position + GENERATING_BALANCE_LENGTH);
            int forgingValue = Ints.fromByteArray(generatingBalanceBytes);
            position += GENERATING_BALANCE_LENGTH;

            //READ WIN VALUE
            byte[] winValueBytes = Arrays.copyOfRange(data, position, position + WIN_VALUE_LENGTH);
            long winValue = Longs.fromByteArray(winValueBytes);
            position += WIN_VALUE_LENGTH;

            //READ TARGET
            byte[] targetBytes = Arrays.copyOfRange(data, position, position + WIN_VALUE_LENGTH);
            long target = Longs.fromByteArray(targetBytes);
            position += WIN_VALUE_LENGTH;

            //READ TOTAL FEE
            byte[] totalFeeBytes = Arrays.copyOfRange(data, position, position + FEE_LENGTH);
            long totalFee = Longs.fromByteArray(totalFeeBytes);
            position += FEE_LENGTH;

            //READ EMITTED FEE
            byte[] emittedFeeBytes = Arrays.copyOfRange(data, position, position + FEE_LENGTH);
            long emittedFee = Longs.fromByteArray(emittedFeeBytes);
            position += FEE_LENGTH;

            return new BlockHead(version, reference, creator, transactionCount, transactionsHash, signature,
                    height, forgingValue, winValue, target, totalFee, emittedFee);

        }

        public int calcWinValueTargeted() {
            return (int) (BlockChain.BASE_TARGET * winValue / target);
        }

        @SuppressWarnings("unchecked")
        public JSONObject toJson() {
            JSONObject head = new JSONObject();

            DCSet dcSet = DCSet.getInstance();
            head.put("version", this.version);
            head.put("reference", Base58.encode(this.reference));
            head.put("timestamp", this.getTimestamp());
            head.put("forgingValue", this.forgingValue);
            head.put("winValue", this.winValue);
            head.put("winValueTargeted", calcWinValueTargeted());
            head.put("target", this.target);
            head.put("creator", this.creator.getAddress());
            head.put("fee", this.totalFee);
            head.put("emittedFee", this.emittedFee);
            head.put("transactionsCount", this.transactionsCount);
            head.put("transactionsHash", Base58.encode(this.transactionsHash));
            head.put("signature", Base58.encode(this.signature));
            head.put("height", this.heightBlock);

            return head;
        }

        public JSONObject jsonForExplorerPage(JSONObject langObj) {
            JSONObject blockJSON = new JSONObject();
            blockJSON.put("height", heightBlock);
            blockJSON.put("signature", Base58.encode(signature));
            blockJSON.put("generator", creator.getAddress());
            blockJSON.put("transactionsCount", transactionsCount);
            blockJSON.put("timestamp", getTimestamp());

            ///loadHeadMind(DCSet.getInstance());
            blockJSON.put("totalFee", viewFeeAsBigDecimal());
            Tuple2<Integer, Integer> forgingPoint = creator.getForgingData(DCSet.getInstance(), heightBlock);
            if (forgingPoint != null) {
                blockJSON.put("deltaHeight", heightBlock - forgingPoint.a);
            }
            blockJSON.put("generatingBalance", forgingValue);
            blockJSON.put("target", target);
            blockJSON.put("winValue", winValue);
            blockJSON.put("winValueTargeted", calcWinValueTargeted());
            return blockJSON;
        }

    }

    public JSONObject jsonForExplorerPage(JSONObject langObj) {
        JSONObject blockJSON = new JSONObject();
        blockJSON.put("height", heightBlock);
        blockJSON.put("signature", Base58.encode(signature));
        blockJSON.put("generator", creator.getAddress());
        blockJSON.put("transactionsCount", getTransactionCount());
        blockJSON.put("timestamp", getTimestamp());

        ///loadHeadMind(DCSet.getInstance());
        blockJSON.put("totalFee", viewFeeAsBigDecimal());
        Tuple2<Integer, Integer> forgingPoint = blockHead.creator.getForgingData(DCSet.getInstance(), heightBlock);
        if (forgingPoint != null) {
            blockJSON.put("deltaHeight", blockHead.heightBlock - forgingPoint.a);
        }
        blockJSON.put("generatingBalance", blockHead.forgingValue);
        blockJSON.put("target", blockHead.target);
        blockJSON.put("winValue", blockHead.winValue);
        blockJSON.put("winValueTargeted", blockHead.calcWinValueTargeted());
        return blockJSON;
    }

    /////////////////////////////////////////////////////////////////////////////////////////////////
    public Block(int version, byte[] reference, PublicKeyAccount creator, int heightBlock,
                 int transactionCount, byte[] transactionsHash, byte[] atBytes,
                 int forgingValue, long winValue, long target) {
        this.version = version;
        this.reference = reference;
        this.creator = creator;
        this.heightBlock = heightBlock;

        this.transactionCount = transactionCount;
        this.transactionsHash = transactionsHash;

        this.atBytes = atBytes;

        this.forgingValue = forgingValue;
        this.winValue = winValue;
        this.target = target;

    }

    public Block(int version, byte[] reference, PublicKeyAccount creator) {
        this.version = version;
        this.reference = reference;
        this.creator = creator;
        this.heightBlock = 1;

        this.forgingValue = BlockChain.GENERAL_ERA_BALANCE;
        this.winValue = BlockChain.GENERAL_ERA_BALANCE;
        this.target = BlockChain.GENERAL_ERA_BALANCE;

    }


    // VERSION 2 AND 3 BLOCKS, WITH AT AND MESSAGE
    public Block(int version, byte[] reference, PublicKeyAccount creator, int heightBlock,
                 byte[] transactionsHash, byte[] atBytes, byte[] signature) {
        this.version = version;
        this.reference = reference;
        this.creator = creator;
        this.heightBlock = heightBlock;

        this.transactionsHash = transactionsHash;

        this.signature = signature;

    }

    public Block(int version, Block parentBlock, PublicKeyAccount generator, int heightBlock,
                 Tuple2<List<Transaction>, Integer> transactionsItem,
                 byte[] atBytes,
                 int forgingValue, long winValue, long target) {
        // TODO Auto-generated constructor stub
        this.version = version;
        this.reference = parentBlock.signature;
        this.creator = generator;
        this.heightBlock = heightBlock;

        this.transactions = transactionsItem.a;
        this.transactionCount = transactionsItem.b;
        this.atBytes = atBytes;

        makeTransactionsRAWandHASH();

        this.parentBlockHead = parentBlock.blockHead;
        this.forgingValue = forgingValue;
        this.winValue = winValue;
        this.target = target;

    }

    //GETTERS/SETTERS


    /**
     * USE only for TESTS !
     *
     * @param resference
     */
    public void setReferenceForTests(byte[] resference) {
        this.reference = resference;
    }

    /**
     * Медленное создание и используется для Тестов (Старая версия)
     * @param creator
     * @param transactions
     * @param atBytes
     * @return
     */
    public static byte[] makeTransactionsHashForTests(byte[] creator, List<Transaction> transactions, byte[] atBytes) {

        int atLength;
        if (atBytes != null) {
            atLength = atBytes.length;
        } else {
            atLength = 0;
        }

        byte[] data = new byte[0];

        if (transactions == null || transactions.isEmpty()) {
            data = Bytes.concat(data, creator);

        } else {

            //MAKE TRANSACTIONS HASH
            for (Transaction transaction : transactions) {
                data = Bytes.concat(data, transaction.getSignature());
            }

        }

        if (atLength > 0)
            data = Bytes.concat(data, atBytes);

        return Crypto.getInstance().digest(data);

    }

    /**
     * делает Хэш и сырые данные из набора транзакций
     *
     * @return
     */
    public void makeTransactionsRAWandHASH() {

        int atBytesLength;
        if (atBytes == null) {
            atBytesLength = 0;
        } else {
            atBytesLength = atBytes.length;
        }

        byte[] hashData;
        if (transactionCount == 0) {
            // TODO: убрать в новой версии как ненужное - если трнзакций нету то не используем вообще
            /**
             * а на самом деле если нет трнзакций и AT_DATA пустая - а оана пустая
             * то нет необходимости делать подпись на основе этого хэша -
             * лучше его пустымх делать - и не использовать чтобы не тормозить лишний раз
             * хотя когда блоки пустые особо и не тормозится
             */
            hashData = new byte[CREATOR_LENGTH + atBytesLength];
            System.arraycopy(creator.getPublicKey(), 0, hashData, 0, CREATOR_LENGTH);
            if (atBytesLength > 0) {
                System.arraycopy(atBytes, 0, hashData, CREATOR_LENGTH, atBytesLength);
            }

            // SAVE RAW
            rawTransactionsLength = 0;
            rawTransactions = new byte[0];

        } else {
            hashData = new byte[transactionCount * SIGNATURE_LENGTH + atBytesLength];

            rawTransactionsLength = getDataLengthTXs();
            rawTransactions = new byte[rawTransactionsLength];

            int rawPos = 0;
            int hashPos = 0;

            //MAKE TRANSACTIONS HASH
            for (Transaction transaction : transactions) {
                //WRITE TRANSACTION LENGTH
                int transactionLength = transaction.getDataLength(Transaction.FOR_NETWORK, true);
                byte[] transactionLengthBytes = Ints.toByteArray(transactionLength);
                transactionLengthBytes = Bytes.ensureCapacity(transactionLengthBytes, TRANSACTION_SIZE_LENGTH, 0);
                System.arraycopy(transactionLengthBytes, 0, rawTransactions, rawPos, TRANSACTION_SIZE_LENGTH);
                rawPos += TRANSACTION_SIZE_LENGTH;

                //WRITE TRANSACTION
                System.arraycopy(transaction.toBytes(Transaction.FOR_NETWORK, true), 0, rawTransactions, rawPos, transactionLength);
                rawPos += transactionLength;

                // ACUMULATE SINGNs FOR HASH
                System.arraycopy(transaction.getSignature(), 0, hashData, hashPos, SIGNATURE_LENGTH);
                hashPos += SIGNATURE_LENGTH;

            }

            if (atBytesLength > 0) {
                System.arraycopy(atBytes, 0, hashData, hashPos, atBytesLength);
            }

        }

        transactionsHash = Crypto.getInstance().digest(hashData);
        if (BlockChain.CHECK_BUGS > 0) {
            byte[] hashTest = makeTransactionsHashForTests(creator.getPublicKey(), transactions, atBytes);
            if (!Arrays.equals(transactionsHash, hashTest)) {
                Long error = null;
                error++;
            }
        }

    }

    public static Block parse(byte[] data, int useHeight) throws Exception {
        if (data.length == 0) {
            return null;
        }

        //CHECK IF WE HAVE MINIMUM BLOCK LENGTH
        if (data.length < (useHeight <= 0 ? BASE_LENGTH + HEIGHT_LENGTH : BASE_LENGTH)
        ) {
            throw new Exception("Data is less then minimum block length - " + data.length + " useHeight:" + useHeight);
        }

        int position = 0;

        //READ VERSION
        byte[] versionBytes = Arrays.copyOfRange(data, position, position + VERSION_LENGTH);
        int version = Ints.fromByteArray(versionBytes);
        position += VERSION_LENGTH;

		/*
		//READ TIMESTAMP
		byte[] timestampBytes = Arrays.copyOfRange(data, position, position + TIMESTAMP_LENGTH);
		long timestamp = Longs.fromByteArray(timestampBytes);
		position += TIMESTAMP_LENGTH;
		 */

        //READ REFERENCE
        byte[] reference = Arrays.copyOfRange(data, position, position + REFERENCE_LENGTH);
        position += REFERENCE_LENGTH;

        //READ GENERATOR
        byte[] generatorBytes = Arrays.copyOfRange(data, position, position + CREATOR_LENGTH);
        PublicKeyAccount generator = new PublicKeyAccount(generatorBytes);
        position += CREATOR_LENGTH;

        int height;
        if (useHeight > 0) {
            height = useHeight;
        } else {
            //READ HEIGHT
            byte[] heightBytes = Arrays.copyOfRange(data, position, position + HEIGHT_LENGTH);
            height = Ints.fromByteArray(heightBytes);
            position += HEIGHT_LENGTH;
        }

        //READ TRANSACTION SIGNATURE
        byte[] transactionsHash = Arrays.copyOfRange(data, position, position + TRANSACTIONS_HASH_LENGTH);
        position += TRANSACTIONS_HASH_LENGTH;

        //READ GENERATOR SIGNATURE
        byte[] signature = Arrays.copyOfRange(data, position, position + SIGNATURE_LENGTH);
        position += SIGNATURE_LENGTH;

        //CREATE BLOCK
        Block block;
        if (version > 1) {
            //ADD ATs BYTES
            byte[] atBytesCountBytes = Arrays.copyOfRange(data, position, position + AT_BYTES_LENGTH);
            int atBytesCount = Ints.fromByteArray(atBytesCountBytes);
            position += AT_BYTES_LENGTH;

            byte[] atBytes = Arrays.copyOfRange(data, position, position + atBytesCount);
            position += atBytesCount;

            //byte[] atFees = Arrays.copyOfRange( data , position , position + 8 );
            //position += 8;

            //long atFeesL = Longs.fromByteArray(atFees);

            block = new Block(version, reference, generator, height, transactionsHash, atBytes, signature); //, atFeesL);
        } else {
            // GENESIS BLOCK version = 0
            block = new Block(version, reference, generator, height, transactionsHash, new byte[0], signature);
        }

        //READ TRANSACTIONS COUNT
        byte[] transactionCountBytes = Arrays.copyOfRange(data, position, position + TRANSACTIONS_COUNT_LENGTH);
        int transactionCount = Ints.fromByteArray(transactionCountBytes);
        if (transactionCount < 0 || transactionCount > BlockChain.MAX_BLOCK_SIZE) {
            throw new Exception("Block parse - transactionCount error for useHeight[" + useHeight + "] with height:" + height);
        }
        position += TRANSACTIONS_COUNT_LENGTH;

        //SET TRANSACTIONDATA
        block.setTransactionData(transactionCount, Arrays.copyOfRange(data, position, data.length));

        return block;
    }

    public int getVersion() {
        return version;
    }

    @Override
    public int hashCode() {
        return Ints.fromByteArray(signature);
    }

    @Override
    public boolean equals(Object obj) {
        if (obj instanceof Block)
            return Arrays.equals(this.signature, ((Block) obj).signature);
        return false;
    }

    public void setFromTrustedPeer() {
        this.fromTrustedPeer = true;
    }
    public boolean isFromTrustedPeer() {
        return this.fromTrustedPeer;
    }

    public byte[] getSignature() {
        return this.signature;
    }

    public int getHeight() {
        return this.heightBlock;
    }

    /*
    public void setHeight(int height) {
        this.heightBlock = height;
    }
    */

    /*
    public void setHeadMind(int height, int forgingValue, long winValue, long previousTarget) {
        this.heightBlock = height;
        this.forgingValue = forgingValue;
        this.winValue = winValue;
        this.target = BlockChain.calcTarget(this.heightBlock, previousTarget, this.winValue);

    }
    */

    /*
    public int getHeight(DCSet db) {

        if (this instanceof GenesisBlock
                || Arrays.equals(this.signature,
                Controller.getInstance().getBlockChain().getGenesisBlock().getSignature()))
            return 1;

        if (heightBlock < 1) {
            Integer item = db.getBlockSignsMap().get(this.signature);
            if (item == null) {
                heightBlock = -1;
            } else {
                heightBlock = item;
            }
        }

        return heightBlock;

    }
    */

    public long getTarget() {
        return this.target;
    }

    public Block.BlockHead getParentHead() {
        return this.parentBlockHead;
    }

    public boolean isValidated() {
        return this.wasValidated;
    }


    public Block getParent(DCSet dcSet) {
        try {
            int parentHeight = dcSet.getBlockSignsMap().get(this.reference);
            //assert (parentHeight, this.heightBlock - 1);
            return dcSet.getBlockMap().get(parentHeight);
        } catch (Exception e) {
            // TODO Auto-generated catch block
            return null;
        }
    }

    public void loadHeadMind(DCSet dcSet) {
        blockHead = dcSet.getBlocksHeadsMap().get(heightBlock);
        forgingValue = blockHead.forgingValue;
        winValue = blockHead.winValue;
        target = blockHead.target;
        totalFee = blockHead.totalFee;
        emittedFee = blockHead.emittedFee;
        //this.transactionCount = blockHead.transactionsCount;
        //this.version = blockHead.version;
    }

    /**
     * если parentBlockHead == null возьмет его из базы данных
     *
     * @param dcSet
     */
    public void makeHeadMind(DCSet dcSet) {
        this.forgingValue = creator.getBalanceUSE(Transaction.RIGHTS_KEY, dcSet).intValue();

        this.winValue = BlockChain.calcWinValue(dcSet, this.creator, this.heightBlock, this.forgingValue);

        if (this.parentBlockHead == null) {
            this.parentBlockHead = dcSet.getBlocksHeadsMap().get(this.heightBlock - 1);
        }

        final long currentTarget = this.parentBlockHead.target;
        int targetedWinValue = BlockChain.calcWinValueTargetedBase(dcSet, this.heightBlock, this.winValue, currentTarget);
        this.target = BlockChain.calcTarget(this.heightBlock, currentTarget, this.winValue);

        // STORE in HEAD
        this.blockHead = new BlockHead(this);
    }

    public void setParentHeadMind(BlockHead parentHead) {
        this.parentBlockHead = parentHead;
    }

    public Block getChild(DCSet db) {
        return db.getBlockMap().get(this.getHeight() + 1);
    }

    public int compareWin(Block block) {
        long myWin = this.winValue;
        long itWin = block.winValue;

        if (myWin < itWin) return -1;
        if (myWin > itWin) return 1;

        BigInteger myBI = new BigInteger(this.signature);
        BigInteger itBI = new BigInteger(block.signature);
        return myBI.compareTo(itBI);

    }

    /*
    public int getHeightByParent(DCSet db) {

        if (this.version == 0 // ||this instanceof GenesisBlock
                || Arrays.equals(this.signature,
                Controller.getInstance().getBlockChain().getGenesisBlock().getSignature()))
            return 1;


        this.loadParentHead(db);
        return this.heightBlock;

    }
    */


    public static long getTimestamp(int height) {
        BlockChain blockChain = Controller.getInstance().getBlockChain();
        return blockChain.getTimestamp(height);
    }

    public long getTimestamp() {

        //int height = getHeight();

        BlockChain blockChain = Controller.getInstance().getBlockChain();

        return blockChain.getTimestamp(this.heightBlock);
    }

	/*
	private void setGeneratingBalance(int generatingBalance)
	{
		this.forgingValue = generatingBalance;
	}
	 */


	/*
	// CALCULATE and SET
	public void setCalcGeneratingBalance(DCSet dcSet)
	{
		this.forgingValue = this.creator.getBalanceUSE(Transaction.RIGHTS_KEY, dcSet).intValue();
	}
	*/

    // balance on creator account when making this block
    public int getForgingValue() {
        return this.forgingValue;
    }

    /**
     * Обновляет данные об измененных форжинговых балансах - используется при обработке транзакций
     * Копит все для каждого счета результирующее и потом разом в блоке изменим
     * Так обходится неопределенность при откате - если несколько транзакций для одного счета
     * меняли инфо по форжингу
     *
     * @param account
     */
    public void addForgingInfoUpdate(Account account) {
        if (this.forgingInfoUpdate == null) {
            this.forgingInfoUpdate = new ArrayList<Account>();
            this.forgingInfoUpdate.add(account);
            return;
        }

        // проверим может уже естьт ам такой счет
        for (Account item : this.forgingInfoUpdate) {
            if (account.equals(item))
                return;
        }
        this.forgingInfoUpdate.add(account);

    }

    public long getWinValue() {
        return this.winValue;
    }

    public byte[] getReference() {
        return this.reference;
    }

    public PublicKeyAccount getCreator() {
        return this.creator;
    }

    public BigDecimal getBonusFee() {

        if (this.heightBlock == 1) {
            return BigDecimal.ZERO;
        }

        int inDay30 = BlockChain.BLOCKS_PER_DAY(heightBlock) * 30;

        BigDecimal bonusFee; // = BlockChain.MIN_FEE_IN_BLOCK;

        if (true) {
            bonusFee = BlockChain.MIN_FEE_IN_BLOCK_4_10;
            if (this.heightBlock < inDay30 << 1)
                return BigDecimal.valueOf(70000, BlockChain.FEE_SCALE); // need SCALE for .unscaled()
            else if (this.heightBlock < inDay30 << 2) // 120 days = 4 mounth
                return BigDecimal.valueOf(60000, BlockChain.FEE_SCALE); // need SCALE for .unscaled()
            else if (this.heightBlock < inDay30 << 3) // 16 mounth - 72000
                return BigDecimal.valueOf(50000, BlockChain.FEE_SCALE); // need SCALE for .unscaled()
            else if (false && this.heightBlock < inDay30 << 4) //  64 mounth
                return BigDecimal.valueOf(40000, BlockChain.FEE_SCALE); // need SCALE for .unscaled()
            else if (false && this.heightBlock < inDay30 << 6) //  256 mounth
                return BigDecimal.valueOf(30000, BlockChain.FEE_SCALE); // need SCALE for .unscaled()
            else
                return BigDecimal.valueOf(20000, BlockChain.FEE_SCALE); // need SCALE for .unscaled()
        } else {
            bonusFee = BlockChain.MIN_FEE_IN_BLOCK;
            if (this.heightBlock < inDay30 << 1)
                ;
            else if (this.heightBlock < inDay30 << 2) // 120 days = 4 mounth
                bonusFee = bonusFee.divide(new BigDecimal(2), 8, BigDecimal.ROUND_DOWN).setScale(BlockChain.FEE_SCALE);
            else if (this.heightBlock < inDay30 << 3) // 16 mounth
                bonusFee = bonusFee.divide(new BigDecimal(4), 8, BigDecimal.ROUND_DOWN).setScale(BlockChain.FEE_SCALE);
            else
                bonusFee = bonusFee.divide(new BigDecimal(8), 8, BigDecimal.ROUND_DOWN).setScale(BlockChain.FEE_SCALE);
        }

        return bonusFee;
    }

    private BigDecimal getTotalFee(DCSet db) {
        BigDecimal fee = this.getFeeByProcess(db);
        return fee.add(this.getBonusFee());
    }

    private BigDecimal getTotalFee() {
        return getTotalFee(DCSet.getInstance());
    }

    private BigDecimal getFeeByProcess(DCSet db) {
        //BigDecimal fee = BigDecimal.ZERO;
        int fee = 0;

        for (Transaction transaction : this.getTransactions()) {
            //fee = fee.add(transaction.getFee());
            fee += transaction.getForgedFee();
        }

        // TODO calculate AT FEE
        // fee = fee.add(BigDecimal.valueOf(this.atFees, BlockChain.AMOUNT_DEDAULT_SCALE));

        return BigDecimal.valueOf(fee, BlockChain.AMOUNT_DEDAULT_SCALE);

    }

    public void setTransactionData(int transactionCount, byte[] rawTransactions) {

        this.transactionCount = transactionCount;
        this.rawTransactions = rawTransactions;
        this.rawTransactionsLength = rawTransactions.length;
    }

    public int getTransactionCount() {
        return this.transactionCount;
    }

    public synchronized List<Transaction> getTransactions() {
        if (this.transactions == null) {
            //LOAD TRANSACTIONS
            this.transactions = new ArrayList<Transaction>();

            int position = 0;
            for (int i = 0; i < transactionCount; i++) {
                //GET TRANSACTION SIZE
                try {
                    byte[] transactionLengthBytes = Arrays.copyOfRange(this.rawTransactions, position, position + TRANSACTION_SIZE_LENGTH);
                    int transactionLength = Ints.fromByteArray(transactionLengthBytes);
                    position += TRANSACTION_SIZE_LENGTH;

                    //PARSE TRANSACTION
                    byte[] transactionBytes = Arrays.copyOfRange(this.rawTransactions, position, position + transactionLength);
                    Transaction transaction = TransactionFactory.getInstance().parse(transactionBytes, Transaction.FOR_NETWORK);

                    //ADD TO TRANSACTIONS
                    this.transactions.add(transaction);

                    //ADD TO POSITION
                    position += transactionLength;
                } catch (Exception e) {
                    //FAILED TO LOAD TRANSACTIONS
                    //throw new Exception(
                    LOGGER.error("block getTransactions error: " + e.getMessage(), e);
                    Long error = null;
                    ++error;

                }
            }
        }

        return this.transactions;
    }

    /**
     * need only for TESTs
     *
     * @param transactions
     */
    public void setTransactionsForTests(List<Transaction> transactions) {
        this.setTransactionsForTests(transactions, transactions == null ? 0 : transactions.size());
    }

    /**
     * clear old data and set new Transactions
     *
     * @param transactions
     * @param count
     */
    public void setTransactionsForTests(List<Transaction> transactions, int count) {
        this.transactions = transactions;
        this.transactionCount = count;
        this.atBytes = null;
        makeTransactionsRAWandHASH();
    }

    public int getTransactionSeq(byte[] signature) {
        int seqNo = 1;
        for (Transaction transaction : this.getTransactions()) {
            if (Arrays.equals(transaction.getSignature(), signature)) {
                return seqNo;
            }
            seqNo++;
        }

        return -1;
    }

    public Transaction getTransaction(byte[] signature) {

        for (Transaction transaction : this.getTransactions()) {
            if (Arrays.equals(transaction.getSignature(), signature)) {
                return transaction;
            }
        }

        return null;
    }

    public Transaction getTransaction(int index) {

        if (index < this.transactionCount)
            return getTransactions().get(index);
        else
            return null;
    }

    public byte[] getBlockATs() {
        return this.atBytes;
    }

    public byte[] getTransactionsHash() {
        return this.transactionsHash;
    }

    public BigDecimal getFeeAsBigDecimal() {

        return BigDecimal.valueOf(this.totalFee, BlockChain.FEE_SCALE);
    }

    public String viewFeeAsBigDecimal() {

        return NumberAsString.formatAsString(BigDecimal.valueOf(blockHead.totalFee, BlockChain.FEE_SCALE));
    }

    //PARSE/CONVERT

    @SuppressWarnings("unchecked")
    public JSONObject toJson() {
        JSONObject block = new JSONObject();

        DCSet dcSet = DCSet.getInstance();
        block.put("version", this.version);
        block.put("reference", Base58.encode(this.reference));
        block.put("timestamp", this.getTimestamp());
        block.put("generatingBalance", this.forgingValue);
        block.put("winValue", this.getWinValue());
        block.put("target", this.getTarget());
        block.put("winValueTargeted", blockHead.calcWinValueTargeted());
        block.put("creator", this.creator.getAddress());
        block.put("fee", this.viewFeeAsBigDecimal());
        block.put("transactionsHash", Base58.encode(this.transactionsHash));
        block.put("signature", Base58.encode(this.signature));
        block.put("height", this.getHeight());

        //CREATE TRANSACTIONS
        JSONArray transactionsArray = new JSONArray();

        for (Transaction transaction : this.getTransactions()) {
            transaction.setDC(dcSet);
            transactionsArray.add(transaction.toJson());
        }

        //ADD TRANSACTIONS TO BLOCK
        block.put("transactions", transactionsArray);

        //ADD AT BYTES
        if (atBytes != null) {
            block.put("blockATs", Converter.toHex(atBytes));
            //block.put("atFees", this.atFees);
        }

        //RETURN
        return block;
    }

    public byte[] toBytes(boolean withSign, boolean forDB) {

        int pos = 0;
        byte[] data = new byte[getDataLength(forDB)];

        //WRITE VERSION
        byte[] versionBytes = Ints.toByteArray(this.version);
        versionBytes = Bytes.ensureCapacity(versionBytes, VERSION_LENGTH, 0);
        System.arraycopy(versionBytes, 0, data, pos, VERSION_LENGTH);
        pos += VERSION_LENGTH;

        //WRITE REFERENCE
        byte[] referenceBytes = Bytes.ensureCapacity(this.reference, REFERENCE_LENGTH, 0);
        System.arraycopy(referenceBytes, 0, data, pos, REFERENCE_LENGTH);
        pos += REFERENCE_LENGTH;

        //WRITE GENERATOR
        byte[] generatorBytes = Bytes.ensureCapacity(this.creator.getPublicKey(), CREATOR_LENGTH, 0);
        System.arraycopy(generatorBytes, 0, data, pos, CREATOR_LENGTH);
        pos += CREATOR_LENGTH;

        if (forDB) {
            //WRITE HEIGHT
            byte[] heightBytes = Ints.toByteArray(this.heightBlock);
            heightBytes = Bytes.ensureCapacity(heightBytes, HEIGHT_LENGTH, 0);
            System.arraycopy(heightBytes, 0, data, pos, HEIGHT_LENGTH);
            pos += HEIGHT_LENGTH;
        }

        //WRITE TRANSACTIONS HASH
        System.arraycopy(transactionsHash, 0, data, pos, TRANSACTIONS_HASH_LENGTH);
        pos += TRANSACTIONS_HASH_LENGTH;

        if (!withSign) {
            // make HEAD data for signature
            return data;
        }

        //WRITE GENERATOR SIGNATURE
        System.arraycopy(signature, 0, data, pos, SIGNATURE_LENGTH);
        pos += SIGNATURE_LENGTH;

        //ADD ATs BYTES
        if (this.version > 1) {
            if (atBytes != null) {
                byte[] atBytesCount = Ints.toByteArray(atBytes.length);
                System.arraycopy(atBytesCount, 0, data, pos, AT_BYTES_LENGTH);
                pos += AT_BYTES_LENGTH;

                System.arraycopy(atBytes, 0, data, pos, atBytes.length);
                pos += atBytes.length;

                //byte[] atByteFees = Longs.toByteArray(atFees);
                //data = Bytes.concat(data,atByteFees);
            } else {
                byte[] atBytesCount = new byte[AT_BYTES_LENGTH];
                System.arraycopy(atBytesCount, 0, data, pos, AT_BYTES_LENGTH);
                pos += AT_BYTES_LENGTH;

                //byte[] atByteFees = Longs.toByteArray(0L);
                //data = Bytes.concat(data,atByteFees);
            }
        }

        //WRITE TRANSACTION COUNT
        byte[] transactionCountBytes = Ints.toByteArray(this.getTransactionCount());
        transactionCountBytes = Bytes.ensureCapacity(transactionCountBytes, TRANSACTIONS_COUNT_LENGTH, 0);
        System.arraycopy(transactionCountBytes, 0, data, pos, TRANSACTIONS_COUNT_LENGTH);
        pos += TRANSACTIONS_COUNT_LENGTH;

        if (transactionCount > 0) {
            if (rawTransactionsLength == 0) {
                if (true) {
                    assert(false);
                } else {
                    // нужно заново создавать
                    // запомним откуда идет сборка чтобы потом перекатать в сырые данные
                    int startRAW = pos;
                    for (Transaction transaction : this.getTransactions()) {
                        //WRITE TRANSACTION LENGTH
                        int transactionLength = transaction.getDataLength(Transaction.FOR_NETWORK, true);
                        byte[] transactionLengthBytes = Ints.toByteArray(transactionLength);
                        transactionLengthBytes = Bytes.ensureCapacity(transactionLengthBytes, TRANSACTION_SIZE_LENGTH, 0);
                        System.arraycopy(transactionLengthBytes, 0, data, pos, TRANSACTION_SIZE_LENGTH);
                        pos += TRANSACTION_SIZE_LENGTH;

                        //WRITE TRANSACTION
                        System.arraycopy(transaction.toBytes(Transaction.FOR_NETWORK, true), 0, data, pos, transactionLength);
                        pos += transactionLength;
                    }
                    // сырые данные теперь запомним на всякий случай
                    System.arraycopy(data, startRAW, rawTransactions, 0, pos);
                    rawTransactionsLength = pos - startRAW;
                }
            } else {
                // уже есть готовые сырые данные
                System.arraycopy(rawTransactions, 0, data, pos, rawTransactionsLength);
            }
        }

        return data;
    }

    public byte[] toBytesForSign() {
        int pos = 0;
        byte[] data = new byte[DATA_SIGN_LENGTH];

        //WRITE VERSION
        byte[] versionBytes = Ints.toByteArray(this.version);
        versionBytes = Bytes.ensureCapacity(versionBytes, VERSION_LENGTH, 0);
        System.arraycopy(versionBytes, 0, data, pos, VERSION_LENGTH);
        pos += VERSION_LENGTH;

        //WRITE REFERENCE
        byte[] referenceBytes = Bytes.ensureCapacity(this.reference, REFERENCE_LENGTH, 0);
        System.arraycopy(referenceBytes, 0, data, pos, REFERENCE_LENGTH);
        pos += REFERENCE_LENGTH;

        System.arraycopy(transactionsHash, 0, data, pos, TRANSACTIONS_HASH_LENGTH);

        return data;
    }

    public void sign(PrivateKeyAccount account) {
        byte[] data = toBytesForSign();
        this.signature = Crypto.getInstance().sign(account, data);
    }

    public int getDataLengthTXs() {
        int length = 0;
        for (Transaction transaction : transactions) {
            length += TRANSACTION_SIZE_LENGTH + transaction.getDataLength(Transaction.FOR_NETWORK, true);
        }
        return length;
    }

    private int dataLength = -1;

    public int getDataLength(boolean forDB) {

        if (dataLength >= 0)
            return dataLength;

        int length = BASE_LENGTH;
        if (forDB)
            length += HEIGHT_LENGTH;

        if (this.version > 1) {
            length += AT_LENGTH;
            if (this.atBytes != null) {
                length += atBytes.length;
            }
        }

        if (transactionCount > 0) {
            if (rawTransactionsLength == 0) {
                // прийдется с нуля собирать размер
                length += getDataLengthTXs();
            } else {
                length += rawTransactionsLength;
            }
        }

        return length;
    }

    //VALIDATE

    public boolean isSignatureValid() {

        if (this.version == 0) {
            // genesis block
            GenesisBlock gb = (GenesisBlock) this;
            return gb.isSignatureValid();
        }
        //VALIDATE BLOCK SIGNATURE
        byte[] data = this.toBytesForSign();

        if (!Crypto.getInstance().verify(this.creator.getPublicKey(), this.signature, data)) {
            LOGGER.error("Block signature not valid"
                    + ", Creator:" + this.creator.getAddress()
                    + ", SIGN: " + Base58.encode(this.signature));
            return false;
        }

        return true;
    }

    // canonical definition of block version release schedule
    public int getNextBlockVersion(DCSet db) {

        return 1;

		/*
		int height = getHeight(db);

		if(height < Transaction.getAT_BLOCK_HEIGHT_RELEASE())
		{
			return 1;
		}
		else if(getTimestamp() < Transaction.getPOWFIX_RELEASE())
		{
			return 2;
		}
		else
		{
			return 3;
		}
		 */
    }

    public long calcWinValue(DCSet dcSet) {

        if (this.version == 0 || this.creator == null) {
            // GENESIS
            this.winValue = BlockChain.GENESIS_WIN_VALUE;
            return this.winValue;
        }

        this.winValue = BlockChain.calcWinValue(dcSet, this.creator, this.heightBlock, this.forgingValue);
        return this.winValue;
    }

    public int calcWinValueTargeted() {

        if (this.version == 0 || this.creator == null) {
            // GENESIS - getBlockChain = null
            return BlockChain.BASE_TARGET;
        }

        return BlockChain.calcWinValueTargeted(this.winValue, this.target);
    }

    public boolean isValidHead(DCSet dcSet) {

        Controller cnt = Controller.getInstance();

        if (BlockChain.BLOCK_COUNT > 0 && this.heightBlock > BlockChain.BLOCK_COUNT) {
            LOGGER.debug("*** Block[" + this.heightBlock + "] - Max count reached");
            return false;
        }

        // for DEBUG
        /*
        if (this.heightBlock == 60624) {
            int rrr = 0;
        }
        */

        //CHECK IF PARENT EXISTS
        if (this.heightBlock < 2 || this.reference == null) {
            LOGGER.debug("*** Block[" + this.heightBlock + "].reference invalid");
            return false;
        }
        ///this.heightBlock = height;

        byte[] lastSignature = dcSet.getBlockMap().getLastBlockSignature();
        if (!Arrays.equals(lastSignature, this.reference)) {
            LOGGER.debug("*** Block[" + this.heightBlock + "].reference from fork");
            return false;
        }

        if (transactionCount > BlockChain.MAX_BLOCK_SIZE) {
            LOGGER.debug("*** Block[" + this.heightBlock + "] MAX_BLOCK_SIZE");
            return false;
        }
        if (rawTransactionsLength > BlockChain.MAX_BLOCK_SIZE_BYTES) {
            LOGGER.debug("*** Block[" + this.heightBlock + "] MAX_BLOCK_SIZE_BYTES");
            return false;
        }

        // TODO - show it to USER
        long blockTime = this.getTimestamp();
        long thisTimestamp = NTP.getTime();
        //logger.debug("*** Block[" + height + "] " + new Timestamp(myTime));

        // необходимо разрешить более ранюю сборку - так чтобы мой собственный блок можно было собрать заранее
        // и потом его провалидировать и послать куда подальше
        // свой блок собирается аккурат мо моему NTP.getTime() и поэтому нет смысла вносить большие задержки от смещения мирового
        // однако если блок прилетел из-вне то мещения мировые могут его сделать невалидными и норм
        if (blockTime - 100 > thisTimestamp) {
            LOGGER.debug("*** Block[" + this.heightBlock + ":" + Base58.encode(this.signature).substring(0, 10) + "].timestamp invalid >NTP.getTime(): "
                    + " \n Block time: " + new Timestamp(blockTime) + " -- NTP: " + new Timestamp(thisTimestamp));
            return false;
        }

        //CHECK IF VERSION IS CORRECT
        if (this.version != 1) //this.getParent(dcSet).getNextBlockVersion(dcSet))
        {
            LOGGER.debug("*** Block[" + this.heightBlock + "].version invalid");
            return false;
        }
        if (this.version < 2 && this.atBytes != null && this.atBytes.length > 0) // || this.atFees != 0))
        {
            LOGGER.debug("*** Block[" + this.heightBlock + "].version AT invalid");
            return false;
        }

		/*
		// STOP IF SO RAPIDLY
		int previousForgingHeight = Block.getPreviousForgingHeightForCalcWin(dcSet, this.getCreator(), height);
		if (previousForgingHeight < 1 || !cnt.isTestNet() && isSoRapidly(dcSet, height, this.getCreator(),
				//cnt.getBlockChain().getLastBlocksForTarget(dcSet)
				previousForgingHeight
				) > 0) {
			logger.debug("*** Block[" + height + "] REPEATED WIN invalid");
			return false;
		}
		 */

        // TEST STRONG of win Value
        //int base = BlockChain.getMinTarget(height);
        ///int targetedWinValue = this.calcWinValueTargeted(dcSet);

        this.forgingValue = creator.getBalanceUSE(Transaction.RIGHTS_KEY, dcSet).intValue();

        this.winValue = BlockChain.calcWinValue(dcSet, this.creator, this.heightBlock, this.forgingValue);
        if (this.winValue < 1) {
            this.forgingValue = creator.getBalanceUSE(Transaction.RIGHTS_KEY, dcSet).intValue();
            this.winValue = BlockChain.calcWinValue(dcSet, this.creator, this.heightBlock, this.forgingValue);

            LOGGER.debug("*** Block[" + this.heightBlock + "] WIN_VALUE not in BASE RULES " + this.winValue
                + " Creator: " + this.creator.getAddress());
            LOGGER.debug("*** forging Value: " + this.forgingValue
                + " creator Data: " + creator.getForgingData(dcSet, heightBlock)
                + " creator LAST Data: " + creator.getLastForgingData(dcSet));
            return false;
        }

        this.parentBlockHead = dcSet.getBlocksHeadsMap().get(this.heightBlock - 1);
        if (parentBlockHead == null) {
            LOGGER.debug("*** Block[" + this.heightBlock + "] not found Parent HEAD OR my BlocksHeadsMap was broken");
            return false;
        }

        final long currentTarget = this.parentBlockHead.target;
        int targetedWinValue = BlockChain.calcWinValueTargetedBase(dcSet, this.heightBlock, this.winValue, currentTarget);
        if (targetedWinValue < 1) {
            //targetedWinValue = this.calcWinValueTargeted(dcSet);
            LOGGER.debug("*** Block[" + this.heightBlock + "] targeted WIN_VALUE < MINIMAL TARGET " + targetedWinValue + " < " + currentTarget);
            return false;
        }
        this.target = BlockChain.calcTarget(this.heightBlock, currentTarget, this.winValue);
        if (this.target == 0) {
            BlockChain.calcTarget(this.heightBlock, currentTarget, this.winValue);
            LOGGER.debug("*** Block[" + this.heightBlock + "] TARGET = 0");
            LOGGER.debug("*** currentTarget: " + currentTarget);
            return false;
        }

        if (this.atBytes != null && this.atBytes.length > 0) {
            try {

                ATBlock atBlock = ATController.validateATs(this.getBlockATs(), dcSet.getBlockMap().last().getHeight() + 1, dcSet);
                //this.atFees = atBlock.getTotalFees();
            } catch (NoSuchAlgorithmException | ATException e) {
                LOGGER.error(e.getMessage(), e);
                return false;
            }
        }

        if (dcSet.getBlockSignsMap().contains(signature)) {
            LOGGER.debug("*** Block[" + Base58.encode(signature) + "] already exist");
            return false;
        }

        return true;
    }

    public boolean isValid(DCSet dcSet, boolean andProcess) {

        LOGGER.debug("*** Block[" + this.heightBlock + "] try Validate");

        // TRY CHECK HEAD
        if (!this.isValidHead(dcSet))
            return false;

        Controller cnt = Controller.getInstance();

        long timerStart = System.currentTimeMillis();

        //CHECK TRANSACTIONS

        int atBytesLength;
        if (atBytes != null && atBytes.length > 0) {
            atBytesLength = atBytes.length;
        } else {
            atBytesLength = 0;
        }
        byte[] transactionsSignatures;
        int transactionsSignaturesPos = 0;

        if (this.transactionCount == 0) {
            /**
             * см. ниже - нет необходимости ХЭШ проверять для 0 транзакций - пиши сюда что хочешь
             */
            if (false) {
                // empty transactions - USE CREATOR for HASH
                transactionsSignatures = new byte[CREATOR_LENGTH + atBytesLength];
                System.arraycopy(creator.getPublicKey(), 0, transactionsSignatures, 0, CREATOR_LENGTH);
                transactionsSignaturesPos += CREATOR_LENGTH;
            }

        } else {

            transactionsSignatures = new byte[SIGNATURE_LENGTH * transactionCount + atBytesLength];
            byte[] transactionSignature;

            this.getTransactions();

            boolean isPrimarySet = !dcSet.isFork();

            long timerProcess = 0;
            long timerRefsMap_set = 0;
            long timerUnconfirmedMap_delete = 0;
            long timerFinalMap_set = 0;
            long timerTransFinalMapSinds_set = 0;

            long timestampEnd = this.getTimestamp() - BlockChain.UNCONFIRMED_SORT_WAIT_MS(heightBlock);

            DCSet validatingDC;

            // RESET forginf Info Updates
            this.forgingInfoUpdate = null;

            if (andProcess) {
                validatingDC = dcSet;
                if (dcSet.isFork() || cnt.noCalculated) {
                    this.txCalculated = null;
                } else {
                    // make pool for calculated
                    this.txCalculated = new ArrayList<RCalculated>();
                }
            } else {
                long processTiming = System.nanoTime();
                validatingDC = dcSet.fork();
                processTiming = (System.nanoTime() - processTiming) / 1000;
                if (processTiming < 999999999999l) {
                    LOGGER.debug("VALIDATING[" + this.heightBlock + "]="
                            + this.transactionCount + " db.FORK: " + processTiming + "[us]");
                }
                this.txCalculated = null;
            }

            long processTiming = System.nanoTime();
            long processTimingLocal;
            long processTimingLocalDiff;

            //DLSet dbSet = Controller.getInstance().getDBSet();
            TransactionMap unconfirmedMap = validatingDC.getTransactionMap();
            TransactionFinalMap finalMap = validatingDC.getTransactionFinalMap();
            TransactionFinalMapSigns transFinalMapSigns = validatingDC.getTransactionFinalMapSigns();

            int seqNo = 0;
            // need for CLOSE DBFork
            try {
                for (Transaction transaction : this.transactions) {
                    if (cnt.isOnStopping())
                        return false;

                    seqNo++;
                    transactionSignature = transaction.getSignature();

                    if (!transaction.isWiped()) {

                        //CHECK IF NOT GENESIS TRANSACTION
                        if (transaction.getCreator() == null) {
                            // ALL GENESIS transaction
                            LOGGER.debug("*** Block[" + this.heightBlock
                                    + "].Tx[" + seqNo + " : " ///this.getTransactionSeq(transaction.getSignature()) + " : "
                                    + transaction.viewFullTypeName() + "]"
                                    + "creator is Null!"
                            );
                            return false;
                        }

                        boolean isSignatureValid = false;
                        // TRY QUCK check SIGNATURE by FIND in POOL
                        if (unconfirmedMap.contains(transactionSignature)) {
                            isSignatureValid = transaction.trueEquals(unconfirmedMap.get(transactionSignature));
                        }

                        if (!isSignatureValid) {
                            if (!transaction.isSignatureValid(validatingDC)) {
                                //
                                LOGGER.debug("*** " + this.heightBlock + "-" + seqNo
                                        + ":" + transaction.viewFullTypeName()
                                        + " signature  invalid!"
                                        + " " + Base58.encode(transaction.getSignature()));
                                return false;
                            }
                        }

                        //CHECK TIMESTAMP AND DEADLINE
<<<<<<< HEAD
                        if ((!BlockChain.DEVELOP_USE && this.heightBlock > 105999 || this.heightBlock > 300000)
=======
                        if ((!BlockChain.DEVELOP_USE && this.heightBlock > 277000 || this.heightBlock > 300000)
>>>>>>> 340d8878
                                && transaction.getTimestamp() > timestampEnd
                            //|| transaction.getDeadline() <= timestampBeg // не нужно так как при слиянии цепочек
                            // могут и должны страрые транзакции заноситься
                        ) {
                            LOGGER.debug("*** " + this.heightBlock + "-" + seqNo
                                    + ":" + transaction.viewFullTypeName()
                                    + " timestamp Overhead"
                                    + " for diff: " + (transaction.getTimestamp() - timestampEnd)
                                    + " " + Base58.encode(transaction.getSignature())
                            );
                            return false;
                        }

                        transaction.setDC(validatingDC, Transaction.FOR_NETWORK, this.heightBlock, seqNo);

                        //CHECK IF VALID
                        // так как мы в блоке такие транзакции уже проверяем то коллизию с неподтвержденными не проверяем
                        // все равно их потом удалим - иначе при откатах может случиться оказия - что и в блоке она есть и в неподтвержденных
                        if (transaction.isValid(Transaction.FOR_NETWORK, Transaction.NOT_VALIDATE_KEY_COLLISION)
                                != Transaction.VALIDATE_OK) {
                            LOGGER.debug("*** " + this.heightBlock + "-" + seqNo
                                    + ":" + transaction.viewFullTypeName()
                                    + " invalid code: " + transaction.isValid(Transaction.FOR_NETWORK, 0l)
                                    + " " + Base58.encode(transaction.getSignature()));
                            return false;
                        }

                        processTimingLocal = System.nanoTime();
                        try {
                            transaction.process(this, Transaction.FOR_NETWORK);
                        } catch (Exception e) {
                            if (cnt.isOnStopping())
                                return false;

                            LOGGER.error("*** " + this.heightBlock + "-" + seqNo
                                    + ":" + transaction.viewFullTypeName() + e.getMessage(), e);
                            return false;
                        }

                        processTimingLocalDiff = System.nanoTime() - processTimingLocal;
                        if (processTimingLocalDiff < 999999999999l)
                            timerProcess += processTimingLocalDiff / 1000;

                    } else {

                        transaction.setDC(validatingDC, Transaction.FOR_NETWORK, this.heightBlock, seqNo);

                        //UPDATE REFERENCE OF SENDER
                        transaction.getCreator().setLastTimestamp(
                                new long[]{transaction.getTimestamp(), transaction.getDBRef()}, validatingDC);
                    }

                    if (andProcess) {

                        //SET PARENT
                        ///logger.debug("[" + seqNo + "] try refsMap.set" );
                        if (isPrimarySet) {
                            //REMOVE FROM UNCONFIRMED DATABASE
                            ///logger.debug("[" + seqNo + "] try unconfirmedMap delete" );
                            processTimingLocal = System.nanoTime();
                            unconfirmedMap.delete(transactionSignature);
                            processTimingLocalDiff = System.nanoTime() - processTimingLocal;
                            if (processTimingLocalDiff < 999999999999l)
                                timerUnconfirmedMap_delete += processTimingLocalDiff / 1000;
                        }

                        if (cnt.isOnStopping())
                            return false;

                        if (BlockChain.TEST_DB_TXS_OFF && transaction.getType() == Transaction.SEND_ASSET_TRANSACTION
                                && ((RSend) transaction).getAssetKey() != 1) {
                            ;
                        } else {

                            ///logger.debug("[" + seqNo + "] try finalMap.set" );
                            processTimingLocal = System.nanoTime();
                            Long key = Transaction.makeDBRef(this.heightBlock, seqNo);
                            finalMap.set(key, transaction);
                            processTimingLocalDiff = System.nanoTime() - processTimingLocal;
                            if (processTimingLocalDiff < 999999999999l)
                                timerFinalMap_set += processTimingLocalDiff / 1000;

                            processTimingLocal = System.nanoTime();
                            transFinalMapSigns.set(transactionSignature, key);
                            List<byte[]> signatures = transaction.getOtherSignatures();
                            if (signatures != null) {
                                for (byte[] itemSignature : signatures) {
                                    transFinalMapSigns.set(itemSignature, key);
                                }
                            }
                            processTimingLocalDiff = System.nanoTime() - processTimingLocal;
                            if (processTimingLocalDiff < 999999999999l)
                                timerTransFinalMapSinds_set += processTimingLocalDiff / 1000;

                        }

                    } else {

                        if (BlockChain.TEST_DB_TXS_OFF && transaction.getType() == Transaction.SEND_ASSET_TRANSACTION
                                && ((RSend) transaction).getAssetKey() != 1) {
                            ;
                        } else {

                            // for some TRANSACTIONs need add to FINAM MAP etc.
                            // RSertifyPubKeys - in same BLOCK with IssuePersonRecord

                            processTimingLocal = System.nanoTime();
                            Long key = Transaction.makeDBRef(this.heightBlock, seqNo);
                            finalMap.set(key, transaction);
                            processTimingLocalDiff = System.nanoTime() - processTimingLocal;
                            if (processTimingLocalDiff < 999999999999l)
                                timerFinalMap_set += processTimingLocalDiff / 1000;

                            processTimingLocal = System.nanoTime();
                            transFinalMapSigns.set(transactionSignature, key);
                            List<byte[]> signatures = transaction.getOtherSignatures();
                            if (signatures != null) {
                                for (byte[] itemSignature : signatures) {
                                    transFinalMapSigns.set(itemSignature, key);
                                }
                            }
                            processTimingLocalDiff = System.nanoTime() - processTimingLocal;
                            if (processTimingLocalDiff < 999999999999l)
                                timerTransFinalMapSinds_set += processTimingLocalDiff / 1000;
                        }
                    }

                    System.arraycopy(transactionSignature, 0, transactionsSignatures, transactionsSignaturesPos, SIGNATURE_LENGTH);
                    transactionsSignaturesPos += SIGNATURE_LENGTH;

                }

            } finally {
                if (!andProcess) {
                    // тут точно былл Фор базы данных для проверки
                    // закроем ее
                    validatingDC.close();
                }
            }

            if (!dcSet.isFork()) {
                // если это просчет уже для записи в нашу базу данных а не при выборе Цепочки для синхронизации
                processTiming = System.nanoTime() - processTiming;
                if (processTiming < 999999999999l) {
                    // при переполнении может быть минус
                    // в миеросекундах подсчет делаем
                    ////////// сдесь очень много времени занимает форканье базы данных - поэтому Счетчик трнзакций = 10 сразу
                    // не выше поставил точку времени после создания форка базы данных - чтобы не влияло
                    // так как форкнуть базу можно заранее - хотя для каждого блока который прилетает это нужно отдельно делать и
                    // это тоже время требует...
                    Controller.getInstance().getBlockChain().updateTXValidateTimingAverage(processTiming, this.transactionCount);
                }
            }

            long tickets = System.currentTimeMillis() - timerStart;
            if (!dcSet.isFork() || tickets / (transactionCount + 1) > 1) {
                LOGGER.debug("VALIDATING[" + this.heightBlock + "]="
                        + this.transactionCount + " " + tickets + "[ms] " + tickets / this.transactionCount + "[ms/tx]"
                        + " Proc[us]: " + timerProcess
                        + (andProcess ?
                        " UnconfDel[us]: " + timerUnconfirmedMap_delete
                        : "")
                        + " SignsKey[us]: " + timerTransFinalMapSinds_set
                        + " FinalSet[us]: " + timerFinalMap_set
                );
            }


            /**
             * Только если есть транзакции тогда имеет смысл проверять их общий ХЭШ
             * иначе - пиши туда что хочешь - он просто будет участвовать в подписи
             * тогда можно разные подписи делать с его помощью?
             * а может тогда иключить его из подписи если нет транзакций?
             * Тогда нельзя будет генерировать разные подписи... да вроде пока и не используется это ни как
             */

            // ADD AT_BYTES
            if (atBytesLength > 0) {
                System.arraycopy(atBytes, 0, transactionsSignatures, transactionsSignaturesPos, atBytesLength);
            }

            transactionsSignatures = Crypto.getInstance().digest(transactionsSignatures);
            if (!Arrays.equals(this.transactionsHash, transactionsSignatures)) {
                LOGGER.debug("*** Block[" + this.heightBlock + "].digest(transactionsSignatures) invalid"
                        + " transactionCount: " + transactionCount
                        + (atBytesLength > 0? " atBytes: " + atBytesLength: ""));
                return false;
            }

        }

        //BLOCK IS VALID
        if (andProcess) {
            try {
                this.process_after(cnt, dcSet);
            } catch (Exception e) {
                LOGGER.error(e.getMessage(), e);
                return false;
            }

            timerStart = System.nanoTime();
            dcSet.getBlockMap().add(this);
            timerStart = System.nanoTime() - timerStart;
            if (timerStart < 999999999999l)
                LOGGER.debug("BlockMap add timer [us]: " + timerStart / 1000 + " [" + this.heightBlock + "]");

        }

        this.wasValidated = true;
        return true;
    }

    //PROCESS/ORPHAN
    public void feeProcess(DCSet dcSet, boolean asOrphan) {
        //REMOVE FEE

        long emittedFee;
        if (blockHead == null) {
            this.blockHead = new BlockHead(this, this.getTotalFee(dcSet).unscaledValue().longValue(),
                    this.getBonusFee().unscaledValue().longValue());
        } else {

        }

        if (BlockChain.ROBINHOOD_USE) {
            // find rich account
            byte[] rich = Account.getRichWithForks(dcSet, Transaction.FEE_KEY);

            if (!this.creator.equals(rich)) {
                emittedFee = this.blockHead.totalFee >> 1;

                Account richAccount = new Account(rich);
                richAccount.changeBalance(dcSet, !asOrphan, Transaction.FEE_KEY,
                        new BigDecimal(emittedFee).movePointLeft(BlockChain.AMOUNT_DEDAULT_SCALE), true);
            } else {
                emittedFee = this.blockHead.emittedFee;
            }

        } else {
            emittedFee = this.blockHead.emittedFee;
        }

        //UPDATE GENERATOR BALANCE WITH FEE
        if (this.blockHead.totalFee != 0) {
            BigDecimal totalFee = new BigDecimal(this.blockHead.totalFee).movePointLeft(BlockChain.AMOUNT_DEDAULT_SCALE);
            this.creator.changeBalance(dcSet, asOrphan, Transaction.FEE_KEY,
                    totalFee, true);

            // MAKE CALCULATED TRANSACTIONS
            if (!dcSet.isFork() && !asOrphan && !Controller.getInstance().noCalculated) {
                if (this.txCalculated == null)
                    this.txCalculated = new ArrayList<RCalculated>();

                this.txCalculated.add(new RCalculated(this.creator, Transaction.FEE_KEY,
                        totalFee, "forging", Transaction.makeDBRef(this.heightBlock, 0)));
            }
        }

        if (emittedFee != 0) {
            // SUBSTRACT from EMISSION (with minus)
            GenesisBlock.CREATOR.changeBalance(dcSet, !asOrphan, Transaction.FEE_KEY,
                    new BigDecimal(emittedFee).movePointLeft(BlockChain.AMOUNT_DEDAULT_SCALE), true);
        }

        //logger.debug("<<< core.block.Block.orphan(DLSet) #3");

    }

    public void setCOMPUbals(DCSet dcSet, int height) {

        // TEST COMPU ORPHANs
        HashMap bals = new HashMap();
        Collection<byte[]> keys = dcSet.getAssetBalanceMap().getKeys();
        BigDecimal total = BigDecimal.ZERO;
        BigDecimal totalNeg = BigDecimal.ZERO;
        ItemAssetBalanceMap map = dcSet.getAssetBalanceMap();
        for (byte[] key : keys) {
            if (map.getAssetKeyFromKey(key) == 2l) {
                Tuple5<Tuple2<BigDecimal, BigDecimal>, Tuple2<BigDecimal, BigDecimal>, Tuple2<BigDecimal, BigDecimal>, Tuple2<BigDecimal, BigDecimal>, Tuple2<BigDecimal, BigDecimal>> ball =
                    map.get(key);

                bals.put(map.getShortAccountFromKey(key), ball.a.b);
            }
        }
        totalCOMPUtest.put(height, bals);
    }


    public void compareCOMPUbals(DCSet dcSet, int heightParent, String mess) {

        HashMap parentBalanses = (HashMap) totalCOMPUtest.get(heightParent);
        if (parentBalanses != null) {
            Tuple5<Tuple2<BigDecimal, BigDecimal>, Tuple2<BigDecimal, BigDecimal>, Tuple2<BigDecimal, BigDecimal>, Tuple2<BigDecimal, BigDecimal>, Tuple2<BigDecimal, BigDecimal>> ball;
            BigDecimal ballParent;
            Collection<byte[]> keys = dcSet.getAssetBalanceMap().getKeys();
            ItemAssetBalanceMap map = dcSet.getAssetBalanceMap();
            boolean error = false;
            for (byte[] key : keys) {
                if (map.getAssetKeyFromKey(key) == 2l) {
                    ball = dcSet.getAssetBalanceMap().get(key);

                    ballParent = (BigDecimal) parentBalanses.get(map.getShortAccountFromKey(key));
                    if (ballParent != null && ballParent.compareTo(ball.a.b) != 0
                            || ballParent == null && ball.a.b.signum() != 0) {
                        LOGGER.error(" WRONG COMPU orphan " + mess + " [" + (heightParent + 1) + "] for ADDR :" + map.getShortAccountFromKey(key)
                                + " balParent : " + (ballParent == null ? "NULL" : ballParent.toPlainString())
                                + " ---> " + (ball == null ? "NULL" : ball.a.b.toPlainString())
                                + " == " + ball.a.b.subtract(ballParent == null ? BigDecimal.ZERO : ballParent));

                        error = true;
                    }
                }
            }
            if (error) {
                LOGGER.error(" WRONG COMPU orphan " + mess + " [" + (heightParent + 1) + "] "
                        + " totalFee: " + this.getTotalFee()
                        + " bonusFee: " + this.getBonusFee());

                error = false;
            }
        }
    }

    // TODO - make it trownable
    public void process_after(Controller cnt, DCSet dcSet) throws Exception {

        //PROCESS FEE
        feeProcess(dcSet, false);

        if (this.forgingInfoUpdate != null) {
            // обновить форжинговые данные - один раз для всех трнзакций в блоке
            // Обрабатывает данные об измененных форжинговых балансах
            // Для каждого счета берем результирующее изменения по форжинговой инфо
            // и разом в тут блоке изменим
            // Так обходится неопределенность при откате - если несколько транзакций для одного счета
            // меняли инфо по форжингу

            for (Account account : this.forgingInfoUpdate) {

                Tuple2<Integer, Integer> privousForgingPoint = account.getLastForgingData(dcSet);
                int currentForgingBalance = account.getBalanceUSE(Transaction.RIGHTS_KEY, dcSet).intValue();
                if (privousForgingPoint == null) {
                    if (currentForgingBalance >= BlockChain.MIN_GENERATING_BALANCE) {
                        if (BlockChain.ERA_COMPU_ALL_UP || BlockChain.DEVELOP_USE) {
                            // запоминаем чтобы не было отказов в сборке блоков
                            account.setForgingData(dcSet, this.heightBlock - BlockChain.DEVELOP_FORGING_START,
                                    currentForgingBalance);
                        } else {
                            account.setForgingData(dcSet, this.heightBlock, currentForgingBalance);
                        }
                    }
                } else {
                    // если это не инициализация то может на счете ранее нулевой баланс был
                    // надо обновить приход
                    if (privousForgingPoint.b < BlockChain.MIN_GENERATING_BALANCE
                            && currentForgingBalance >= BlockChain.MIN_GENERATING_BALANCE) {
                        account.setForgingData(dcSet, this.heightBlock, currentForgingBalance);
                    }
                }

            }

        }
        
		/*
		if (!dcSet.isFork()) {
			int lastHeight = dcSet.getBlocksHeadMap().getLastBlock().getHeight(dcSet);
			logger.error("*** core.block.Block.process(DLSet)[" + (this.getParentHeight(dcSet) + 1)
					+ "] SET new last Height: " + lastHeight
					+ " getHeightMap().getHeight: " + this.height_process);
		}
		 */

        if (heightBlock % BlockChain.MAX_ORPHAN == 0) {
            cnt.blockchainSyncStatusUpdate(heightBlock);
        }

        if (BlockChain.TEST_FEE_ORPHAN > 0 && BlockChain.TEST_FEE_ORPHAN > this.heightBlock) {
            setCOMPUbals(dcSet, this.heightBlock);
        }

        // MAKE CALCULATER TRANSACTIONS
        if (this.txCalculated != null && !this.txCalculated.isEmpty()) {
            TransactionFinalMap finalMap = dcSet.getTransactionFinalMap();
            RCalculated txCalculated;
            int size = this.txCalculated.size();
            int indexStart = this.transactionCount + 1;
            long key;
            int index;
            for (int i = 0; i < size; i++) {
                if (cnt.isOnStopping())
                    return;

                index = i + indexStart;
                txCalculated = this.txCalculated.get(i);
                txCalculated.setHeightSeq(this.heightBlock, index);
                finalMap.set(txCalculated);

            }
        }

    }

    // TODO - make it trownable
    public void process(DCSet dcSet) throws Exception {

        Controller cnt = Controller.getInstance();
        if (cnt.isOnStopping())
            throw new Exception("on stoping");

        long timerStart;
        long start = System.currentTimeMillis();

        //ADD TO DB

        if (BlockChain.TEST_FEE_ORPHAN > 0 && BlockChain.TEST_FEE_ORPHAN > this.heightBlock) {
            // TEST COMPU ORPHANs
            compareCOMPUbals(dcSet, this.heightBlock - 1, "before PROCESS");
        }

        // for DEBUG
        if (this.heightBlock == 65431
                || this.heightBlock == 86549) {
            int rrrr = 0;
        }

        //PROCESS TRANSACTIONS
        //byte[] blockSignature = this.getSignature();
        byte[] transactionSignature;

        // RESET forginf Info Updates
        this.forgingInfoUpdate = null;

        this.getTransactions();

        if (this.transactionCount > 0) {
            if (dcSet.isFork() || cnt.noCalculated) {
                this.txCalculated = null;
            } else {
                // make pool for calculated
                this.txCalculated = new ArrayList<RCalculated>();
            }

            //DLSet dbSet = Controller.getInstance().getDBSet();
            TransactionMap unconfirmedMap = dcSet.getTransactionMap();
            TransactionFinalMap finalMap = dcSet.getTransactionFinalMap();
            TransactionFinalMapSigns transFinalMapSinds = dcSet.getTransactionFinalMapSigns();

            long timerProcess = 0;
            long timerRefsMap_set = 0;
            long timerUnconfirmedMap_delete = 0;
            long timerFinalMap_set = 0;
            long timerTransFinalMapSinds_set = 0;

            int seqNo = 0;
            for (Transaction transaction : this.transactions) {

                if (cnt.isOnStopping())
                    throw new Exception("on stoping");

                ++seqNo;

                //logger.debug("[" + seqNo + "] record is process" );

                // NEED set DC for WIPED too
                transaction.setDC(dcSet, Transaction.FOR_NETWORK, this.heightBlock, seqNo);

                //PROCESS
                if (!transaction.isWiped()) {
                    timerStart = System.currentTimeMillis();
                    transaction.process(this, Transaction.FOR_NETWORK);
                    timerProcess += System.currentTimeMillis() - timerStart;
                } else {
                    //UPDATE REFERENCE OF SENDER
                        transaction.getCreator().setLastTimestamp(
                                new long[]{transaction.getTimestamp(), transaction.getDBRef()}, dcSet);
                }

                transactionSignature = transaction.getSignature();

                //SET PARENT
                ///logger.debug("[" + seqNo + "] try refsMap.set" );

                //REMOVE FROM UNCONFIRMED DATABASE
                ///logger.debug("[" + seqNo + "] try unconfirmedMap delete" );
                timerStart = System.currentTimeMillis();
                unconfirmedMap.delete(transactionSignature);
                timerUnconfirmedMap_delete += System.currentTimeMillis() - timerStart;

                if (BlockChain.TEST_DB_TXS_OFF && transaction.getType() == Transaction.SEND_ASSET_TRANSACTION
                        && ((RSend) transaction).getAssetKey() != 1) {

                } else {

                    Long key = Transaction.makeDBRef(this.heightBlock, seqNo);

                    if (cnt.isOnStopping())
                        throw new Exception("on stoping");

                    ///logger.debug("[" + seqNo + "] try finalMap.set" );
                    timerStart = System.currentTimeMillis();
                    finalMap.set(key, transaction);
                    timerFinalMap_set += System.currentTimeMillis() - timerStart;
                    //logger.debug("[" + seqNo + "] try transFinalMapSinds.set" );
                    timerStart = System.currentTimeMillis();
                    transFinalMapSinds.set(transactionSignature, key);
                    List<byte[]> signatures = transaction.getOtherSignatures();
                    if (signatures != null) {
                        for (byte[] itemSignature : signatures) {
                            transFinalMapSinds.set(itemSignature, key);
                        }
                    }
                    timerTransFinalMapSinds_set += System.currentTimeMillis() - timerStart;
                }

            }

            LOGGER.debug("timerProcess: " + timerProcess + "  timerRefsMap_set: " + timerRefsMap_set
                    + "  timerUnconfirmedMap_delete: " + timerUnconfirmedMap_delete + "  timerFinalMap_set:" + timerFinalMap_set
                    + "  timerTransFinalMapSinds_set: " + timerTransFinalMapSinds_set);

        }

        timerStart = System.currentTimeMillis();
        this.process_after(cnt, dcSet);
        LOGGER.debug("BLOCK process_after: " + (System.currentTimeMillis() - timerStart) + " [" + this.heightBlock + "]");

        timerStart = System.currentTimeMillis();
        dcSet.getBlockMap().add(this);
        LOGGER.debug("BlockMap add timer: " + (System.currentTimeMillis() - timerStart) + " [" + this.heightBlock + "]");

        long tickets = System.currentTimeMillis() - start;
        if (transactionCount > 0 && tickets > 10 || tickets > 10) {
            LOGGER.debug("[" + this.heightBlock + "] TOTAL processing time: " + tickets * 0.001
                    + ", TXs= " + this.transactionCount
                    + (transactionCount == 0? "" : " - " + (this.transactionCount * 1000 / tickets) + " tx/sec"));
        }

    }

    public void orphan(DCSet dcSet, boolean notStoreTXs) throws Exception {

        Controller cnt = Controller.getInstance();
        if (cnt.isOnStopping())
            throw new Exception("on stoping");

        //logger.debug("<<< core.block.Block.orphan(DLSet) #0");
        if (this.heightBlock == 1) {
            // GENESIS BLOCK cannot be orphanED
            return;
        }

        if (this.heightBlock > 162045 && this.heightBlock < 162050) {
            LOGGER.error(" [" + this.heightBlock + "] BONUS = 0???");
        }

        if (BlockChain.TEST_FEE_ORPHAN > 0 && BlockChain.TEST_FEE_ORPHAN > this.heightBlock) {
            // TEST COMPU ORPHANs
            compareCOMPUbals(dcSet, heightBlock, "before ORPHAN");
        }

        long start = System.currentTimeMillis();

        // RESET forginf Info Updates
        this.forgingInfoUpdate = null;

        //ORPHAN TRANSACTIONS
        //logger.debug("<<< core.block.Block.orphan(DLSet) #2 ORPHAN TRANSACTIONS");
        this.orphanTransactions(dcSet, heightBlock, notStoreTXs);

        //logger.debug("<<< core.block.Block.orphan(DLSet) #2f FEE");

        //REMOVE FEE
        feeProcess(dcSet, true);

        if (this.forgingInfoUpdate != null) {
            // обновить форжинговые данные - один раз для всех трнзакций в блоке
            // Обрабатывает данные об измененных форжинговых балансах
            // Для каждого счета берем результирующее изменения по форжинговой инфо
            // и разом в тут блоке изменим
            // Так обходится неопределенность при откате - если несколько транзакций для одного счета
            // меняли инфо по форжингу
            for (Account account : this.forgingInfoUpdate) {
                if (!this.getCreator().equals(account)) {
                    // если этот блок не собирался этим человеком
                    Tuple2<Integer, Integer> lastForgingPoint = account.getLastForgingData(dcSet);
                    if (true // теперь можно удалять полностью - внутри идет проверка
                            || lastForgingPoint != null && lastForgingPoint.a == heightBlock
                            && !this.getCreator().equals(account)) {
                        account.delForgingData(dcSet, heightBlock);
                    }
                }
            }
        }

        //DELETE BLOCK FROM DB
        dcSet.getBlockMap().remove(this.signature, this.reference, this.creator);

        //logger.debug("<<< core.block.Block.orphan(DLSet) #4");

        long tickets = System.currentTimeMillis() - start;
        LOGGER.debug("[" + this.heightBlock + "] orphaning time: " + (System.currentTimeMillis() - start) * 0.001
                + " TXs = " + this.getTransactionCount() + " millsec/record:" + tickets / (this.getTransactionCount() + 1));

        //this.parentBlock = null;
        byte[] lastSignature = dcSet.getBlockMap().getLastBlockSignature();
        if (!Arrays.equals(lastSignature, this.reference)) {
            LOGGER.debug("[" + this.heightBlock + "] orphaning time: " + (System.currentTimeMillis() - start) * 0.001
                    + "  ERROR ");

        }

        if (BlockChain.TEST_FEE_ORPHAN > 0 && BlockChain.TEST_FEE_ORPHAN > this.heightBlock) {
            // TEST COMPU ORPHANs
            compareCOMPUbals(dcSet, heightBlock - 1, "after ORPHAN");
        }

        //this.heightBlock = -1;

    }

    public void orphan(DCSet dcSet) throws Exception {
        orphan(dcSet, false);
    }

    private void orphanTransactions(DCSet dcSet, int height, boolean notStoreTXs) throws Exception {

        Controller cnt = Controller.getInstance();
        //DLSet dbSet = Controller.getInstance().getDBSet();

        boolean notFork = !dcSet.isFork();

        TransactionMap unconfirmedMap = dcSet.getTransactionMap();
        TransactionFinalMap finalMap = dcSet.getTransactionFinalMap();
        TransactionFinalMapSigns transFinalMapSinds = dcSet.getTransactionFinalMapSigns();

        this.getTransactions();
        //ORPHAN ALL TRANSACTIONS IN DB BACK TO FRONT
        int seqNo;
        for (int i = this.transactionCount - 1; i >= 0; i--) {
            seqNo = i + 1;
            if (cnt.isOnStopping())
                throw new Exception("on stoping");

            Transaction transaction = transactions.get(i);
            //logger.debug("<<< core.block.Block.orphanTransactions\n" + transaction.toJson());

            // (!) seqNo = i + 1
            transaction.setDC(dcSet, Transaction.FOR_NETWORK, height, seqNo);

            if (!transaction.isWiped()) {
                transaction.orphan(this, Transaction.FOR_NETWORK);
            } else {
                // IT IS REFERENCED RECORD?
                transaction.getCreator().removeLastTimestamp(dcSet);
            }

            if (notFork) {
                if (!notStoreTXs) {
                    //ADD ORPHANED TRANASCTIONS BACK TO DATABASE
                    unconfirmedMap.add(transaction);
                }

                Long key = Transaction.makeDBRef(height, seqNo);

                finalMap.delete(key);
                transFinalMapSinds.delete(transaction.getSignature());
                List<byte[]> signatures = transaction.getOtherSignatures();
                if (signatures != null) {
                    for (byte[] itemSignature : signatures) {
                        transFinalMapSinds.delete(itemSignature);
                    }
                }
            }

        }

        // DELETE ALL CALCULATED
        finalMap.delete(height);
    }

    @Override
    public String toString() {
        return "[" + this.getHeight() + "]"
                + (this.winValue != 0 ? " WV: " + this.winValue : "")
                + " TX: " + this.transactionCount
                + " CR:" + this.getCreator().getPersonAsString();
    }
}
<|MERGE_RESOLUTION|>--- conflicted
+++ resolved
@@ -1655,11 +1655,7 @@
                         }
 
                         //CHECK TIMESTAMP AND DEADLINE
-<<<<<<< HEAD
-                        if ((!BlockChain.DEVELOP_USE && this.heightBlock > 105999 || this.heightBlock > 300000)
-=======
                         if ((!BlockChain.DEVELOP_USE && this.heightBlock > 277000 || this.heightBlock > 300000)
->>>>>>> 340d8878
                                 && transaction.getTimestamp() > timestampEnd
                             //|| transaction.getDeadline() <= timestampBeg // не нужно так как при слиянии цепочек
                             // могут и должны страрые транзакции заноситься

package org.erachain.core.transaction;

import com.google.common.primitives.Bytes;
import com.google.common.primitives.Longs;
import org.erachain.core.BlockChain;
import org.erachain.core.account.Account;
import org.erachain.core.account.PublicKeyAccount;
import org.erachain.core.block.Block;
import org.erachain.core.crypto.Base58;
import org.erachain.core.crypto.Crypto;
import org.erachain.core.item.assets.Order;
import org.erachain.datachain.DCSet;
import org.json.simple.JSONObject;
import org.slf4j.Logger;
import org.slf4j.LoggerFactory;

import java.math.BigDecimal;
import java.util.Arrays;
import java.util.HashSet;
import java.util.LinkedHashMap;
import java.util.Map;

public class CancelOrderTransaction extends Transaction {

    static Logger LOGGER = LoggerFactory.getLogger(Transaction.class.getName());

    // TODO убрать в новой цепочке
    public static final byte[][] VALID_REC = new byte[][]{
        //Base58.decode("2SEfiztfaj9wNE2k8h3Wiko3oVHtdjawosfua5PbjeAwPTFMHhFoJqVxpYvswZUdJFfQZ7i6xXep85UvCkZoxHqi"),
        //Base58.decode("34BaZfvWJpyEKAL7i3txFcTqRcVJt2GgumJm2ANqNcvBHCxngfoXBUKhm24uhqmZx1qvShj1KwUK6WHwHX2FQpfy"),
    };
    // TODO - reference to ORDER - by recNor INT+INT - not 64xBYTE[] !!!
    private static final byte TYPE_ID = (byte) CANCEL_ORDER_TRANSACTION;
    private static final String NAME_ID = "Cancel Order";
    private static final int ORDER_LENGTH = Crypto.SIGNATURE_LENGTH;

    private static final int BASE_LENGTH_AS_MYPACK = Transaction.BASE_LENGTH_AS_MYPACK + ORDER_LENGTH;
    private static final int BASE_LENGTH_AS_PACK = Transaction.BASE_LENGTH_AS_PACK + ORDER_LENGTH;
    private static final int BASE_LENGTH = Transaction.BASE_LENGTH + ORDER_LENGTH;
    private static final int BASE_LENGTH_AS_DBRECORD = Transaction.BASE_LENGTH_AS_DBRECORD + ORDER_LENGTH;

    private byte[] orderSignature;
    private Long orderID;


    public CancelOrderTransaction(byte[] typeBytes, PublicKeyAccount creator, byte[] orderSignature, byte feePow, long timestamp, Long reference) {
        super(typeBytes, NAME_ID, creator, feePow, timestamp, reference);
        this.orderSignature = orderSignature;
    }

    public CancelOrderTransaction(byte[] typeBytes, PublicKeyAccount creator, byte[] order, byte feePow, long timestamp, Long reference, byte[] signature) {
        this(typeBytes, creator, order, feePow, timestamp, reference);
        this.signature = signature;
    }
    public CancelOrderTransaction(byte[] typeBytes, PublicKeyAccount creator, byte[] order, byte feePow, long timestamp, Long reference, byte[] signature, long feeLong) {
        this(typeBytes, creator, order, feePow, timestamp, reference);
        this.signature = signature;
        this.fee = BigDecimal.valueOf(feeLong, BlockChain.AMOUNT_DEDAULT_SCALE);
    }

    public CancelOrderTransaction(PublicKeyAccount creator, byte[] orderSignature, byte feePow, long timestamp, Long reference, byte[] signature) {
        this(new byte[]{TYPE_ID, 0, 0, 0}, creator, orderSignature, feePow, timestamp, reference, signature);
    }

    public CancelOrderTransaction(PublicKeyAccount creator, byte[] orderSignature, byte feePow, long timestamp, Long reference) {
        this(new byte[]{TYPE_ID, 0, 0, 0}, creator, orderSignature, feePow, timestamp, reference);
    }

    //GETTERS/SETTERS

    public void setDC(DCSet dcSet, int asDeal, int blockHeight, int seqNo) {
        super.setDC(dcSet, asDeal, blockHeight, seqNo);

        Long createDBRef = this.dcSet.getTransactionFinalMapSigns().get(this.orderSignature);
        //Transaction createOrder = this.dcSet.getTransactionMap().get(this.orderSignature);
        this.orderID = createDBRef;

    }


    public byte[] getorderSignature() {
        return this.orderSignature;
    }

    public Long getOrderID() {
        return this.orderID;
    }

    @Override
    public boolean hasPublicText() {
        return false;
    }

    //PARSE CONVERT

    public static Transaction Parse(byte[] data, int asDeal) throws Exception {

        int test_len;
        if (asDeal == Transaction.FOR_MYPACK) {
            test_len = BASE_LENGTH_AS_MYPACK;
        } else if (asDeal == Transaction.FOR_PACK) {
            test_len = BASE_LENGTH_AS_PACK;
        } else if (asDeal == Transaction.FOR_DB_RECORD) {
            test_len = BASE_LENGTH_AS_DBRECORD;
        } else {
            test_len = BASE_LENGTH;
        }

        if (data.length < test_len) {
            throw new Exception("Data does not match block length " + data.length);
        }

        // READ TYPE
        byte[] typeBytes = Arrays.copyOfRange(data, 0, TYPE_LENGTH);
        int position = TYPE_LENGTH;

        long timestamp = 0;
        if (asDeal > Transaction.FOR_MYPACK) {
            //READ TIMESTAMP
            byte[] timestampBytes = Arrays.copyOfRange(data, position, position + TIMESTAMP_LENGTH);
            timestamp = Longs.fromByteArray(timestampBytes);
            position += TIMESTAMP_LENGTH;
        }

        //READ REFERENCE
        byte[] referenceBytes = Arrays.copyOfRange(data, position, position + REFERENCE_LENGTH);
        Long reference = Longs.fromByteArray(referenceBytes);
        position += REFERENCE_LENGTH;

        //READ CREATOR
        byte[] creatorBytes = Arrays.copyOfRange(data, position, position + CREATOR_LENGTH);
        PublicKeyAccount creator = new PublicKeyAccount(creatorBytes);
        position += CREATOR_LENGTH;

        byte feePow = 0;
        if (asDeal > Transaction.FOR_PACK) {
            //READ FEE POWER
            byte[] feePowBytes = Arrays.copyOfRange(data, position, position + 1);
            feePow = feePowBytes[0];
            position += 1;
        }

        //READ SIGNATURE
        byte[] signatureBytes = Arrays.copyOfRange(data, position, position + SIGNATURE_LENGTH);
        position += SIGNATURE_LENGTH;

        long feeLong = 0;
        if (asDeal == FOR_DB_RECORD) {
            // READ FEE
            byte[] feeBytes = Arrays.copyOfRange(data, position, position + FEE_LENGTH);
            feeLong = Longs.fromByteArray(feeBytes);
            position += FEE_LENGTH;
        }

        //READ ORDER
        byte[] orderSignature = Arrays.copyOfRange(data, position, position + ORDER_LENGTH);
        position += ORDER_LENGTH;

        return new CancelOrderTransaction(typeBytes, creator, orderSignature, feePow, timestamp, reference, signatureBytes, feeLong);
    }

    //@Override
    @Override
    public byte[] toBytes(int forDeal, boolean withSignature) {
        byte[] data = super.toBytes(forDeal, withSignature);

        //WRITE ORDER
        //byte[] orderBytes = this.orderSignature;
        //byte[] fill = new byte[ORDER_LENGTH - orderBytes.length];
        //orderBytes = Bytes.concat(fill, orderBytes);
        data = Bytes.concat(data, this.orderSignature);

        return data;
    }


    @SuppressWarnings("unchecked")
    @Override
    public JSONObject toJson() {
        //GET BASE
        JSONObject transaction = this.getJsonBase();

        transaction.put("orderID", this.orderID);
        transaction.put("orderSignature", Base58.encode(this.orderSignature));

        return transaction;
    }

    //VALIDATE
    //@Override
    @Override
    public int isValid(int asDeal, long flags) {

        for (byte[] valid_item : VALID_REC) {
            if (Arrays.equals(this.signature, valid_item)) {
                return VALIDATE_OK;
            }
        }

        //CHECK IF ORDER EXISTS
        boolean emptyOrder = false;
        if (this.orderID == null || !this.dcSet.getOrderMap().contains(this.orderID)) {
            if (this.height > BlockChain.CANCEL_ORDERS_ALL_VALID) {

                if (true) {
                    if (this.orderID == null) {
                        LOGGER.debug("INVALID: this.orderID == null");
                    } else {
                        // 3qUAUPdifyWYg7ABYa5TiWmyssHH1gJtKDatATS6UeKMnSzEwpuPJN5QFKCPHtUWpDYbK7fceFyDGhc51CuhiJ3
                        LOGGER.debug("INVALID: this.sign = " + Base58.encode(signature));
                        LOGGER.debug("INVALID: this.orderID = " + Transaction.viewDBRef(orderID));
                        LOGGER.debug("INVALID: this.orderSign == " + Base58.encode(orderSignature));
                        if (this.dcSet.getCompletedOrderMap().contains(this.orderID)) {
                            LOGGER.debug("INVALID: already Completed");
                        } else {
                            LOGGER.debug("INVALID: not exist in chain");
                        }
                    }
                }

                return ORDER_DOES_NOT_EXIST;
            } else {
                emptyOrder = true;
            }
        }

        if (!emptyOrder) {
            Order order = this.dcSet.getOrderMap().get(this.orderID);

            //CHECK IF CREATOR IS CREATOR
            if (!order.getCreator().equals(this.creator.getAddress())) {
                return INVALID_ORDER_CREATOR;
            }
        }

        return super.isValid(asDeal, flags);
    }


    //PROCESS/ORPHAN

    @Override
    public int getDataLength(int forDeal, boolean withSignature) {
        int base_len;
        if (forDeal == FOR_MYPACK)
            base_len = BASE_LENGTH_AS_MYPACK;
        else if (forDeal == FOR_PACK)
            base_len = BASE_LENGTH_AS_PACK;
        else if (forDeal == FOR_DB_RECORD)
            base_len = BASE_LENGTH_AS_DBRECORD;
        else
            base_len = BASE_LENGTH;

        if (!withSignature)
            base_len -= SIGNATURE_LENGTH;

        return base_len;

    }

    public static void process_it(DCSet db, Order order) {

        //DELETE FROM DATABASE FIRST - иначе сработает проверка внутри
        db.getOrderMap().delete(order.getId());

        //SET ORPHAN DATA
<<<<<<< HEAD
        db.getCompletedOrderMap().put(order);
=======
        db.getCompletedOrderMap().put(order.getId(), order);
>>>>>>> ccc54eeb

        //UPDATE BALANCE OF CREATOR
        //creator.setBalance(orderSignature.getHaveAssetKey(), creator.getBalance(db, orderSignature.getHaveAssetKey()).add(orderSignature.getAmountHaveLeft()), db);
        order.getCreator().changeBalance(db, false, order.getHaveAssetKey(), order.getAmountHaveLeft(), false);

    }

    //@Override
    @Override
    public void process(Block block, int asDeal) {
        //UPDATE CREATOR
        super.process(block, asDeal);

        // TODO - CANCEL для транзакции в том же блоке???
        //Transaction createOrder = this.dcSet.getTransactionFinalMap().get(this.orderSignature);
        //Tuple2<Integer, Integer> dbRefTuple2 = createOrder.getHeightSeqNo();
        //this.orderID = Transaction.makeDBRef(dbRefTuple2);

        Order order = this.dcSet.getOrderMap().get(this.orderID);

        if (order == null) {
            return;
        }

        process_it(this.dcSet, order);
        this.addCalculated(block, this.creator, order.getHaveAssetKey(), order.getAmountHave(),
                "cancel order @" + Transaction.viewDBRef(order.getId()));
    }

    public static void orphan_it(DCSet db, Order order) {
<<<<<<< HEAD
        db.getOrderMap().put(order);
=======
        //DELETE ORPHAN DATA FIRST - иначе ошибка будет при добавлении в таблицу ордеров
        db.getCompletedOrderMap().delete(order.getId());

        db.getOrderMap().put(order.getId(), order);
>>>>>>> ccc54eeb

        //REMOVE BALANCE OF CREATOR
        //creator.setBalance(orderID.getHaveAssetKey(), creator.getBalance(db, orderID.getHaveAssetKey()).subtract(orderID.getAmountHaveLeft()), db);
        order.getCreator().changeBalance(db, true, order.getHaveAssetKey(), order.getAmountHaveLeft(), false);

    }

    //@Override
    @Override
    public void orphan(Block block, int asDeal) {

        // FIRST GET DB REF from FINAL

        // ORPHAN
        super.orphan(block, asDeal);

        //REMOVE ORDER DATABASE
        Order order = this.dcSet.getCompletedOrderMap().get(this.orderID);

        if (order == null) {
           return;
        }

        orphan_it(this.dcSet, order);
    }

    @Override
    public HashSet<Account> getInvolvedAccounts() {
        HashSet<Account> accounts = new HashSet<>(2,1);
        accounts.add(this.creator);
        return accounts;
    }

    @Override
    public HashSet<Account> getRecipientAccounts() {
        return new HashSet<>(1,1);
    }

    @Override
    public boolean isInvolved(Account account) {
        String address = account.getAddress();

        if (address.equals(this.creator.getAddress())) {
            return true;
        }

        return false;
    }

	/*
	@Override
	public BigDecimal Amount(Account account)
	{
		String address = account.getAddress();

		if(address.equals(this.creator.getAddress()))
		{
			return BigDecimal.ZERO;
		}

		return BigDecimal.ZERO;
	}
	 */

    //@Override
    public Map<String, Map<Long, BigDecimal>> getAssetAmount() {
        Map<String, Map<Long, BigDecimal>> assetAmount = new LinkedHashMap<>();


        assetAmount = subAssetAmount(assetAmount, this.creator.getAddress(), FEE_KEY, this.fee);

        Order order;

        if (this.dcSet.getCompletedOrderMap().contains(this.orderID)) {
            order = this.dcSet.getCompletedOrderMap().get(this.orderID);
        } else {
            order = this.dcSet.getOrderMap().get(this.orderID);
        }

        assetAmount = addAssetAmount(assetAmount, this.creator.getAddress(), order.getHaveAssetKey(), order.getAmountHave());

        return assetAmount;
    }

}<|MERGE_RESOLUTION|>--- conflicted
+++ resolved
@@ -264,11 +264,7 @@
         db.getOrderMap().delete(order.getId());
 
         //SET ORPHAN DATA
-<<<<<<< HEAD
-        db.getCompletedOrderMap().put(order);
-=======
         db.getCompletedOrderMap().put(order.getId(), order);
->>>>>>> ccc54eeb
 
         //UPDATE BALANCE OF CREATOR
         //creator.setBalance(orderSignature.getHaveAssetKey(), creator.getBalance(db, orderSignature.getHaveAssetKey()).add(orderSignature.getAmountHaveLeft()), db);
@@ -299,14 +295,10 @@
     }
 
     public static void orphan_it(DCSet db, Order order) {
-<<<<<<< HEAD
-        db.getOrderMap().put(order);
-=======
         //DELETE ORPHAN DATA FIRST - иначе ошибка будет при добавлении в таблицу ордеров
         db.getCompletedOrderMap().delete(order.getId());
 
         db.getOrderMap().put(order.getId(), order);
->>>>>>> ccc54eeb
 
         //REMOVE BALANCE OF CREATOR
         //creator.setBalance(orderID.getHaveAssetKey(), creator.getBalance(db, orderID.getHaveAssetKey()).subtract(orderID.getAmountHaveLeft()), db);

package org.erachain.core.transaction;

import com.google.common.primitives.Bytes;
import com.google.common.primitives.Ints;
import com.google.common.primitives.Longs;
import org.erachain.controller.Controller;
import org.erachain.core.BlockChain;
import org.erachain.core.account.Account;
import org.erachain.core.account.PrivateKeyAccount;
import org.erachain.core.account.PublicKeyAccount;
import org.erachain.core.block.Block;
import org.erachain.core.block.GenesisBlock;
import org.erachain.core.blockexplorer.ExplorerJsonLine;
import org.erachain.core.crypto.Base58;
import org.erachain.core.crypto.Crypto;
import org.erachain.core.item.ItemCls;
import org.erachain.core.item.assets.AssetCls;
import org.erachain.core.item.persons.PersonCls;
import org.erachain.datachain.DCSet;
import org.erachain.settings.Settings;
import org.erachain.utils.DateTimeFormat;
import org.json.simple.JSONObject;
import org.mapdb.Fun;
import org.mapdb.Fun.Tuple2;
import org.mapdb.Fun.Tuple4;
import org.slf4j.Logger;
import org.slf4j.LoggerFactory;

import java.math.BigDecimal;
import java.util.*;

// import org.slf4j.LoggerFactory;

//import java.math.RoundingMode;
//import java.math.MathContext;
//import java.util.Comparator;
//import javax.swing.JFrame;
//import javax.swing.JOptionPane;
//import org.erachain.lang.Lang;
//import org.erachain.settings.Settings;

public abstract class Transaction implements ExplorerJsonLine {


    /*
     *  SEE in concrete TRANSACTIONS
     * public static final byte[][] VALID_RECORDS = new byte[][]{
     * };
     */

    // toBYTE & PARSE fields for different DEALs
    public static final int FOR_MYPACK = 1; // not use this.timestamp & this.feePow
    public static final int FOR_PACK = 2; // not use feePow
    public static final int FOR_NETWORK = 3; // use all (but not calcalated)
    public static final int FOR_DB_RECORD = 4; // use all + calcalated fields (FEE, BlockNo + SeqNo)

    // FLAGS for VALIDATING
    public static final long NOT_VALIDATE_FLAG_FEE = 1l;
    public static final long NOT_VALIDATE_FLAG_PERSONAL = 2l;
    public static final long NOT_VALIDATE_FLAG_PUBLIC_TEXT = 4l;
    public static final long NOT_VALIDATE_FLAG_BALANCE = 8l;
    public static final long NOT_VALIDATE_KEY_COLLISION = 16l;

    // VALIDATION CODE
    public static final int VALIDATE_OK = 1;
    public static final int FUTURE_ABILITY = 2;
    public static final int INVALID_WALLET_ADDRESS = 3;
    public static final int INVALID_MAKER_ADDRESS = 5;
    public static final int INVALID_REFERENCE = 6;
    /**
     * Если откат был в ДЕВЕЛОПе и в этом блоке была первая транзакция то потом откат
     */
    public static final int INVALID_TIMESTAMP = 7;
    public static final int INVALID_ADDRESS = 8;
    public static final int INVALID_FEE_POWER = 9;
    public static final int NOT_ENOUGH_FEE = 10;
    public static final int NO_BALANCE = 11;
    public static final int INVALID_PUBLIC_KEY = 12;
    public static final int INVALID_RAW_DATA = 13;
    public static final int INVALID_DATE = 14;
    public static final int INVALID_CREATOR = 15; // for some reasons that
    // creator is invalid (same
    // as trade order)
    public static final int INVALID_SIGNATURE = 16;
    public static final int NO_DEBT_BALANCE = 17;
    public static final int NO_HOLD_BALANCE = 18;
    public static final int INVALID_TRANSFER_TYPE = 19;
    public static final int NOT_ENOUGH_RIGHTS = 20;
    public static final int OWNER_NOT_PERSONALIZED = 21;
    public static final int ACCOUNT_ALREADY_PERSONALIZED = 23;
    public static final int TRANSACTION_DOES_NOT_EXIST = 24;
    public static final int CREATOR_NOT_PERSONALIZED = 25;
    public static final int RECEIVER_NOT_PERSONALIZED = 26;
    public static final int INVALID_CLAIM_RECIPIENT = 27;
    public static final int INVALID_CLAIM_DEBT_RECIPIENT = 28;
    public static final int INVALID_RECEIVER = 29;

    // ASSETS
    public static final int INVALID_QUANTITY = 30;

    // public static final int ASSET_DOES_NOT_EXIST = 31;
    public static final int INVALID_AMOUNT_IS_NULL = 31;
    public static final int NEGATIVE_AMOUNT = 32;
    public static final int INVALID_AMOUNT = 33;
    public static final int INVALID_RETURN = 34;
    public static final int HAVE_EQUALS_WANT = 35;
    public static final int ORDER_DOES_NOT_EXIST = 36;
    public static final int INVALID_ORDER_CREATOR = 37;
    public static final int INVALID_PAYMENTS_LENGTH = 38;
    public static final int NEGATIVE_PRICE = 39;
    public static final int INVALID_PRICE = 40;
    public static final int INVALID_CREATION_BYTES = 41;
    public static final int INVALID_TAGS_LENGTH = 42;
    public static final int INVALID_TYPE_LENGTH = 43;
    public static final int NOT_MOVABLE_ASSET = 44;
    public static final int NOT_DEBT_ASSET = 45;
    public static final int INVALID_ACCOUNTING_PAIR = 46;
    public static final int INVALID_HOLD_DIRECTION = 47;
    public static final int INVALID_ECXHANGE_PAIR = 48;

    public static final int NO_INCLAIM_BALANCE = 49;

    public static final int INVALID_BACKWARD_ACTION = 117;
    public static final int NOT_SELF_PERSONALIZY = 118;
    public static final int PUB_KEY_NOT_PERSONALIZED = 119;

    public static final int INVALID_NAME_LENGTH_MIN = 151;
    public static final int INVALID_NAME_LENGTH_MAX = 152;
    public static final int INVALID_ICON_LENGTH_MIN = 153;
    public static final int INVALID_ICON_LENGTH_MAX = 154;
    public static final int INVALID_IMAGE_LENGTH_MIN = 155;
    public static final int INVALID_IMAGE_LENGTH_MAX = 156;
    public static final int INVALID_DESCRIPTION_LENGTH_MIN = 157;
    public static final int INVALID_DESCRIPTION_LENGTH_MAX = 158;
    public static final int INVALID_VALUE_LENGTH_MIN = 159;
    public static final int INVALID_VALUE_LENGTH_MAX = 160;
    public static final int INVALID_TITLE_LENGTH_MIN = 161;
    public static final int INVALID_TITLE_LENGTH_MAX = 162;

    public static final int NOT_DEBTABLE_ASSET = 171;
    public static final int NOT_HOLDABLE_ASSET = 172;
    public static final int NOT_SPENDABLE_ASSET = 173;

    public static final int KEY_COLLISION = 194;

    public static final int INVALID_MESSAGE_FORMAT = 195;
    public static final int INVALID_MESSAGE_LENGTH = 196;
    public static final int UNKNOWN_PUBLIC_KEY_FOR_ENCRYPT = 197;


    // ITEMS
    public static final int INVALID_ITEM_KEY = 201;
    public static final int INVALID_ITEM_VALUE = 202;
    public static final int ITEM_DOES_NOT_EXIST = 203;
    public static final int ITEM_ASSET_NOT_EXIST = 204;
    public static final int ITEM_IMPRINT_DOES_NOT_EXIST = 205;
    public static final int ITEM_TEMPLATE_NOT_EXIST = 206;
    public static final int ITEM_PERSON_NOT_EXIST = 207;
    public static final int ITEM_STATUS_NOT_EXIST = 208;
    public static final int ITEM_UNION_NOT_EXIST = 209;
    public static final int ITEM_DOES_NOT_STATUSED = 210;
    public static final int ITEM_DOES_NOT_UNITED = 211;
    public static final int ITEM_DUPLICATE_KEY = 212;
    public static final int ITEM_DUPLICATE = 213;

    public static final int ITEM_PERSON_IS_DEAD = 235;
    public static final int AMOUNT_LENGHT_SO_LONG = 236;
    public static final int AMOUNT_SCALE_SO_BIG = 237;
    public static final int AMOUNT_SCALE_WRONG = 238;

    public static final int ITEM_PERSON_LATITUDE_ERROR = 250;
    public static final int ITEM_PERSON_LONGITUDE_ERROR = 251;
    public static final int ITEM_PERSON_RACE_ERROR = 252;
    public static final int ITEM_PERSON_GENDER_ERROR = 253;
    public static final int ITEM_PERSON_SKIN_COLOR_ERROR = 254;
    public static final int ITEM_PERSON_EYE_COLOR_ERROR = 255;
    public static final int ITEM_PERSON_HAIR_COLOR_ERROR = 256;
    public static final int ITEM_PERSON_HEIGHT_ERROR = 257;
    public static final int ITEM_PERSON_OWNER_SIGNATURE_INVALID = 258;

    // NAMES
    public static final int NAME_DOES_NOT_EXIST = 5060;
    public static final int NAME_ALREADY_REGISTRED = 5061;
    public static final int NAME_ALREADY_ON_SALE = 5062;
    public static final int NAME_NOT_FOR_SALE = 5063;
    public static final int BUYER_ALREADY_OWNER = 5064;
    public static final int NAME_NOT_LOWER_CASE = 5065;
    public static final int NAME_WITH_SPACE = 5066;

    public static final int CREATOR_NOT_OWNER = 367;
    public static final int NAME_KEY_ALREADY_EXISTS = 368;
    public static final int NAME_KEY_NOT_EXISTS = 369;
    public static final int LAST_KEY_IS_DEFAULT_KEY = 370;

    // POLL
    public static final int INVALID_OPTIONS_LENGTH = 380;
    public static final int INVALID_OPTION_LENGTH = 381;
    public static final int DUPLICATE_OPTION = 382;
    public static final int POLL_ALREADY_CREATED = 383;
    public static final int POLL_ALREADY_HAS_VOTES = 384;
    public static final int POLL_NOT_EXISTS = 385;
    public static final int POLL_OPTION_NOT_EXISTS = 386;
    public static final int ALREADY_VOTED_FOR_THAT_OPTION = 387;
    public static final int INVALID_DATA_LENGTH = 388;
    public static final int INVALID_DATA = 389;
    public static final int INVALID_PARAMS_LENGTH = 390;
    public static final int INVALID_URL_LENGTH = 391;
    public static final int INVALID_HEAD_LENGTH = 392;

    public static final int PRIVATE_KEY_NOT_FOUND = 530;
    public static final int INVALID_UPDATE_VALUE = 540;
    public static final int INVALID_TRANSACTION_TYPE = 550;
    public static final int INVALID_BLOCK_HEIGHT = 599;
    public static final int INVALID_BLOCK_TRANS_SEQ_ERROR = 501;
    public static final int TELEGRAM_DOES_NOT_EXIST = 541;
    public static final int NOT_YET_RELEASED = 599;
    public static final int AT_ERROR = 600; // END error for org.erachain.api.ApiErrorFactory.ERROR

    // 
    // TYPES *******
    // universal
    public static final int EXTENDED = 0;
    // genesis
    public static final int GENESIS_ISSUE_ASSET_TRANSACTION = 1;
    public static final int GENESIS_ISSUE_TEMPLATE_TRANSACTION = 2;
    public static final int GENESIS_ISSUE_PERSON_TRANSACTION = 3;
    public static final int GENESIS_ISSUE_STATUS_TRANSACTION = 4;
    public static final int GENESIS_ISSUE_UNION_TRANSACTION = 5; //
    public static final int GENESIS_SEND_ASSET_TRANSACTION = 6;
    public static final int GENESIS_SIGN_NOTE_TRANSACTION = 7; //
    public static final int GENESIS_CERTIFY_PERSON_TRANSACTION = 8; // нет в гуи
    public static final int GENESIS_ASSIGN_STATUS_TRANSACTION = 9;//
    public static final int GENESIS_ADOPT_UNION_TRANSACTION = 10;//
    // ISSUE ITEMS
    public static final int ISSUE_ASSET_TRANSACTION = 21;
    public static final int ISSUE_IMPRINT_TRANSACTION = 22;
    public static final int ISSUE_TEMPLATE_TRANSACTION = 23;
    public static final int ISSUE_PERSON_TRANSACTION = 24;
    public static final int ISSUE_STATUS_TRANSACTION = 25;
    public static final int ISSUE_UNION_TRANSACTION = 26;
    public static final int ISSUE_STATEMENT_TRANSACTION = 27; // not in gui
    public static final int ISSUE_POLL_TRANSACTION = 28;
    // SEND ASSET
    public static final int SEND_ASSET_TRANSACTION = 31;
    // RENT ASSET
    //public static final int RENT_ASSET_TRANSACTION = 32; //
    // HOLD ASSET
    //public static final int HOLD_ASSET_TRANSACTION = 33; // not in gui
    // OTHER
    public static final int SIGN_NOTE2_TRANSACTION = 34;
    public static final int SIGN_NOTE_TRANSACTION = 35;
    public static final int CERTIFY_PUB_KEYS_TRANSACTION = 36;
    public static final int SET_STATUS_TO_ITEM_TRANSACTION = 37;
    public static final int SET_UNION_TO_ITEM_TRANSACTION = 38;
    public static final int SET_UNION_STATUS_TO_ITEM_TRANSACTION = 39; // not in
    // confirms other transactions
    // NOT EDIT - fkr CONCORCIUM = 40 !!!
    public static final int VOUCH_TRANSACTION = 40;
    // gui
    public static final int HASHES_RECORD = 41;
    // exchange of assets
    public static final int CREATE_ORDER_TRANSACTION = 50;
    public static final int CANCEL_ORDER_TRANSACTION = 51;
    // voting
    public static final int CREATE_POLL_TRANSACTION = 61;
    public static final int VOTE_ON_POLL_TRANSACTION = 62;
    public static final int VOTE_ON_ITEM_POLL_TRANSACTION = 63;
    public static final int RELEASE_PACK = 70;

    public static final int CALCULATED_TRANSACTION = 100;

    // old
    public static final int REGISTER_NAME_TRANSACTION = 6 + 130;
    public static final int UPDATE_NAME_TRANSACTION = 7 + 130;
    public static final int SELL_NAME_TRANSACTION = 8 + 130;
    public static final int CANCEL_SELL_NAME_TRANSACTION = 9 + 130;
    public static final int BUY_NAME_TRANSACTION = 10 + 130;
    public static final int ARBITRARY_TRANSACTION = 12 + 130;
    public static final int MULTI_PAYMENT_TRANSACTION = 13 + 130;
    public static final int DEPLOY_AT_TRANSACTION = 14 + 130;
    // FEE PARAMETERS
    public static final long RIGHTS_KEY = AssetCls.ERA_KEY;

    // public static final int ACCOUNTING_TRANSACTION = 26;
    // public static final int JSON_TRANSACTION = 27;
    public static final long FEE_KEY = AssetCls.FEE_KEY;

    // FEE PARAMETERS public static final int FEE_PER_BYTE = 1;
    // protected static final int PROP_LENGTH = 2; // properties
    public static final int TIMESTAMP_LENGTH = 8;

    // RELEASES
    // private static final long ASSETS_RELEASE = 0l;
    // private static final long POWFIX_RELEASE = 0L; // Block Version 3 //
    // 2016-02-25T19:00:00+00:00
    // public static final int REFERENCE_LENGTH = Crypto.SIGNATURE_LENGTH;
    public static final int REFERENCE_LENGTH = TIMESTAMP_LENGTH;

    /*
     * / public static long getVOTING_RELEASE() {
     * if(Settings.getInstance().isTestnet()) { return
     * Settings.getInstance().getGenesisStamp(); } return VOTING_RELEASE; }
     *
     * public static long getARBITRARY_TRANSACTIONS_RELEASE() {
     * if(Settings.getInstance().isTestnet()) { return
     * Settings.getInstance().getGenesisStamp(); } return
     * ARBITRARY_TRANSACTIONS_RELEASE; }
     *
     * public static int getAT_BLOCK_HEIGHT_RELEASE() {
     * if(Settings.getInstance().isTestnet()) { return 1; } return
     * AT_BLOCK_HEIGHT_RELEASE; }
     *
     * public static int getMESSAGE_BLOCK_HEIGHT_RELEASE() {
     * if(Settings.getInstance().isTestnet()) { return 1; } return
     * MESSAGE_BLOCK_HEIGHT_RELEASE; }
     *
     * public static long getASSETS_RELEASE() {
     * if(Settings.getInstance().isTestnet()) { return
     * Settings.getInstance().getGenesisStamp(); } return ASSETS_RELEASE; }
     *
     * public static long getPOWFIX_RELEASE() {
     * if(Settings.getInstance().isTestnet()) { return
     * Settings.getInstance().getGenesisStamp(); } return POWFIX_RELEASE; }
     */
    public static final int KEY_LENGTH = 8;
    // not need now protected static final int FEE_LENGTH = 8;
    public static final int SIGNATURE_LENGTH = Crypto.SIGNATURE_LENGTH;
    protected static final int TODO_h1 = 69000;
    // PROPERTIES LENGTH
    protected static final int SIMPLE_TYPE_LENGTH = 1;
    public static final int TYPE_LENGTH = 4;
    protected static final int HEIGHT_LENGTH = 4;
    protected static final int DATA_JSON_PART_LENGTH = 4;
    protected static final int DATA_VERSION_PART_LENGTH = 6;
    protected static final int DATA_TITLE_PART_LENGTH = 4;
    protected static final int DATA_NUM_FILE_LENGTH = 4;
    protected static final int SEQ_LENGTH = 4;
    public static final int DATA_SIZE_LENGTH = 4;
    public static final int ENCRYPTED_LENGTH = 1;
    public static final int IS_TEXT_LENGTH = 1;
    protected static final int FEE_POWER_LENGTH = 1;
    public static final int FEE_LENGTH = 8;
    // protected static final int HKEY_LENGTH = 20;
    public static final int CREATOR_LENGTH = PublicKeyAccount.PUBLIC_KEY_LENGTH;
    protected static final int BASE_LENGTH_AS_MYPACK = TYPE_LENGTH;
    protected static final int BASE_LENGTH_AS_PACK = BASE_LENGTH_AS_MYPACK + TIMESTAMP_LENGTH
            + CREATOR_LENGTH + SIGNATURE_LENGTH;
    protected static final int BASE_LENGTH = BASE_LENGTH_AS_PACK + FEE_POWER_LENGTH + REFERENCE_LENGTH;
    protected static final int BASE_LENGTH_AS_DBRECORD = BASE_LENGTH + FEE_LENGTH;

    // in pack toByte and Parse - reference not included
    static Logger LOGGER = LoggerFactory.getLogger(Transaction.class.getName());

    protected DCSet dcSet;
    protected String TYPE_NAME = "unknown";
    // protected int type;
    protected byte[] typeBytes;

    protected int height;
    protected int seqNo;
    protected long dbRef; // height + SeqNo

    // TODO REMOVE REFERENCE - use TIMESTAMP as reference
    protected Long reference = 0l;
    protected BigDecimal fee = BigDecimal.ZERO; // - for genesis
    // transactions
    // protected BigDecimal fee = new BigDecimal.valueOf(999000);
    protected byte feePow = 0;
    protected byte[] signature;
    protected long timestamp;
    protected PublicKeyAccount creator;

    // need for genesis
    protected Transaction(byte type, String type_name) {
        this.typeBytes = new byte[]{type, 0, 0, 0}; // for GENESIS
        this.TYPE_NAME = type_name;
    }

    protected Transaction(byte[] typeBytes, String type_name, PublicKeyAccount creator, byte feePow, long timestamp,
                          Long reference) {
        this.typeBytes = typeBytes;
        this.TYPE_NAME = type_name;
        this.creator = creator;
        // this.props = props;
        this.timestamp = timestamp;
        this.reference = reference;
        if (feePow < 0)
            feePow = 0;
        else if (feePow > BlockChain.FEE_POW_MAX)
            feePow = BlockChain.FEE_POW_MAX;
        this.feePow = feePow;
    }

    protected Transaction(byte[] typeBytes, String type_name, PublicKeyAccount creator, byte feePow, long timestamp,
                          Long reference, byte[] signature) {
        this(typeBytes, type_name, creator, feePow, timestamp, reference);
        this.signature = signature;
    }

    public static int getVersion(byte[] typeBytes) {
        return Byte.toUnsignedInt(typeBytes[1]);
    }


    public static Transaction findByHeightSeqNo(DCSet db, int height, int seq) {
        return db.getTransactionFinalMap().get(height, seq);
    }

    @Override
    public int hashCode() {
        return Ints.fromByteArray(signature);
    }

    @Override
    public boolean equals(Object transaction) {
        if (transaction instanceof Transaction)
            return Arrays.equals(this.signature, ((Transaction) transaction).signature);
        return false;
    }

    public boolean trueEquals(Object transaction) {
        if (transaction instanceof Transaction)
            return Arrays.equals(this.toBytes(FOR_NETWORK, true),
                    ((Transaction) transaction).toBytes(FOR_NETWORK, true));
        return false;
    }

    // reference in Map - or as signatire or as BlockHeight + seqNo
    public static Transaction findByDBRef(DCSet db, byte[] dbRef) {

        if (dbRef == null)
            return null;

        Long key;
        if (dbRef.length > 20) {
            // soft or hard confirmations
            key = db.getTransactionFinalMapSigns().get(dbRef);
            if (key == null) {
                return db.getTransactionMap().get(dbRef);
            }
        } else {
            int heightBlock = Ints.fromByteArray(Arrays.copyOfRange(dbRef, 0, 4));
            int seqNo = Ints.fromByteArray(Arrays.copyOfRange(dbRef, 4, 8));
            key = Transaction.makeDBRef(heightBlock, seqNo);

        }

        return db.getTransactionFinalMap().get(key);

    }

    public static Map<String, Map<Long, BigDecimal>> subAssetAmount(Map<String, Map<Long, BigDecimal>> allAssetAmount,
                                                                    String address, Long assetKey, BigDecimal amount) {
        return addAssetAmount(allAssetAmount, address, assetKey, BigDecimal.ZERO.subtract(amount));
    }

    public static Map<String, Map<Long, BigDecimal>> addAssetAmount(Map<String, Map<Long, BigDecimal>> allAssetAmount,
                                                                    String address, Long assetKey, BigDecimal amount) {
        Map<String, Map<Long, BigDecimal>> newAllAssetAmount;
        if (allAssetAmount != null) {
            newAllAssetAmount = new LinkedHashMap<String, Map<Long, BigDecimal>>(allAssetAmount);
        } else {
            newAllAssetAmount = new LinkedHashMap<String, Map<Long, BigDecimal>>();
        }

        Map<Long, BigDecimal> newAssetAmountOfAddress;

        if (!newAllAssetAmount.containsKey(address)) {
            newAssetAmountOfAddress = new LinkedHashMap<Long, BigDecimal>();
            newAssetAmountOfAddress.put(assetKey, amount);

            newAllAssetAmount.put(address, newAssetAmountOfAddress);
        } else {
            if (!newAllAssetAmount.get(address).containsKey(assetKey)) {
                newAssetAmountOfAddress = new LinkedHashMap<Long, BigDecimal>(newAllAssetAmount.get(address));
                newAssetAmountOfAddress.put(assetKey, amount);

                newAllAssetAmount.put(address, newAssetAmountOfAddress);
            } else {
                newAssetAmountOfAddress = new LinkedHashMap<Long, BigDecimal>(newAllAssetAmount.get(address));
                BigDecimal newAmount = newAllAssetAmount.get(address).get(assetKey).add(amount);
                newAssetAmountOfAddress.put(assetKey, newAmount);

                newAllAssetAmount.put(address, newAssetAmountOfAddress);
            }
        }

        return newAllAssetAmount;
    }

    public static Map<String, Map<Long, Long>> addStatusTime(Map<String, Map<Long, Long>> allStatusTime, String address,
                                                             Long assetKey, Long time) {
        Map<String, Map<Long, Long>> newAllStatusTime;
        if (allStatusTime != null) {
            newAllStatusTime = new LinkedHashMap<String, Map<Long, Long>>(allStatusTime);
        } else {
            newAllStatusTime = new LinkedHashMap<String, Map<Long, Long>>();
        }

        Map<Long, Long> newStatusTimetOfAddress;

        if (!newAllStatusTime.containsKey(address)) {
            newStatusTimetOfAddress = new LinkedHashMap<Long, Long>();
            newStatusTimetOfAddress.put(assetKey, time);

            newAllStatusTime.put(address, newStatusTimetOfAddress);
        } else {
            if (!newAllStatusTime.get(address).containsKey(assetKey)) {
                newStatusTimetOfAddress = new LinkedHashMap<Long, Long>(newAllStatusTime.get(address));
                newStatusTimetOfAddress.put(assetKey, time);

                newAllStatusTime.put(address, newStatusTimetOfAddress);
            } else {
                newStatusTimetOfAddress = new LinkedHashMap<Long, Long>(newAllStatusTime.get(address));
                Long newTime = newAllStatusTime.get(address).get(assetKey) + time;
                newStatusTimetOfAddress.put(assetKey, newTime);

                newAllStatusTime.put(address, newStatusTimetOfAddress);
            }
        }

        return newAllStatusTime;
    }

    // GETTERS/SETTERS

    public void setHeightSeq(int height, int seqNo) {
        this.dbRef = makeDBRef(height, seqNo);
        this.height = height;
        this.seqNo = seqNo;
    }

    // NEED FOR DB SECONDATY KEYS
    // see org.mapdb.Bind.secondaryKeys
    public void setDC(DCSet dcSet) {
        this.dcSet = dcSet;
    }

    public void setDC_HeightSeq(DCSet dcSet) {
        setDC(dcSet);

        if (this.typeBytes[0] == Transaction.CALCULATED_TRANSACTION) {

        }

        Long dbRef2 = dcSet.getTransactionFinalMapSigns().get(this.signature);
        if (dbRef2 == null)
            return;

        this.dbRef = dbRef2;
        Tuple2<Integer, Integer> pair = Transaction.parseDBRef(dbRef2);
        this.height = pair.a;
        this.seqNo = pair.b;
    }

    public void setDC(DCSet dcSet, int asDeal, int blockHeight, int seqNo) {
        setDC(dcSet);
        this.height = blockHeight; //this.getBlockHeightByParentOrLast(dcSet);
        this.seqNo = seqNo;
        this.dbRef = Transaction.makeDBRef(height, seqNo);
        if (asDeal > Transaction.FOR_PACK && (this.fee == null || this.fee.signum() == 0))
            this.calcFee();
    }

    public boolean noDCSet() {
        return this.dcSet == null;
    }

    public int getType() {
        return Byte.toUnsignedInt(this.typeBytes[0]);
    }

    public int getVersion() {
        return Byte.toUnsignedInt(this.typeBytes[1]);
    }

    public byte[] getTypeBytes() {
        return this.typeBytes;
    }

    public PublicKeyAccount getCreator() {
        return this.creator;
    }

    public List<PublicKeyAccount> getPublicKeys() {
        return null;
    }

    public Long getTimestamp() {
        return this.timestamp;
    }

    public static Long getTimestampByDBRef(Long dbRef) {
        Tuple2<Integer, Integer> key = parseDBRef(dbRef);
        BlockChain blockChain = Controller.getInstance().getBlockChain();
        return blockChain.getTimestamp(key.a) + key.b;
    }

    // for test signature only!!!
    public void setTimestamp(long timestamp) {
        this.timestamp = timestamp;
    }

    public long getDeadline() {
        // 0,5 HOUR DEADLINE TO INCLUDE TRANSACTION IN BLOCK
        return this.timestamp + BlockChain.UNCONFIRMED_DEADTIME_MS;
    }

    /// tyutuy jhg jhg jg j
    /*
     * // TIME public Long viewTime() { return 0L; } public Long getTime() {
     * return this.viewTime(); } public Long viewTime(Account account) { return
     * 0L; } public Long getTime(Account account) { return
     * this.viewTime(account); }
     */
    public long getKey() {
        return 0l;
    }

    public long getAbsKey() {
        long key = this.getKey();
        if (key < 0)
            return -key;
        return key;
    }

    public String getTypeKey() {
        return "";
    }

    public BigDecimal getAmount() {
        return BigDecimal.ZERO;
    }

    public BigDecimal getAmount(Account account) {
        return BigDecimal.ZERO;
    }

    public BigDecimal getAmount(String account) {
        return BigDecimal.ZERO;
    }

    public BigDecimal getFee(String address) {
        if (this.creator != null)
            if (this.creator.getAddress().equals(address))
                return this.fee;
        return BigDecimal.ZERO;
    }

    public BigDecimal getFee(Account account) {
        return this.getFee(account.getAddress());
    }

    public BigDecimal getFee() {
        return this.fee;
    }

    public long getFeeLong() {
        return this.fee.unscaledValue().longValue();
    }

    public String getTitle() {
        return null;
    }

    /*
     * public Long getReference() { return this.reference; }
     */

    public byte getFeePow() {
        return this.feePow;
    }

    public long getAssetKey() {
        return 0l;
    }

    public AssetCls getAsset() {
        return null;
    }

    public byte[] getSignature() {
        return this.signature;
    }

    public long getReference() {
        return this.reference;
    }

    public List<byte[]> getOtherSignatures() {
        return null;
    }

    public abstract boolean hasPublicText();

    public int getJobLevel() {
        return 0;
    }

    public int calcCommonFee() {

        int len = this.getDataLength(Transaction.FOR_NETWORK, true);

        /*
        int anonimous = 0;
        if (anonimous > 0) {
            len *= anonimous;
        }

        int minLen = getJobLevel();
        if (this.height < BlockChain.VERS_4_11 && BlockChain.VERS_4_11_USE_OLD_FEE)
            return len * BlockChain.FEE_PER_BYTE_4_10;

        if (len < minLen)
            len = minLen;
        */

        return len * BlockChain.FEE_PER_BYTE;

    }

    // get fee
    public long calcBaseFee() {
        return calcCommonFee();
    }

    // calc FEE by recommended and feePOW
    public void calcFee() {

        long fee_long = calcBaseFee();
        BigDecimal fee = new BigDecimal(fee_long).multiply(BlockChain.FEE_RATE).setScale(BlockChain.FEE_SCALE, BigDecimal.ROUND_UP);

        if (this.feePow > 0) {
            this.fee = fee.multiply(new BigDecimal(BlockChain.FEE_POW_BASE).pow(this.feePow)).setScale(BlockChain.AMOUNT_DEDAULT_SCALE, BigDecimal.ROUND_UP);
        } else {
            this.fee = fee;
        }
    }

    // GET forged FEE without invited FEE
    public long getForgedFee() {
        long fee = this.fee.unscaledValue().longValue();
        long fee_invited = this.getInvitedFee();
        return fee - fee_invited;
    }

    // GET only INVITED FEE
    public long getInvitedFee() {

        if (true)
            // SWITCH OFF REFERRAL
            return 0l;

        Tuple4<Long, Integer, Integer, Integer> personDuration = creator.getPersonDuration(this.dcSet);
        if (personDuration == null
                || personDuration.a <= BlockChain.BONUS_STOP_PERSON_KEY) {
            // ANONYMOUS or ME
            return 0l;
        }

        long fee = this.fee.unscaledValue().longValue();

        // Если слишком большая комиссия, то и награду чуток увеличим
        if (fee > BlockChain.BONUS_REFERAL << 3)
            return BlockChain.BONUS_REFERAL << 1;

        return BlockChain.BONUS_REFERAL;
    }

    public BigDecimal feeToBD(int fee) {
        return BigDecimal.valueOf(fee, BlockChain.AMOUNT_DEDAULT_SCALE);
    }

    /*
    public Block getBlock(DCSet db) {

        if (this.block != null)
            return block;

        if (this.height <= 0) {
            Long key = db.getTransactionFinalMapSigns().get(this.signature);
            if (key == null)
                return null;

            Tuple2<Integer, Integer> pair = Transaction.parseDBRef(key);
            this.height = pair.a;
        }

        this.block = db.getBlockMap().get(this.height);

        return block;
    }
    */

    public Tuple2<Integer, Integer> getHeightSeqNo() {
        return new Tuple2<Integer, Integer>(this.height, this.seqNo);
    }

    public int getBlockHeight() {

        if (this.height > 0)
            return this.height;

        return -1;
    }

    // get current or last
    public int getBlockHeightByParentOrLast(DCSet dc) {

        if (this.height > 0)
            return this.height;

        return dc.getBlocksHeadsMap().size() + 1;
    }

    public int getSeqNo() {
        return this.seqNo;
    }

    public long getDBRef() {
        return this.dbRef;
    }

    // reference in Map - or as signatire or as BlockHeight + seqNo
    public byte[] getDBRef(DCSet db) {
        if (this.getConfirmations(db) < BlockChain.MAX_ORPHAN) {
            // soft or hard confirmations
            return this.signature;
        }

        int bh = this.getBlockHeight();
        if (bh < 1)
            // not in chain
            return null;

        byte[] ref = Ints.toByteArray(bh);
        Bytes.concat(ref, Ints.toByteArray(this.getSeqNo()));
        return ref;

    }

    // reference in Map - or as signatire or as BlockHeight + seqNo
    public static Long makeDBRef(int height, int seqNo) {

        byte[] ref = Ints.toByteArray(height);
        return Longs.fromByteArray(Bytes.concat(ref, Ints.toByteArray(seqNo)));

    }

    public static Long makeDBRef(Tuple2<Integer, Integer> dbRef) {

        byte[] ref = Ints.toByteArray(dbRef.a);
        return Longs.fromByteArray(Bytes.concat(ref, Ints.toByteArray(dbRef.b)));

    }

    public static Long parseDBRef(String refStr) {
        try {
            String[] strA = refStr.split("\\-");
            int height = Integer.parseInt(strA[0]);
            int seq = Integer.parseInt(strA[1]);
            byte[] ref = Ints.toByteArray(height);
            return Longs.fromByteArray(Bytes.concat(ref, Ints.toByteArray(seq)));
        } catch (Exception e1) {
            return null;
        }
    }

    public static Tuple2<Integer, Integer> parseDBRef(Long dbRef) {

        byte[] bytes = Longs.toByteArray(dbRef);

        int blockHeight = Ints.fromByteArray(Arrays.copyOfRange(bytes, 0, 4));
        int seqNo = Ints.fromByteArray(Arrays.copyOfRange(bytes, 4, 8));

        return new Tuple2<Integer, Integer>(blockHeight, seqNo);

    }

    public boolean addCalculated(Block block, Account creator, long assetKey, BigDecimal amount,
                                 String message) {

        if (block != null && block.txCalculated != null) {
            block.txCalculated.add(new RCalculated(creator, assetKey, amount,
                    message, this.dbRef));
            return true;
        }
        return false;
    }

    ////
    // VIEW
    public String viewType() {
        return Byte.toUnsignedInt(typeBytes[0]) + "." + Byte.toUnsignedInt(typeBytes[1]);
    }

    public String viewTypeName() {
        return TYPE_NAME;
    }

    public String viewProperies() {
        return Byte.toUnsignedInt(typeBytes[2]) + "." + Byte.toUnsignedInt(typeBytes[3]);
    }

    public String viewSubTypeName() {
        return "";
    }

    public String viewFullTypeName() {
        String sub = viewSubTypeName();
        return sub.length() > 0 ? viewTypeName() + ":" + sub : viewTypeName();
    }

    public static String viewDBRef(long dbRef) {

        byte[] bytes = Longs.toByteArray(dbRef);

        int blockHeight = Ints.fromByteArray(Arrays.copyOfRange(bytes, 0, 4));
        int seqNo = Ints.fromByteArray(Arrays.copyOfRange(bytes, 4, 8));

        return blockHeight + "-" + seqNo;

    }

    public String viewHeightSeq() {
        return this.height + "-" + this.seqNo;
    }

    public String viewAmount(Account account) {
        return account == null ? "" : viewAmount(account.getAddress());
    }

    public String viewAmount(String address) {
        return "";
    }

    public String viewCreator() {
        return creator == null ? "GENESIS" : creator.getPersonAsString();
    }

    public String viewRecipient() {
        return "";
    }

    /*
     * public String viewReference() { //return
     * reference==null?"null":Base58.encode(reference); return
     * reference==null?"null":"" + reference; }
     */
    public String viewSignature() {
        return signature == null ? "null" : Base58.encode(signature);
    }

    public String viewTimestamp() {
        return timestamp < 1000 ? "null" : DateTimeFormat.timestamptoString(timestamp);
    }

    public int viewSize(int forDeal) {
        return getDataLength(forDeal, true);
    }

    // PARSE/CONVERT

    public String viewFeeLong() {
        return feePow + ":" + this.fee.unscaledValue().longValue();
    }

    public String viewFeeAndFiat() {

        String text = fee.toString();
        if (true) {
            BigDecimal compu_rate = new BigDecimal(Settings.getInstance().getCompuRate());
            AssetCls asset = Controller.getInstance().getAsset(Settings.getInstance().getCompuRateAsset());
            if (asset == null)
                asset = Controller.getInstance().getAsset(840L); // ISO-USD

            if (asset == null)
                asset = Controller.getInstance().getAsset(1L); // ERA

            if (compu_rate.signum() > 0) {
                BigDecimal fee_fiat = fee.multiply(compu_rate).setScale(asset.getScale(), BigDecimal.ROUND_HALF_UP);
                text += " (" + fee_fiat.toString() + asset.getTickerName() + ")";
            }

        } else {
            Fun.Tuple2<BigDecimal, String> compu_rate = Controller.COMPU_RATES.get(Settings.getInstance().getLang());
            if (compu_rate == null) {
                compu_rate = Controller.COMPU_RATES.get("en");
            }
            if (compu_rate != null && compu_rate.a.signum() > 0) {
                BigDecimal fee_fiat = fee.multiply(compu_rate.a).setScale(compu_rate.a.scale(), BigDecimal.ROUND_HALF_UP);
                text += " (" + compu_rate.b + fee_fiat.toString() + ")";
            }
        }

        return text;
    }

    public String viewItemName() {
        return "";
    }

    public String viewAmount() {
        return "";
    }

    @SuppressWarnings("unchecked")
    protected JSONObject getJsonBase() {

        DCSet localDCSet = DCSet.getInstance();

        JSONObject transaction = new JSONObject();

        transaction.put("type", Byte.toUnsignedInt(this.typeBytes[0]));
        transaction.put("record_type", this.viewTypeName());
        transaction.put("confirmations", this.getConfirmations(localDCSet));
        transaction.put("type_name", this.viewTypeName());
        transaction.put("sub_type_name", this.viewSubTypeName());

        int height;
        if (this.creator == null) {
            transaction.put("creator", "genesis");
            transaction.put("signature", "genesis");
            height = 1;
        } else {
            transaction.put("publickey", Base58.encode(this.creator.getPublicKey()));
            transaction.put("creator", this.creator.getAddress());
            transaction.put("signature", this.signature == null ? "null" : Base58.encode(this.signature));
            transaction.put("fee", this.fee.toPlainString());
            transaction.put("timestamp", this.timestamp < 1000 ? "null" : this.timestamp);
            transaction.put("version", Byte.toUnsignedInt(this.typeBytes[1]));
            transaction.put("property1", Byte.toUnsignedInt(this.typeBytes[2]));
            transaction.put("property2", Byte.toUnsignedInt(this.typeBytes[3]));
            if (this.height > 0) {
                transaction.put("height", this.height);
                transaction.put("sequence", this.seqNo);
            }
        }

        transaction.put("size", this.viewSize(Transaction.FOR_NETWORK));
        return transaction;
    }

    public JSONObject jsonForExplorerPage(JSONObject langObj) {
        return toJson();
    }

    public abstract JSONObject toJson();

    @SuppressWarnings("unchecked")
    public JSONObject rawToJson() {

        DCSet localDCSet = DCSet.getInstance();
        JSONObject transaction = new JSONObject();

        transaction.put("confirmations", this.getConfirmations(localDCSet));

        int height;
        if (this.creator == null) {
            height = 1;
        } else {
            height = this.getBlockHeight();
            transaction.put("publickey", Base58.encode(this.creator.getPublicKey()));
        }

        if (height > 0) {
            transaction.put("seqNo", this.getSeqNo());
            transaction.put("height", height);
        }

        boolean isSigned = this.signature != null;
        transaction.put("signature", isSigned ? Base58.encode(this.signature) : "null");

        transaction.put("raw", Base58.encode(this.toBytes(FOR_NETWORK, isSigned)));

        return transaction;
    }

    public void sign(PrivateKeyAccount creator, int forDeal) {

        // use this.reference in any case and for Pack too
        // but not with SIGN
        boolean withSign = false;
        byte[] data = this.toBytes(forDeal, false);
        if (data == null)
            return;

        // all test a not valid for main test
        // all other network must be invalid here!
        int port = Controller.getInstance().getNetworkPort();
        data = Bytes.concat(data, Ints.toByteArray(port));

        this.signature = Crypto.getInstance().sign(creator, data);
    }

    /*
     * public boolean isValidated() { for ( byte[] wiped:
     * BlockChain.VALID_RECORDS) { byte[] sign = wiped; if
     * (Arrays.equals(this.signature, sign)) { return true; } } return false; }
     */

    // VALIDATE

    // releaserReference == null - not as pack
    // releaserReference = reference of releaser - as pack
    public byte[] toBytes(int forDeal, boolean withSignature) {

        //boolean asPack = releaserReference != null;

        byte[] data = new byte[0];

        // WRITE TYPE
        data = Bytes.concat(data, this.typeBytes);

        if (forDeal > FOR_MYPACK) {
            // WRITE TIMESTAMP
            byte[] timestampBytes = Longs.toByteArray(this.timestamp);
            timestampBytes = Bytes.ensureCapacity(timestampBytes, TIMESTAMP_LENGTH, 0);
            data = Bytes.concat(data, timestampBytes);
        }

        // WRITE REFERENCE - in any case as Pack or not - NOW it reserved FLAGS
        if (this.reference != null) {
            // NULL in imprints
            byte[] referenceBytes = Longs.toByteArray(this.reference);
            referenceBytes = Bytes.ensureCapacity(referenceBytes, REFERENCE_LENGTH, 0);
            data = Bytes.concat(data, referenceBytes);
        }

        // WRITE CREATOR
        data = Bytes.concat(data, this.creator.getPublicKey());

        if (forDeal > FOR_PACK) {
            // WRITE FEE POWER
            byte[] feePowBytes = new byte[1];
            feePowBytes[0] = this.feePow;
            data = Bytes.concat(data, feePowBytes);
        }

        // SIGNATURE
        if (withSignature)
            data = Bytes.concat(data, this.signature);

        if (forDeal == FOR_DB_RECORD) {
            // WRITE FEE
            byte[] feeBytes = Longs.toByteArray(this.fee.unscaledValue().longValue());
            data = Bytes.concat(data, feeBytes);
        }

        return data;

    }

    public abstract int getDataLength(int forDeal, boolean withSignature);

    // PROCESS/ORPHAN

    public boolean isWiped() {
        for (byte[] wiped : BlockChain.WIPED_RECORDS) {
            if (Arrays.equals(this.signature, wiped)) {
                return true;
            }
        }
        return false;
    }

    public boolean isSignatureValid(DCSet dcSet) {

        if (this.signature == null || this.signature.length != Crypto.SIGNATURE_LENGTH
                || Arrays.equals(this.signature, new byte[Crypto.SIGNATURE_LENGTH]))
            return false;

        // validation with reference - not as a pack in toBytes - in any case!
        byte[] data = this.toBytes(FOR_NETWORK, false);
        if (data == null)
            return false;

<<<<<<< HEAD
        int height = dcSet.getBlocksHeadsMap().size();
=======
        int height = getBlockHeightByParentOrLast(dcSet);
>>>>>>> 61383412
        if (height < BlockChain.SKIP_VALID_SIGN_BEFORE) {
            // for skip NOT VALID SIGNs
            for (byte[] valid_item : BlockChain.VALID_SIGN) {
                if (Arrays.equals(signature, valid_item)) {
                    if (dcSet.getTransactionFinalMapSigns().contains(signature))
                        return false;
                    else
                        return true;
                }
            }
        }

        // all test a not valid for main test
        // all other network must be invalid here!
        int port = Controller.getInstance().getNetworkPort();
        data = Bytes.concat(data, Ints.toByteArray(port));

        if (!Crypto.getInstance().verify(this.creator.getPublicKey(), this.signature, data)) {
            boolean wrong = true;
            for (byte[] item : BlockChain.DISCREDIR_ADDRESSES) {
                if (Arrays.equals(this.creator.getPublicKey(), item)
                        && height < 200000) {
                    byte[] digest = Crypto.getInstance().digest(data);
                    digest = Bytes.concat(digest, digest);
                    if (Arrays.equals(this.signature, digest)) {
                        wrong = false;
                    }
                    break;
                }
            }

            if (wrong)
                return false;

        }

        return true;
    }

    /*
     *  flags
     *   = 1 - not check fee
     *   = 2 - not check person
     *   = 4 - not check PublicText
     */
    public int isValid(int asDeal, long flags) {

        // CHECK IF REFERENCE IS OK
        //Long reference = asDeal == null ? this.creator.getLastTimestamp(dcSet) : asDeal;
        if (asDeal > Transaction.FOR_MYPACK) {
<<<<<<< HEAD
            long[] reference = this.creator.getLastTimestamp(dcSet);
            if (reference != null && reference[0] >= this.timestamp
=======
            long reference = this.creator.getLastTimestamp(dcSet);
            if (reference >= this.timestamp
>>>>>>> 61383412
                    && height > BlockChain.VERS_4_11) {
                LOGGER.debug("INVALID TIME!!! REFERENCE: " + DateTimeFormat.timestamptoString(reference[0])
                        + "  TX[timestamp]: " + viewTimestamp() + " diff: " + (this.timestamp - reference[0])
                        + " BLOCK time: " + Controller.getInstance().getBlockChain().getTimestamp(height));

                return INVALID_TIMESTAMP;
            }
        }

        // CHECK CREATOR
        if (!Crypto.getInstance().isValidAddress(this.creator.getAddressBytes())) {
            return INVALID_ADDRESS;
        }

        int height = this.getBlockHeightByParentOrLast(dcSet);
        //if (height <= 0 || height > 1000)
        //    return INVALID_TIMESTAMP;

        // CHECK IT AFTER isPERSON ! because in ignored in IssuePerson
        // CHECK IF CREATOR HAS ENOUGH FEE MONEY
        if ((flags & NOT_VALIDATE_FLAG_FEE) == 0l
                && height > BlockChain.ALL_BALANCES_OK_TO
                && this.creator.getBalance(dcSet, FEE_KEY).a.b.compareTo(this.fee) < 0) {
            return NOT_ENOUGH_FEE;
        }

        if ((flags & NOT_VALIDATE_FLAG_PUBLIC_TEXT) == 0l
                && this.hasPublicText()
                && !BlockChain.TRUSTED_ANONYMOUS.contains(this.creator.getAddress())
                && !this.creator.isPerson(dcSet, height)) {
            if (BlockChain.DEVELOP_USE) {
                boolean good = false;
                for (String admin : BlockChain.GENESIS_ADMINS) {
                    if (this.creator.equals(admin)) {
                        good = true;
                        break;
                    }
                }
                if (!good)
                    return CREATOR_NOT_PERSONALIZED;
            } else {
                return CREATOR_NOT_PERSONALIZED;
            }
        }

        if ((flags & NOT_VALIDATE_KEY_COLLISION) == 0l
                && this.dcSet.getTransactionFinalMapSigns().contains(this.signature)) {
            // потому что мы ключ урезали до 12 байт - могут быть коллизии
            return KEY_COLLISION;
        }

        return VALIDATE_OK;

    }

    public void process_gifts_turn(int level, long fee_gift, Account invitedAccount,
                                   long invitedPersonKey, boolean asOrphan,
                                   List<RCalculated> txCalculated, String message) {

        if (fee_gift <= 0l)
            return;

        String messageLevel;

        // CREATOR is PERSON
        // FIND person
        ItemCls person = this.dcSet.getItemPersonMap().get(invitedPersonKey);
        Long inviteredDBRef = this.dcSet.getTransactionFinalMapSigns().get(person.getReference());

        Transaction issueRecord = this.dcSet.getTransactionFinalMap().get(inviteredDBRef);
        Account issuerAccount = issueRecord.getCreator();
        Tuple4<Long, Integer, Integer, Integer> issuerPersonDuration = issuerAccount.getPersonDuration(this.dcSet);
        long issuerPersonKey = issuerPersonDuration.a;

        if (issuerPersonKey == invitedPersonKey) {
            // loop ??
            return;
        }

        if (issuerPersonKey <= BlockChain.BONUS_STOP_PERSON_KEY
        ) {
            // IT IS ME - all fee to INVITED
            BigDecimal giftBG = BigDecimal.valueOf(fee_gift, BlockChain.FEE_SCALE);
            invitedAccount.changeBalance(this.dcSet, asOrphan, FEE_KEY, giftBG, false);
            if (txCalculated != null && !asOrphan) {
                messageLevel = message + " top level";
                txCalculated.add(new RCalculated(invitedAccount, FEE_KEY, giftBG,
                        messageLevel, this.dbRef));
            }
            return;
        }

        // IS INVITER ALIVE ???
        PersonCls issuer = (PersonCls) this.dcSet.getItemPersonMap().get(issuerPersonKey);
        if (!issuer.isAlive(this.timestamp)) {
            // SKIP this LEVEL for DEAD persons
            process_gifts_turn(level, fee_gift, issuerAccount, issuerPersonKey, asOrphan, txCalculated, message);
            return;
        }

        if (level > 1) {

            long fee_gift_next = fee_gift >> BlockChain.FEE_INVITED_SHIFT_IN_LEVEL;
            long fee_gift_get = fee_gift - fee_gift_next;

            BigDecimal giftBG = BigDecimal.valueOf(fee_gift_get, BlockChain.FEE_SCALE);
            issuerAccount.changeBalance(this.dcSet, asOrphan, FEE_KEY, giftBG, false);
            if (txCalculated != null && !asOrphan) {
                messageLevel = message + " level:" + level + " for @P:" + invitedPersonKey;
                txCalculated.add(new RCalculated(issuerAccount, FEE_KEY, giftBG,
                        messageLevel, this.dbRef));
            }

            if (fee_gift_next > 0) {
                process_gifts_turn(--level, fee_gift_next, issuerAccount, issuerPersonKey, asOrphan, txCalculated, message);
            }

        } else {
            // this is END LEVEL
            // GET REST of GIFT
            BigDecimal giftBG = BigDecimal.valueOf(fee_gift, BlockChain.FEE_SCALE);
            issuerAccount.changeBalance(this.dcSet, asOrphan, FEE_KEY, BigDecimal.valueOf(fee_gift, BlockChain.FEE_SCALE), false);

            if (txCalculated != null && !asOrphan) {
                messageLevel = message + " level:" + level + " for @P:" + invitedPersonKey;
                txCalculated.add(new RCalculated(issuerAccount, FEE_KEY, giftBG,
                        messageLevel, this.dbRef));
            }
        }
    }


    public void process_gifts(int level, long fee_gift, Account creator, boolean asOrphan,
                              List<RCalculated> txCalculated, String message) {

        if (fee_gift <= 0l)
            return;

        Tuple4<Long, Integer, Integer, Integer> personDuration = creator.getPersonDuration(this.dcSet);
        if (personDuration == null
                || personDuration.a <= BlockChain.BONUS_STOP_PERSON_KEY) {

            // если рефералку никому не отдавать то она по сути исчезает - надо это отразить в общем балансе
            GenesisBlock.CREATOR.changeBalance(this.dcSet, !asOrphan, FEE_KEY,
                    BigDecimal.valueOf(fee_gift, BlockChain.FEE_SCALE), true);
            return;
        }

        process_gifts_turn(level, fee_gift, creator, personDuration.a, asOrphan, txCalculated, message);

    }

    // REST

    // public abstract void process(DLSet db);
    public void process(Block block, int asDeal) {

        if (false
                //this.signature != null && Base58.encode(this.signature)
                //.equals("nQhYYc4tSM2sPLpiceCWGKhdt5MKhu82LrTM9hCKgh3iyQzUiZ8H7s4niZrgy4LR4Zav1zXD7kra4YWRd3Fstd")
                ) {
            int error = 0;
            error++;
        }

        if (asDeal > Transaction.FOR_PACK) {
            // this.calcFee();

            if (this.fee != null && this.fee.compareTo(BigDecimal.ZERO) != 0) {
                // NOT update INCOME balance
                this.creator.changeBalance(this.dcSet, true, FEE_KEY, this.fee, true);

            }

            // Multi Level Referal
            long invitedFee = getInvitedFee();
            if (invitedFee > 0)
                process_gifts(BlockChain.FEE_INVITED_DEEP, invitedFee, this.creator, false,
                        block != null && block.txCalculated != null ?
                                block.txCalculated : null, "@" + this.viewHeightSeq() + " referal");

            String creatorAddress = this.creator.getAddress();

            // UPDATE REFERENCE OF SENDER
<<<<<<< HEAD
            this.creator.setLastTimestamp(new long[]{this.timestamp, dbRef}, this.dcSet);
=======
            this.creator.setLastTimestamp(this.timestamp, this.dcSet);
>>>>>>> 61383412
        }

    }

    public void orphan(Block block, int asDeal) {

        if (false
                //Base58.encode(this.signature)
                //.equals("nQhYYc4tSM2sPLpiceCWGKhdt5MKhu82LrTM9hCKgh3iyQzUiZ8H7s4niZrgy4LR4Zav1zXD7kra4YWRd3Fstd")
                ) {
            int error = 0;
            error++;
        }

        if (asDeal > Transaction.FOR_PACK) {
            if (this.fee != null && this.fee.compareTo(BigDecimal.ZERO) != 0) {
                // NOT update INCOME balance
                this.creator.changeBalance(this.dcSet, false, FEE_KEY, this.fee, true);

            }

            // calc INVITED FEE
            long invitedFee = getInvitedFee();
            if (invitedFee > 0)
                process_gifts(BlockChain.FEE_INVITED_DEEP, invitedFee, this.creator, true,
                        null, null);

            // UPDATE REFERENCE OF SENDER
            // set last transaction signature for this ACCOUNT
            this.creator.removeLastTimestamp(this.dcSet);

        }

        // CLEAR all FOOTPRINTS and empty data
        this.dcSet.getVouchRecordMap().delete(dbRef);

    }

    public Transaction copy() {
        try {
            return TransactionFactory.getInstance().parse(this.toBytes(FOR_NETWORK, true), Transaction.FOR_NETWORK);
        } catch (Exception e) {
            return null;
        }
    }

    public abstract HashSet<Account> getInvolvedAccounts();

    /*
     * public boolean isConfirmed() { return
     * this.isConfirmed(DLSet.getInstance()); }
     */

    public abstract HashSet<Account> getRecipientAccounts();

    public abstract boolean isInvolved(Account account);

    public boolean isConfirmed(DCSet db) {
        if (this.getType() == Transaction.CALCULATED_TRANSACTION) {
            // USE referenced transaction
            return db.getTransactionFinalMap().contains(this.reference);
        }

        return db.getTransactionFinalMapSigns().contains(this.getSignature());
    }

    public int getConfirmations(int chainHeight) {

        if (this.height == 0) {
            return 0;
        } else {
            return chainHeight - this.height;
        }
    }

    public int getConfirmations(DCSet db) {

        // CHECK IF IN UNCONFIRMED TRANSACTION

        if (this.height > 0)
            return 1 + db.getBlockMap().size() - this.height;

        return 0;

    }

    @Override
    public String toString() {
        if (signature == null) {
            return getClass().getName() + ":" + viewFullTypeName();
        }
        return getClass().getName() + ":" + viewFullTypeName() + Base58.encode(signature);
    }

}<|MERGE_RESOLUTION|>--- conflicted
+++ resolved
@@ -1175,11 +1175,7 @@
         if (data == null)
             return false;
 
-<<<<<<< HEAD
-        int height = dcSet.getBlocksHeadsMap().size();
-=======
         int height = getBlockHeightByParentOrLast(dcSet);
->>>>>>> 61383412
         if (height < BlockChain.SKIP_VALID_SIGN_BEFORE) {
             // for skip NOT VALID SIGNs
             for (byte[] valid_item : BlockChain.VALID_SIGN) {
@@ -1230,13 +1226,8 @@
         // CHECK IF REFERENCE IS OK
         //Long reference = asDeal == null ? this.creator.getLastTimestamp(dcSet) : asDeal;
         if (asDeal > Transaction.FOR_MYPACK) {
-<<<<<<< HEAD
             long[] reference = this.creator.getLastTimestamp(dcSet);
             if (reference != null && reference[0] >= this.timestamp
-=======
-            long reference = this.creator.getLastTimestamp(dcSet);
-            if (reference >= this.timestamp
->>>>>>> 61383412
                     && height > BlockChain.VERS_4_11) {
                 LOGGER.debug("INVALID TIME!!! REFERENCE: " + DateTimeFormat.timestamptoString(reference[0])
                         + "  TX[timestamp]: " + viewTimestamp() + " diff: " + (this.timestamp - reference[0])
@@ -1421,11 +1412,7 @@
             String creatorAddress = this.creator.getAddress();
 
             // UPDATE REFERENCE OF SENDER
-<<<<<<< HEAD
             this.creator.setLastTimestamp(new long[]{this.timestamp, dbRef}, this.dcSet);
-=======
-            this.creator.setLastTimestamp(this.timestamp, this.dcSet);
->>>>>>> 61383412
         }
 
     }

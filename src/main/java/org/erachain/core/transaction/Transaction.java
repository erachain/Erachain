--- conflicted
+++ resolved
@@ -409,18 +409,12 @@
     protected long dbRef; // height + SeqNo
 
     /**
-<<<<<<< HEAD
      * external flags of transaction. If FLAGS is USED need to set SINB BIT - use
      */
     protected long flags = 0L;
     public static final long FLAGS_USED_MASK = Long.MIN_VALUE;
 
 
-=======
-     * external flags of transaction
-     */
-    protected long flags = 0L;
->>>>>>> 147f3060
     protected BigDecimal fee = BigDecimal.ZERO; // - for genesis
 
     /**
@@ -475,15 +469,10 @@
 
         this.timestamp = timestamp;
         this.flags = flags;
-<<<<<<< HEAD
         if (flags < 0L) {
             if ((flags & FLAGS_USED_MASK) != 0) {
                 boolean debug = true;
             }
-=======
-        if (flags < 0) {
-            boolean debug = true;
->>>>>>> 147f3060
         }
 
         if (feePow < 0)

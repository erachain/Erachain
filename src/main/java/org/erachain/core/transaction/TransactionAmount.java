--- conflicted
+++ resolved
@@ -185,13 +185,8 @@
      * @param extFlags
      */
     protected TransactionAmount(byte[] typeBytes, String name, PublicKeyAccount creator, ExLink exLink, SmartContract smartContract, byte feePow, Account recipient,
-<<<<<<< HEAD
                                 int balancePos, Long priceAssetKey, Object[][] packet, long timestamp, long flags) {
         super(typeBytes, name, creator, exLink, smartContract, feePow, timestamp, flags);
-=======
-                                int action, Long priceAssetKey, Object[][] packet, long timestamp, long extFlags) {
-        super(typeBytes, name, creator, exLink, smartContract, feePow, timestamp, extFlags);
->>>>>>> c75e7ed0
         this.recipient = recipient;
 
         // SET 7 bit - HAS NO AMOUNT

package org.erachain.core.transaction;

import com.google.common.primitives.Bytes;
import com.google.common.primitives.Longs;
import org.erachain.controller.Controller;
import org.erachain.core.BlockChain;
import org.erachain.core.account.Account;
import org.erachain.core.account.PublicKeyAccount;
import org.erachain.core.block.Block;
import org.erachain.core.crypto.Crypto;
import org.erachain.core.item.ItemCls;
import org.erachain.core.item.assets.AssetCls;
import org.erachain.datachain.DCSet;
import org.erachain.lang.Lang;
import org.erachain.utils.DateTimeFormat;
import org.erachain.utils.NumberAsString;
import org.json.simple.JSONObject;
import org.mapdb.Fun.Tuple3;
import org.slf4j.Logger;
import org.slf4j.LoggerFactory;

import java.math.BigDecimal;
import java.util.Arrays;
import java.util.HashSet;
import java.util.LinkedHashMap;
import java.util.Map;

/*

## typeBytes
0 - record type
1 - record version
2 - property 1
3 = property 2

## version 0
// typeBytes[2] = -128 if NO AMOUNT
// typeBytes[3] = -128 if NO DATA

## version 1
if backward - CONFISCATE CREDIT

## version 2

#### PROPERTY 1
typeBytes[2].0 = -128 if NO AMOUNT - check sign
typeBytes[2].1 = 64 if backward (CONFISCATE CREDIT, ...)

#### PROPERTY 2
typeBytes[3].0 = -128 if NO DATA - check sign

## version 3

#### PROPERTY 1
typeBytes[2].0 = -128 if NO AMOUNT - check sign
typeBytes[2].1 = 64 if backward (CONFISCATE CREDIT, ...)

#### PROPERTY 2
typeBytes[3].0 = 128 if NO DATA - check sign = '10000000' = Integer.toBinaryString(128)
typeBytes[3].3-7 = point accuracy: -16..16 = BYTE - 16

 */

/**
 *
 */
public abstract class TransactionAmount extends Transaction implements Itemable{
    public static final byte[][] VALID_REC = new byte[][]{
        //Base58.decode("2PLy4qTVeYnwAiESvaeaSUTWuGcERQr14bpGj3qo83c4vTP8RRMjnmRXnd6USsbvbLwWUNtjErcdvs5KtZMpyREC"),
    };

    static Logger LOGGER = LoggerFactory.getLogger(TransactionAmount.class.getName());

    public static final int SCALE_MASK = 31;
    public static final int SCALE_MASK_HALF = (SCALE_MASK + 1) >> 1;
    public static final int maxSCALE = TransactionAmount.SCALE_MASK_HALF + BlockChain.AMOUNT_DEDAULT_SCALE - 1;
    public static final int minSCALE = BlockChain.AMOUNT_DEDAULT_SCALE - TransactionAmount.SCALE_MASK_HALF;

    public static final byte BACKWARD_MASK = 64;
    
    // BALANCES types and ACTION with IT
    // 0 - not used
    public static final int ACTION_SEND = 1;
    public static final int ACTION_DEBT = 2;
    public static final int ACTION_HOLD = 3;
    public static final int ACTION_SPEND = 4;
    public static final int ACTION_PLEDGE = 5;
    
    /*
     * public static final String NAME_ACTION_TYPE_BACKWARD_PROPERTY =
     * "backward PROPERTY"; public static final String
     * NAME_ACTION_TYPE_BACKWARD_HOLD = "backward HOLD"; public static final
     * String NAME_ACTION_TYPE_BACKWARD_CREDIT = "backward CREDIT"; public
     * static final String NAME_ACTION_TYPE_BACKWARD_SPEND = "backward SPEND";
     */
    public static final String NAME_ACTION_TYPE_PROPERTY = "PROPERTY";
    public static final String NAME_ACTION_TYPE_HOLD = "HOLD";
    public static final String NAME_CREDIT = "CREDIT";
    public static final String NAME_SPEND = "SPEND";
    public static final int AMOUNT_LENGTH = 8;
    public static final int RECIPIENT_LENGTH = Account.ADDRESS_LENGTH;

    protected static final int LOAD_LENGTH = RECIPIENT_LENGTH + KEY_LENGTH + AMOUNT_LENGTH;
    protected static final int BASE_LENGTH_AS_MYPACK = Transaction.BASE_LENGTH_AS_MYPACK + LOAD_LENGTH;
    protected static final int BASE_LENGTH_AS_PACK = Transaction.BASE_LENGTH_AS_PACK + LOAD_LENGTH;
    protected static final int BASE_LENGTH = Transaction.BASE_LENGTH + LOAD_LENGTH;
    protected static final int BASE_LENGTH_AS_DBRECORD = Transaction.BASE_LENGTH_AS_DBRECORD + LOAD_LENGTH;

    protected Account recipient;
    protected BigDecimal amount;
    protected long key; //  = Transaction.FEE_KEY;
    protected AssetCls asset;
    
    // need for calculate fee by feePow into GUI
    protected TransactionAmount(byte[] typeBytes, String name, PublicKeyAccount creator, byte feePow, Account recipient,
            BigDecimal amount, long key, long timestamp, Long reference) {
        super(typeBytes, name, creator, feePow, timestamp, reference);
        this.recipient = recipient;
        
        if (amount == null || amount.equals(BigDecimal.ZERO)) {
            // set version to 1
            typeBytes[2] = (byte) (typeBytes[2] | (byte) -128);
        } else {
            // RESET 0 bit
            typeBytes[2] = (byte) (typeBytes[2] & (byte) 127);
            
            this.amount = amount;
            this.key = key;
        }
    }
    
    // need for calculate fee
    protected TransactionAmount(byte[] typeBytes, String name, PublicKeyAccount creator, byte feePow, Account recipient,
            BigDecimal amount, long key, long timestamp, Long reference, byte[] signature) {
        this(typeBytes, name, creator, feePow, recipient, amount, key, timestamp, reference);
        this.signature = signature;
    }
    
    // GETTERS/SETTERS

    public void setDC(DCSet dcSet, int asDeal, int blockHeight, int seqNo) {
        super.setDC(dcSet, asDeal, blockHeight, seqNo);
        
        if (this.amount != null && dcSet != null) {
            this.asset = this.dcSet.getItemAssetMap().get(this.getAbsKey());
        }
    }

    // public static String getName() { return "unknown subclass Amount"; }
    
    public Account getRecipient() {
        return this.recipient;
    }
    
    @Override
    public long getKey() {
        return this.key;
    }
    
    @Override
    public long getAssetKey() {
        return this.key;
    }
    
    @Override
    public ItemCls getItem() {
        return this.asset;
    }

    @Override
    public AssetCls getAsset() {
        return this.asset;
    }

    @Override
    public BigDecimal getAmount() {
        // return this.amount == null? BigDecimal.ZERO: this.amount;
        return this.amount;
    }

    public BigDecimal getAmountAndBackward() {
        // return this.amount == null? BigDecimal.ZERO: this.amount;
        if (isBackward()) {
            return this.amount.negate();
        } else {
            return this.amount;
        }
    }

    public String getStr() {
        return "transAmount";
    }
    
    // VIEW
    @Override
    public String viewRecipient() {
        return recipient.getPersonAsString();
    }
    
    @Override
    public BigDecimal getAmount(String address) {
        BigDecimal amount = BigDecimal.ZERO;
        
        if (this.amount != null) {
            
            if (address.equals(this.creator.getAddress())) {
                // IF SENDER
                amount = amount.subtract(this.amount);
            } else if (address.equals(this.recipient.getAddress())) {
                // IF RECIPIENT
                amount = amount.add(this.amount);
            }
        }
        
        return amount;
    }
    
    @Override
    public BigDecimal getAmount(Account account) {
        String address = account.getAddress();
        return getAmount(address);
    }

    public boolean hasAmount() {
        return amount != null && amount.signum() != 0;
    }

    public static int getActionType(long assetKey, BigDecimal amount, boolean isBackward) {
        int type = Account.actionType(assetKey, amount);
        return type * (isBackward ? -1 : 1);
    }
    public int getActionType() {
        return getActionType(this.key, this.amount, this.isBackward());
    }
    
    // BACKWARD AMOUNT
    public boolean isBackward() {
        return typeBytes[1] == 1 || typeBytes[1] > 1 && (typeBytes[2] & BACKWARD_MASK) > 0;
    }
    
    /*
     * ************** VIEW
     */
    
    @Override
    public String viewTypeName() {
        if (this.amount == null || this.amount.signum() == 0)
            return Lang.getInstance().translate("LETTER");
        
        if (this.isBackward()) {
            return "backward";
        } else {
            return "SEND";
        }
    }
    
    @Override
    public String viewSubTypeName() {
        return viewActionType();
    }
    
    @Override
    public String viewAmount() {
        if (this.amount == null)
            return "";
        
        if (this.amount.signum() < 0) {
            return this.amount.negate().toPlainString();
        } else {
            return this.amount.toPlainString();
        }
    }
    
    @Override
    public String viewAmount(Account account) {
        if (this.amount == null)
            return "";
        String address = account.getAddress();
        return NumberAsString.formatAsString(getAmount(address));
    }
    
    @Override
    public String viewAmount(String address) {
        if (this.amount == null)
            return "";
        return NumberAsString.formatAsString(getAmount(address));
    }
    
    public static String viewActionType(long assetKey, BigDecimal amount, boolean isBackward) {
        
        if (amount == null || amount.signum() == 0)
            return "";
        
        int actionType = Account.actionType(assetKey, amount);
        
        switch (actionType) {
            case ACTION_SEND:
                return NAME_ACTION_TYPE_PROPERTY;
            case ACTION_DEBT:
                return NAME_CREDIT;
            case ACTION_HOLD:
                return NAME_ACTION_TYPE_HOLD;
            case ACTION_SPEND:
                return NAME_SPEND;
        }
        
        return "???";
        
    }

    public String viewActionType() {
        return viewActionType(this.key, this.amount, this.isBackward());
    }
        

    // PARSE/CONVERT
    // @Override
    @Override
    public byte[] toBytes(int forDeal, boolean withSignature) {
        
        byte[] data = super.toBytes(forDeal, withSignature);
        
        // WRITE RECIPIENT
        data = Bytes.concat(data, this.recipient.getAddressBytes());
        
        if (this.amount != null) {
            
            // WRITE KEY
            byte[] keyBytes = Longs.toByteArray(this.key);
            keyBytes = Bytes.ensureCapacity(keyBytes, KEY_LENGTH, 0);
            data = Bytes.concat(data, keyBytes);
            
            // CALCULATE ACCURACY of AMMOUNT
            int different_scale = this.amount.scale() - BlockChain.AMOUNT_DEDAULT_SCALE;
            BigDecimal amountBase;
            if (different_scale != 0) {
                // RESCALE AMOUNT
                amountBase = this.amount.scaleByPowerOfTen(different_scale);
                if (different_scale < 0)
                    different_scale += TransactionAmount.SCALE_MASK + 1;
                
                // WRITE ACCURACY of AMMOUNT
                data[3] = (byte) (data[3] | different_scale);
            } else {
                amountBase = this.amount;
            }
            
            // WRITE AMOUNT
            byte[] amountBytes = Longs.toByteArray(amountBase.unscaledValue().longValue());
            amountBytes = Bytes.ensureCapacity(amountBytes, AMOUNT_LENGTH, 0);
            data = Bytes.concat(data, amountBytes);
        }
        
        return data;
    }
    
    @Override
    @SuppressWarnings("unchecked")
    protected JSONObject getJsonBase() {
        JSONObject transaction = super.getJsonBase();
        
        transaction.put("recipient", this.recipient.getAddress());
        if (this.amount != null) {
            transaction.put("asset", this.getAbsKey());
            transaction.put("assetKey", this.getAbsKey());
            transaction.put("amount", this.amount.toPlainString());
            transaction.put("action_key", this.getActionType());
            transaction.put("actionKey", this.getActionType());
            transaction.put("action_name", this.viewActionType());
            transaction.put("actionName", this.viewActionType());
            if (this.isBackward())
                transaction.put("backward", this.isBackward());
        }
        
        return transaction;
    }
    
    @Override
    public HashSet<Account> getInvolvedAccounts() {
        HashSet<Account> accounts = new HashSet<Account>(3, 1);
        if (this.creator != null)
            accounts.add(this.creator);

        accounts.addAll(this.getRecipientAccounts());
        return accounts;
    }
    
    @Override
    public HashSet<Account> getRecipientAccounts() {
        HashSet<Account> accounts = new HashSet<Account>(2,1);
        accounts.add(this.recipient);
        return accounts;
    }
    
    @Override
    public boolean isInvolved(Account account) {
        String address = account.getAddress();
        
        if (this.creator != null && address.equals(creator.getAddress())
                || address.equals(recipient.getAddress())) {
            return true;
        }
        
        return false;
    }
    
    @Override
    public int getDataLength(int forDeal, boolean withSignature) {
        // IF VERSION 1 (amount = null)

        int base_len;
        if (forDeal == FOR_MYPACK)
            base_len = BASE_LENGTH_AS_MYPACK;
        else if (forDeal == FOR_PACK)
            base_len = BASE_LENGTH_AS_PACK;
        else if (forDeal == FOR_DB_RECORD)
            base_len = BASE_LENGTH_AS_DBRECORD;
        else
            base_len = BASE_LENGTH;

        if (!withSignature)
            base_len -= SIGNATURE_LENGTH;

        return base_len - (this.typeBytes[2] < 0 ? (KEY_LENGTH + AMOUNT_LENGTH) : 0);
    }

    public boolean isUnlimited(long absKey, String owner) {
        return absKey > AssetCls.REAL_KEY // not
                // genesis
                // assets!
                && asset.getQuantity().equals(0l)
                && asset.getOwner().getAddress().equals(owner);

    }

    //@Override // - fee + balance - calculate here
    private static long pointLogg;
    public int isValid(int asDeal, boolean isPerson, long flags) {

        if (false) {
            for (byte[] valid_item : VALID_REC) {
                if (Arrays.equals(this.signature, valid_item)) {
                    return VALIDATE_OK;
                }
            }
        }

        int height = this.height > 0 ? this.height : this.getBlockHeightByParentOrLast(dcSet);
        boolean wrong = true;
        
        // CHECK IF RECIPIENT IS VALID ADDRESS
        if (!Crypto.getInstance().isValidAddress(this.recipient.getAddressBytes())) {
            if (true || height == 120000) {
                wrong = true;
                for (byte[] valid_address : BlockChain.VALID_ADDRESSES) {
                    if (Arrays.equals(this.recipient.getAddressBytes(), valid_address)) {
                        wrong = false;
                        break;
                    }
                }
                
                if (wrong) {
                    return INVALID_ADDRESS;
                }
            }
        }
        
        // CHECK IF REFERENCE IS OK
        if (asDeal > Transaction.FOR_PACK) {
            long[] reference = this.creator.getLastTimestamp(dcSet);
            if (reference != null && reference[0] >= this.timestamp
                    // при откатах для нового счета который первый раз сделал транзакцию
                    // из нулевого баланса - Референс будеть ошибочный
                    // поэтому отключим эту проверку тут
                    && !BlockChain.DEVELOP_USE
                    ) {

<<<<<<< HEAD
                if (height > 0 && (BlockChain.CHECK_BUGS > 7
                        || BlockChain.CHECK_BUGS > 1 && System.currentTimeMillis() - pointLogg > 1000)) {
                    pointLogg = System.currentTimeMillis();
                    LOGGER.debug("INVALID TIME!!! REFERENCE: " + DateTimeFormat.timestamptoString(reference)
                            + "  TX[timestamp]: " + viewTimestamp() + " diff: " + (this.timestamp - reference)
                            + " BLOCK time diff: " + (Controller.getInstance().getBlockChain().getTimestamp(height) - this.timestamp));
=======
                if (height > 0 || BlockChain.CHECK_BUGS > 7
                        || BlockChain.CHECK_BUGS > 1 && System.currentTimeMillis() - pointLogg > 1000) {
                    if (BlockChain.TEST_DB == 0) {
                        pointLogg = System.currentTimeMillis();
                        LOGGER.debug("INVALID TIME!!! REFERENCE: " + viewCreator() + " " + DateTimeFormat.timestamptoString(reference[0])
                                + "  TX[timestamp]: " + viewTimestamp() + " diff: " + (this.timestamp - reference[0])
                                + " BLOCK time diff: " + (Controller.getInstance().getBlockChain().getTimestamp(height) - this.timestamp));
                    }
>>>>>>> 28c76893
                }

                return INVALID_TIMESTAMP;
            }
        }

        // CHECK IF AMOUNT AND ASSET
        if ((flags & NOT_VALIDATE_FLAG_BALANCE) == 0l
                && this.amount != null) {
            
            int amount_sign = this.amount.signum();
            if (amount_sign != 0
                    && height > BlockChain.ALL_BALANCES_OK_TO) {
                
                long absKey = this.key;
                if (absKey < 0)
                    absKey = -absKey;
                
                if (absKey == AssetCls.LIA_KEY) {
                    return INVALID_TRANSFER_TYPE;
                }
                
                // AssetCls asset = (AssetCls)dcSet.getItemAssetMap().get(absKey);
                if (asset == null) {
                    return ITEM_ASSET_NOT_EXIST;
                }

                // самому себе нельзя пересылать
                if (height > (BlockChain.DEVELOP_USE ? 259300 : BlockChain.VERS_4_11) && creator.equals(recipient)) {
                    return Transaction.INVALID_ADDRESS;
                }

                // for PARSE and toBYTES need only AMOUNT_LENGTH bytes
                if (true || this.getAbsKey() > BlockChain.AMOUNT_SCALE_FROM) {
                    byte[] amountBytes = this.amount.unscaledValue().toByteArray();
                    if (amountBytes.length > AMOUNT_LENGTH) {
                        return AMOUNT_LENGHT_SO_LONG;
                    }
                    // SCALE wrong
                    int scale = this.amount.scale();
                    if (scale < minSCALE
                            || scale > maxSCALE) {
                        return AMOUNT_SCALE_WRONG;
                    }
                    scale = this.amount.stripTrailingZeros().scale();
                    if (scale > asset.getScale()) {
                        return AMOUNT_SCALE_WRONG;
                    }
                }

                int actionType = Account.actionType(this.key, this.amount);
                int assetType = this.asset.getAssetType();
                BigDecimal balance;
                
                // BACKWARD - CONFISCATE
                boolean backward = typeBytes[1] == 1 || typeBytes[1] > 1 && (typeBytes[2] & BACKWARD_MASK) > 0;

                if (asset.isAccounting()) {

                    switch ((int) absKey) {
                        case ACTION_SEND:
                            if (backward)
                                return INVALID_BACKWARD_ACTION;
                        case ACTION_DEBT:
                            ;
                        case ACTION_HOLD:
                            if (!backward)
                                return INVALID_HOLD_DIRECTION;
                        case ACTION_SPEND:
                            ;
                    }

                    switch ((int) absKey) {
                        case 111:
                            return ITEM_ASSET_NOT_EXIST;
                        case 222:
                            return ITEM_ASSET_NOT_EXIST;
                        case 333:
                            return ITEM_ASSET_NOT_EXIST;
                        case 444:
                            return ITEM_ASSET_NOT_EXIST;
                        case 555:
                            if (actionType != ACTION_SEND)
                                return INVALID_TRANSFER_TYPE;
                            
                            if (amount.compareTo(BigDecimal.ZERO.subtract(BigDecimal.ONE)) < 0)
                                return NO_BALANCE;
                            
                            break;
                        case 666:
                            if (actionType != ACTION_SEND)
                                return INVALID_TRANSFER_TYPE;
                            
                            if (amount.compareTo(BigDecimal.ZERO.subtract(BigDecimal.ONE)) < 0)
                                return NO_BALANCE;
                            
                            break;
                        case 777:
                            if (actionType != ACTION_SEND)
                                return INVALID_TRANSFER_TYPE;
                            
                            if (amount.compareTo(BigDecimal.ZERO.subtract(BigDecimal.ONE)) < 0)
                                return NO_BALANCE;
                            
                            break;
                        case 888:
                            return ITEM_ASSET_NOT_EXIST;
                        case 999:
                            return ITEM_ASSET_NOT_EXIST;
                    }
                    
                } else {
                    
                    // VALIDATE by ASSET
                    switch (assetType) {
                        // HOLD GOODS, CHECK myself DEBT for CLAIMS
                        case AssetCls.AS_INSIDE_OTHER_CLAIM:
                            break;
                    }
                    
                    // VALIDATE by ACTION
                    switch (actionType) {
                        // HOLD GOODS, CHECK myself DEBT for CLAIMS
                        case ACTION_HOLD:

                            if (absKey == FEE_KEY
                                    || assetType == AssetCls.AS_INDEX
                                    || assetType == AssetCls.AS_INSIDE_ACCESS
                                    || assetType == AssetCls.AS_INSIDE_BONUS
                            ) {
                                if (height > BlockChain.VERS_4_12)
                                    return NOT_HOLDABLE_ASSET;
                            }

                            if (height > BlockChain.HOLD_VALID_START) {
                                if (!backward) {
                                    // HOLD only must be backward
                                    return INVALID_HOLD_DIRECTION;
                                }
                            } else {
                                if (backward) {
                                    return INVALID_HOLD_DIRECTION;
                                }
                            }
                            
                            if (true
                                    // для всех активов абсолютно - можно взять на баланс!
                                    // даже деньги и обязателтсва внешние - типа общие деньги разделили по разным рукам???
                                    // взятие на руки подтверждает что ты в реальном мире их взял
                                    ///|| height > BlockChain.HOLD_VALID_START
                                    /// ащк фдд&& asset.isMovable()
                                    ) {
                                // if GOODS - HOLD it in STOCK and check BALANCE
                                boolean unLimited = isUnlimited(absKey, this.recipient.getAddress());

                                balance = this.recipient.getBalance(dcSet, absKey, actionType).b;
                                if (unLimited) {
                                    BigDecimal amountOWN = this.recipient.getBalance(dcSet, absKey, ACTION_SEND).b;
                                    // amontOWN, balance and amount - is
                                    // negative
                                    if (balance.add(this.amount).compareTo(amountOWN) < 0) {
                                        return NO_HOLD_BALANCE;
                                    }
                                } else {
                                    // amount - is negative
                                    if (this.amount.abs().compareTo(balance) > 0) {
                                        return NO_HOLD_BALANCE;
                                    }
                                }
                                // } else if (asset.isAsset()) {
                                // return NOT_MOVABLE_ASSET;
                            }
                            
                            break;
                        
                        case ACTION_DEBT: // DEBT, CREDIT and BORROW

                            if (absKey == FEE_KEY
                                    || assetType == AssetCls.AS_INDEX
                                    || assetType == AssetCls.AS_INSIDE_BONUS
                            ) {
                                if (height > BlockChain.HOLD_VALID_START + 20000)
                                    return NOT_DEBTABLE_ASSET;
                            }
                            
                            // CLAIMs DEBT - only for OWNER
                            if (asset.isOutsideType()) {
                                if (!this.recipient.equals(this.asset.getOwner())) {
                                    // ERROR
                                    return Transaction.INVALID_CLAIM_DEBT_RECIPIENT;
                                }
                            }
                            
                            // 75hXUtuRoKGCyhzps7LenhWnNtj9BeAF12 ->
                            // 7F9cZPE1hbzMT21g96U8E1EfMimovJyyJ7
                            if (backward) {

                                // BACKWARD - BORROW - CONFISCATE CREDIT
                                Tuple3<String, Long, String> creditKey = new Tuple3<String, Long, String>(
                                        this.creator.getAddress(), absKey, this.recipient.getAddress());
                                BigDecimal creditAmount = dcSet.getCredit_AddressesMap().get(creditKey);
                                if (creditAmount.compareTo(amount) < 0) {
                                    // NOT ENOUGHT DEBT from recipient to
                                    // creator
                                    return NO_DEBT_BALANCE;
                                }
                                
                                /*
                                 * BigDecimal balance1 =
                                 * this.creator.getBalanceUSE(absKey, db); if
                                 * (balance1.compareTo(amount) < 0) { // OWN +
                                 * (-CREDIT)) = max amount that can be used for
                                 * new credit return NO_BALANCE; }
                                 */
                            } else {
                                // CREDIT - GIVE CREDIT OR RETURN CREDIT

                                if (!isUnlimited(absKey, this.creator.getAddress())) {

                                    if ((flags & Transaction.NOT_VALIDATE_FLAG_BALANCE) == 0
                                            && this.creator.getBalanceUSE(absKey, this.dcSet)
                                            .compareTo(this.amount) < 0) {

                                        if ((!BlockChain.DEVELOP_USE && height > 120000) || height > 239800)
                                            return NO_BALANCE;
                                    }

                                    Tuple3<String, Long, String> creditKey = new Tuple3<String, Long, String>(
                                            this.recipient.getAddress(), absKey, this.creator.getAddress());
                                    // TRY RETURN
                                    BigDecimal creditAmount = dcSet.getCredit_AddressesMap().get(creditKey);
                                    if (creditAmount.compareTo(amount) < 0) {

                                        // TODO: найти ошибку когда возвращаем больше чем на счету
                                        // и идет переворот выдачи займа в dcSet.getCredit_AddressesMap().get(creditKey);
                                        if (false)
                                            return NO_BALANCE;

                                        BigDecimal leftAmount = amount.subtract(creditAmount);
                                        BigDecimal balanceOwn = this.creator.getBalance(dcSet, absKey,  ACTION_SEND).b; // OWN
                                        // balance
                                        // NOT ENOUGHT DEBT from recipient to
                                        // creator
                                        // TRY CREDITN OWN
                                        if (balanceOwn.compareTo(leftAmount) < 0) {
                                            // NOT ENOUGHT DEBT from recipient to
                                            // creator
                                            return NO_BALANCE;
                                        }
                                    }
                                }
                            }
                            break;
                        
                        case ACTION_SEND: // SEND ASSET
                            
                            if (absKey == RIGHTS_KEY) {
                                
                                if (backward)
                                    return NO_INCLAIM_BALANCE;
                                
                                // byte[] ss = this.creator.getAddress();
                                if (height > BlockChain.FREEZE_FROM
                                        && BlockChain.FOUNDATION_ADDRESSES.contains(this.creator.getAddress())) {
                                    // LOCK PAYMENTS
                                    wrong = true;
                                    for (String address : BlockChain.TRUE_ADDRESSES) {
                                        if (this.recipient.equals(address)
                                        // || this.creator.equals(address)
                                        ) {
                                            wrong = false;
                                            break;
                                        }
                                    }
                                    
                                    if (wrong) {
                                        // int balance =
                                        // this.creator.getBalance(dcSet,
                                        // absKey, 1).b.intValue();
                                        // if (balance > 3000)
                                        return INVALID_CREATOR;
                                    }
                                    
                                }
                                
                            }

                            // if asset is unlimited and me is creator of this
                            // asset
                            boolean unLimited = isUnlimited(absKey, this.creator.getAddress());
                            // CHECK IF CREATOR HAS ENOUGH ASSET BALANCE
                            if (unLimited) {
                                // not make RETURN - check validate next
                                //
                                if (backward)
                                    return INVALID_BACKWARD_ACTION;
                                
                            } else if (absKey == FEE_KEY) {
                                
                                if (backward)
                                    return NO_INCLAIM_BALANCE;
                                
                                if ((flags & Transaction.NOT_VALIDATE_FLAG_BALANCE) == 0
                                        && this.creator.getBalance(dcSet, FEE_KEY,  ACTION_SEND).b
                                        .compareTo(this.amount.add(this.fee)) < 0) {
                                    
                                    if (height > 120000 || BlockChain.DEVELOP_USE)
                                        return NO_BALANCE;
                                    
                                    wrong = true;
                                    for (byte[] valid_item : BlockChain.VALID_BAL) {
                                        if (Arrays.equals(this.signature, valid_item)) {
                                            wrong = false;
                                            break;
                                        }
                                    }
                                    
                                    if (wrong)
                                        return NO_BALANCE;
                                }
                                
                            } else {
                                
                                // ALL OTHER ASSET
                                
                                // CLAIMs invalid
                                if (asset.isOutsideType() && backward) {
                                    if (!this.recipient.equals(this.asset.getOwner())) {
                                        // ERROR
                                        return Transaction.INVALID_CLAIM_RECIPIENT;
                                    }
                                    
                                    // BACKWARD CLAIM
                                    Tuple3<String, Long, String> creditKey = new Tuple3<String, Long, String>(
                                            this.creator.getAddress(), absKey, this.recipient.getAddress());
                                    BigDecimal creditAmount = dcSet.getCredit_AddressesMap().get(creditKey);
                                    if (creditAmount.compareTo(amount) < 0) {
                                        // NOT ENOUGHT INCLAIM from recipient to
                                        // creator
                                        return NO_INCLAIM_BALANCE;
                                    }
                                    
                                }
                                
                                if ((flags & Transaction.NOT_VALIDATE_FLAG_FEE) == 0
                                        && this.creator.getBalance(dcSet, FEE_KEY,  ACTION_SEND).b.compareTo(this.fee) < 0) {
                                    if (height > 41100 || BlockChain.DEVELOP_USE)
                                        return NOT_ENOUGH_FEE;
                                        
                                    // TODO: delete wrong check in new CHAIN
                                    // SOME PAYMENTs is WRONG
                                    wrong = true;
                                    for (byte[] valid_item : BlockChain.VALID_BAL) {
                                        if (Arrays.equals(this.signature, valid_item)) {
                                            wrong = false;
                                            break;
                                        }
                                    }
                                    
                                    if (wrong)
                                        return NOT_ENOUGH_FEE;
                                }
                                
                                BigDecimal forSale = this.creator.getForSale(dcSet, absKey, height,
                                        !(asset.isOutsideType() && backward));
                                
                                if (amount.compareTo(forSale) > 0) {
                                    if (height > 120000 || BlockChain.DEVELOP_USE)
                                        return NO_BALANCE;
                                        
                                    // TODO: delete wrong check in new CHAIN
                                    // SOME PAYMENTs is WRONG
                                    wrong = true;
                                    for (byte[] valid_item : BlockChain.VALID_BAL) {
                                        if (Arrays.equals(this.signature, valid_item)) {
                                            wrong = false;
                                            break;
                                        }
                                    }
                                    
                                    if (wrong)
                                        return NO_BALANCE;
                                }
                                
                            }

                            if (height > BlockChain.FREEZE_FROM) {
                                String unlock = BlockChain.LOCKED__ADDRESSES.get(this.creator.getAddress());
                                if (unlock != null && !this.recipient.equals(unlock))
                                    return INVALID_CREATOR;

                                Tuple3<String, Integer, Integer> unlockItem = BlockChain.LOCKED__ADDRESSES_PERIOD
                                        .get(this.creator.getAddress());
                                if (unlockItem != null && unlockItem.b > height && height < unlockItem.c
                                        && !this.recipient.equals(unlockItem.a))
                                    return INVALID_CREATOR;

                            }

                            break;
                        
                        case ACTION_SPEND: // PRODUCE - SPEND

                            if (absKey == FEE_KEY
                                    || assetType == AssetCls.AS_INDEX
                                    || assetType == AssetCls.AS_INSIDE_ACCESS
                                    || assetType == AssetCls.AS_INSIDE_BONUS
                            ) {
                                if (height > BlockChain.HOLD_VALID_START)
                                    return NOT_SPENDABLE_ASSET;
                            }


                            // TRY FEE
                            if (this.creator.getBalance(dcSet, FEE_KEY,  ACTION_SEND).b.compareTo(this.fee) < 0) {
                                return NOT_ENOUGH_FEE;
                            }
                            
                            balance = this.creator.getBalance(dcSet, absKey, actionType).b;
                            if (amount.compareTo(balance) > 0) {
                                return NO_BALANCE;
                            }
                            
                            break;
                        
                        default:
                            return INVALID_TRANSFER_TYPE;
                    }

                }

                // IF send from PERSON to ANONYMOUS
                // TODO: PERSON RULE 1
                if (BlockChain.PERSON_SEND_PROTECT && isPerson && absKey != FEE_KEY
                        && actionType != ACTION_DEBT && actionType != ACTION_HOLD
                        && (absKey < 10 || absKey > IssueAssetTransaction.START_KEY) // GATE Assets
                        && assetType != AssetCls.AS_ACCOUNTING
                        && assetType != AssetCls.AS_INSIDE_BONUS
                        && assetType != AssetCls.AS_INSIDE_VOTE
                ) {
                    HashSet<Account> recipients = this.getRecipientAccounts();
                    for (Account recipient : recipients) {
                        if (!recipient.isPerson(dcSet, height)
                                && !BlockChain.ANONYMASERS.contains(recipient.getAddress())) {
                            return RECEIVER_NOT_PERSONALIZED;
                        }
                    }
                }

            }

        } else {
            // TODO first org.erachain.records is BAD already ((
            // CHECK IF CREATOR HAS ENOUGH FEE MONEY
            if (height > BlockChain.ALL_BALANCES_OK_TO
                    && this.creator.getBalance(dcSet, FEE_KEY).a.b.compareTo(this.fee) < 0) {
                return NOT_ENOUGH_FEE;
            }
            
        }

        // так как мы не лезем в супер класс то тут проверим тоже ее
        if ((flags & NOT_VALIDATE_KEY_COLLISION) == 0l
                && this.dcSet.getTransactionFinalMapSigns().contains(this.signature)) {
            // потому что мы ключ урезали до 12 байт - могут быть коллизии
            return KEY_COLLISION;
        }

        return VALIDATE_OK;
    }
    
    @Override
    public void process(Block block, int asDeal) {
        
        super.process(block, asDeal);

        if (this.amount == null)
            return;

        DCSet db = this.dcSet;

        int amount_sign = this.amount.compareTo(BigDecimal.ZERO);
        if (amount_sign == 0)
            return;
        
        long absKey = getAbsKey();
        int actionType = Account.actionType(key, amount);
        boolean incomeReverse = actionType == ACTION_HOLD;
        
        // BACKWARD - CONFISCATE
        boolean backward = typeBytes[1] == 1 || typeBytes[1] > 1 && (typeBytes[2] & BACKWARD_MASK) > 0;
        
        // ASSET ACTIONS PROCESS
        if (this.asset.isOutsideType()) {
            if (actionType == ACTION_SEND && backward) {
                // UPDATE SENDER
                this.creator.changeBalance(db, true, key, this.amount, true);
                
                // UPDATE RECIPIENT
                this.recipient.changeBalance(db, false, key, this.amount, true);
                
                // CLOSE IN CLAIN - back amount to claim ISSUER
                this.creator.changeBalance(db, false, -absKey, this.amount, true);
                this.recipient.changeBalance(db, true, -absKey, this.amount, true);
                
                // CLOSE IN CLAIM table balance
                Tuple3<String, Long, String> creditKey = new Tuple3<String, Long, String>(this.creator.getAddress(),
                        absKey, this.recipient.getAddress());
                db.getCredit_AddressesMap().sub(creditKey, this.amount);
            } else {
                // UPDATE SENDER
                this.creator.changeBalance(db, !backward, key, this.amount, false);
                
                // UPDATE RECIPIENT
                this.recipient.changeBalance(db, backward, key, this.amount, false);
                
            }
            
        } else {
            // STANDART ACTION PROCESS
            if (false && actionType == ACTION_DEBT) {
                if (backward) {
                    // UPDATE CREDITOR
                    this.creator.changeBalance(db, !backward, key, this.amount, true);
                    // UPDATE DEBTOR
                    this.recipient.changeBalance(db, backward, key, this.amount, false);
                } else {
                    // UPDATE CREDITOR
                    this.creator.changeBalance(db, !backward, key, this.amount, true);
                    // UPDATE DEBTOR
                    this.recipient.changeBalance(db, backward, key, this.amount, false);
                }
                
            } else {
                // UPDATE SENDER
                if (absKey == 666l) {
                    this.creator.changeBalance(db, backward, key, this.amount, !incomeReverse);
                } else {
                    this.creator.changeBalance(db, !backward, key, this.amount, !incomeReverse);
                }
                // UPDATE RECIPIENT
                this.recipient.changeBalance(db, backward, key, this.amount, incomeReverse);
            }
        }
        
        if (actionType == ACTION_DEBT) {
            if (backward) {
                // BORROW
                Tuple3<String, Long, String> creditKey = new Tuple3<String, Long, String>(this.creator.getAddress(),
                        absKey, this.recipient.getAddress());
                db.getCredit_AddressesMap().sub(creditKey, this.amount);
            } else {
                // CREDIR or RETURN CREDIT
                Tuple3<String, Long, String> creditKey = new Tuple3<String, Long, String>(this.recipient.getAddress(),
                        absKey, this.creator.getAddress());
                BigDecimal creditAmount = db.getCredit_AddressesMap().get(creditKey);
                if (creditAmount.compareTo(amount) >= 0) {
                    // ALL CREDIT RETURN
                    db.getCredit_AddressesMap().sub(creditKey, this.amount);
                } else {
                    // update creditAmount to 0
                    BigDecimal leftAmount;
                    if (creditAmount.signum() != 0) {
                        db.getCredit_AddressesMap().sub(creditKey, creditAmount);
                        // GET CREDIT for left AMOUNT
                        leftAmount = amount.subtract(creditAmount);
                    } else {
                        leftAmount = amount;
                    }
                    
                    Tuple3<String, Long, String> leftCreditKey = new Tuple3<String, Long, String>(
                            this.creator.getAddress(), absKey, this.recipient.getAddress()); // REVERSE
                    db.getCredit_AddressesMap().add(leftCreditKey, leftAmount);
                }
            }
        }
                
        if (absKey == Transaction.RIGHTS_KEY && block != null) {
            block.addForgingInfoUpdate(this.recipient);
        }
    }
    
    @Override
    public void orphan(Block block, int asDeal) {

        super.orphan(block, asDeal);
        
        if (this.amount == null)
            return;

        DCSet db = this.dcSet;
        
        int amount_sign = this.amount.compareTo(BigDecimal.ZERO);
        if (amount_sign == 0)
            return;
        
        long absKey = getAbsKey();
        int actionType = Account.actionType(key, amount);
        boolean incomeReverse = actionType == ACTION_HOLD;
        
        // BACKWARD - CONFISCATE
        boolean backward = typeBytes[1] == 1 || typeBytes[1] > 1 && (typeBytes[2] & BACKWARD_MASK) > 0;

        String creatorStr = this.creator.getAddress();
        // ASSET TYPE ORPHAN
        if (this.asset.isOutsideType()) {
            if (actionType == ACTION_SEND && backward) {
                // UPDATE SENDER
                this.creator.changeBalance(db, false, key, this.amount, true);
                
                // UPDATE RECIPIENT
                this.recipient.changeBalance(db, true, key, this.amount, true);
                
                this.creator.changeBalance(db, true, -absKey, this.amount, true);
                this.recipient.changeBalance(db, false, -absKey, this.amount, true);
                
                Tuple3<String, Long, String> creditKey = new Tuple3<String, Long, String>(creatorStr,
                        absKey, this.recipient.getAddress());
                db.getCredit_AddressesMap().add(creditKey, this.amount);
            } else {
                // UPDATE SENDER
                this.creator.changeBalance(db, backward, key, this.amount, false);
                
                // UPDATE RECIPIENT
                this.recipient.changeBalance(db, !backward, key, this.amount, false);
                
            }
            
        } else {
            
            // STANDART ACTION ORPHAN
            if (false && actionType == ACTION_DEBT) {
                if (backward) {
                    // UPDATE CREDITOR
                    this.creator.changeBalance(db, backward, key, this.amount, true);
                    // UPDATE DEBTOR
                    this.recipient.changeBalance(db, !backward, key, this.amount, false);
                } else {
                    // UPDATE CREDITOR
                    this.creator.changeBalance(db, backward, key, this.amount, true);
                    // UPDATE DEBTOR
                    this.recipient.changeBalance(db, !backward, key, this.amount, false);
                }
                
            } else {
                
                // UPDATE SENDER
                if (absKey == 666l) {
                    this.creator.changeBalance(db, !backward, key, this.amount, !incomeReverse);
                } else {
                    this.creator.changeBalance(db, backward, key, this.amount, !incomeReverse);
                }
                // UPDATE RECIPIENT
                this.recipient.changeBalance(db, !backward, key, this.amount, incomeReverse);
                
            }
        }
        
        if (actionType == ACTION_DEBT) {
            if (backward) {
                // BORROW
                Tuple3<String, Long, String> creditKey = new Tuple3<String, Long, String>(creatorStr,
                        absKey, this.recipient.getAddress());
                db.getCredit_AddressesMap().add(creditKey, this.amount);
            } else {
                // in BACK order - RETURN CREDIT << CREDIT
                // GET CREDIT for left AMOUNT
                Tuple3<String, Long, String> leftCreditKey = new Tuple3<String, Long, String>(creatorStr,
                        absKey, this.recipient.getAddress()); // REVERSE
                BigDecimal leftAmount = db.getCredit_AddressesMap().get(leftCreditKey);
                if (leftAmount.compareTo(amount) < 0) {
                    db.getCredit_AddressesMap().sub(leftCreditKey, leftAmount);
                    // CREDIR or RETURN CREDIT
                    Tuple3<String, Long, String> creditKey = new Tuple3<String, Long, String>(
                            this.recipient.getAddress(), absKey, creatorStr);
                    db.getCredit_AddressesMap().add(creditKey, amount.subtract(leftAmount));
                } else {
                    // ONLY RETURN CREDIT
                    db.getCredit_AddressesMap().sub(leftCreditKey, amount);
                }
                
            }
        }

        if (absKey == Transaction.RIGHTS_KEY && block != null) {
            block.addForgingInfoUpdate(this.recipient);
        }

    }
    
    public Map<String, Map<Long, BigDecimal>> getAssetAmount() {
        Map<String, Map<Long, BigDecimal>> assetAmount = new LinkedHashMap<>();
        
        if (this.amount != null) {
            
            assetAmount = subAssetAmount(assetAmount, this.creator.getAddress(), FEE_KEY, this.fee);
            
            assetAmount = subAssetAmount(assetAmount, this.creator.getAddress(), this.key, this.amount);
            assetAmount = addAssetAmount(assetAmount, this.recipient.getAddress(), this.key, this.amount);
        }
        
        return assetAmount;
    }
    
    // public abstract Map<String, Map<Long, BigDecimal>> getAssetAmount();

}<|MERGE_RESOLUTION|>--- conflicted
+++ resolved
@@ -475,14 +475,6 @@
                     && !BlockChain.DEVELOP_USE
                     ) {
 
-<<<<<<< HEAD
-                if (height > 0 && (BlockChain.CHECK_BUGS > 7
-                        || BlockChain.CHECK_BUGS > 1 && System.currentTimeMillis() - pointLogg > 1000)) {
-                    pointLogg = System.currentTimeMillis();
-                    LOGGER.debug("INVALID TIME!!! REFERENCE: " + DateTimeFormat.timestamptoString(reference)
-                            + "  TX[timestamp]: " + viewTimestamp() + " diff: " + (this.timestamp - reference)
-                            + " BLOCK time diff: " + (Controller.getInstance().getBlockChain().getTimestamp(height) - this.timestamp));
-=======
                 if (height > 0 || BlockChain.CHECK_BUGS > 7
                         || BlockChain.CHECK_BUGS > 1 && System.currentTimeMillis() - pointLogg > 1000) {
                     if (BlockChain.TEST_DB == 0) {
@@ -491,7 +483,6 @@
                                 + "  TX[timestamp]: " + viewTimestamp() + " diff: " + (this.timestamp - reference[0])
                                 + " BLOCK time diff: " + (Controller.getInstance().getBlockChain().getTimestamp(height) - this.timestamp));
                     }
->>>>>>> 28c76893
                 }
 
                 return INVALID_TIMESTAMP;

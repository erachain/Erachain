--- conflicted
+++ resolved
@@ -38,7 +38,7 @@
     public static final int TESTS_VERS = 0; // not use TESTs - or 411 (as version)
     public static final boolean DEVELOP_USE = false;
 
-    public static final int BLOCK_COUNT = 000; //108974; ////
+    public static final int BLOCK_COUNT = 0; //108974; ////
     // сколько транзакции в блоке - если больше 0 то запускает тест на старте
     public static final int TEST_DB = 10000;
     // запрет сборки своих блоков в ТЕСТЕ
@@ -57,11 +57,7 @@
      * -1 - не проверяем вообще - возможно стоит уже запрет на транзакции с одного счета в одном блоке,
      * и при этом разрешены транзакции только по времени за 1 блок
      */
-<<<<<<< HEAD
     public static final int CHECK_DOUBLE_SPEND_DEEP = TEST_DB > 0 ? -1 : 0;
-=======
-    public static final int CHECK_DOUBLE_SPEND_DEEP = TEST_DB == 0? 0 : -1;
->>>>>>> ccc54eeb
 
     /**
      * Число счетов для теста базы данных - чем больше тем болше нагрузка и сложнее считать.
@@ -74,11 +70,7 @@
      */
     public static final boolean ERA_COMPU_ALL_UP = DEVELOP_USE || TEST_DB > 0;
 
-<<<<<<< HEAD
     static final public int CHECK_BUGS = TEST_DB > 0 ? 0 : 5;
-=======
-    static final public int CHECK_BUGS = 10;
->>>>>>> ccc54eeb
 
     /**
      * если задан - первое подключение к нему

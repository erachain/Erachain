--- conflicted
+++ resolved
@@ -84,7 +84,7 @@
     public static final int WIN_BLOCK_BROADCAST_WAIT_MS = 10000; //
     // задержка на включение в блок для хорошей сортировки
     public static final int UNCONFIRMED_SORT_WAIT_MS = DEVELOP_USE? 2000: 15000;
-    public static final int CHECK_PEERS_WEIGHT_AFTER_BLOCKS = DEVELOP_USE? 1 : 2; // проверить наше цепочку по силе с окружающими
+    public static final int CHECK_PEERS_WEIGHT_AFTER_BLOCKS = Controller.HARD_WORK > 3 ? 1 : DEVELOP_USE? 2 : 1; // проверить наше цепочку по силе с окружающими
     // хранить неподтвержденные долше чем то время когда мы делаем обзор цепочки по силе
     public static final int UNCONFIRMED_DEADTIME_MS = DEVELOP_USE? GENERATING_MIN_BLOCK_TIME_MS << 4 : GENERATING_MIN_BLOCK_TIME_MS << 3;
     public static final int ON_CONNECT_SEND_UNCONFIRMED_NEED_COUNT = 10;
@@ -273,18 +273,10 @@
     public static final int GIFTED_COMPU_AMOUNT_FOR_PERSON = 250000; //GIFTED_COMPU_AMOUNT << 7;
     public static final BigDecimal GIFTED_COMPU_AMOUNT_FOR_PERSON_BD = BigDecimal.valueOf(GIFTED_COMPU_AMOUNT_FOR_PERSON, FEE_SCALE);
 
-<<<<<<< HEAD
     //private int checkPoint = DEVELOP_USE?1:32400;
     public static final Tuple2<Integer, byte[]> CHECKPOINT =
             DEVELOP_USE? new Tuple2<Integer, byte[]>(235267, Base58.decode("2VTp79BBpK5E4aZYV5Tk3dYRS887W1devsrnyJeN6WTBQYQzoe2cTg819DdRs5o9Wh6tsGLsetYTbDu9okgriJce"))
             : new Tuple2<Integer, byte[]>(0, null);
-=======
-    public static final Tuple2<Integer, byte[]> CHECKPOINT = new Tuple2<Integer, byte[]>(
-            DEVELOP_USE?289561 : 235267,
-            Base58.decode(DEVELOP_USE?
-                    "4MhxLvzH3svg5MoVi4sX8LZYVQosamoBubsEbeTo2fqu6Fcv14zJSVPtZDuu93Tc7RuS2nPJDYycWjpvdSYdmm1W"
-                    :"2VTp79BBpK5E4aZYV5Tk3dYRS887W1devsrnyJeN6WTBQYQzoe2cTg819DdRs5o9Wh6tsGLsetYTbDu9okgriJce"));
->>>>>>> 395fd669
 
     // issue PERSON
     //public static final BigDecimal PERSON_MIN_ERA_BALANCE = BigDecimal.valueOf(10000000);

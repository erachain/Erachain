--- conflicted
+++ resolved
@@ -441,24 +441,11 @@
 
         Tuple2<Integer, Integer> previousForgingPoint = creator.getForgingData(dcSet, height);
 
-<<<<<<< HEAD
-        if (previousForgingPoint == null) {
-            // IF BLOCK not inserted in MAP
-            previousForgingPoint = creator.getLastForgingData(dcSet);
-            if (previousForgingPoint == null)
-                if (true || DEVELOP_USE)
-                    // - (height > VERS_4_11? 100 : 10), 1000);
-                    previousForgingPoint = new Tuple2<Integer, Integer>(height - DEVELOP_FORGING_START, forgingBalance);
-                else
-                    return 0l;
-        }
-=======
         if (DEVELOP_USE) {
             if (previousForgingPoint == null) {
                 // IF BLOCK not inserted in MAP
                 previousForgingPoint = creator.getLastForgingData(dcSet);
             }
->>>>>>> b5cacd95
 
             if (previousForgingPoint == null && previousForgingPoint.a == height) {
                 // так как неизвестно когда блок первый со счета соберется - задаем постоянный отступ у ДЕВЕЛОП

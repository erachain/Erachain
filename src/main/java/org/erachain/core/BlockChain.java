--- conflicted
+++ resolved
@@ -32,10 +32,6 @@
 public class BlockChain {
 
     public static final int TESTS_VERS = 0; // not use TESTs - or a11 (as version)
-<<<<<<< HEAD
-    public static final boolean DEVELOP_USE = true;
-=======
->>>>>>> 249590e3
 
     /**
      * Задает потолок цепочки

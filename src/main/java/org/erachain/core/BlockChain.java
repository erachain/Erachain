--- conflicted
+++ resolved
@@ -471,13 +471,8 @@
     /**
      * Новый уровень начальных номеров для всех сущностей
      */
-<<<<<<< HEAD
-    public static int START_KEY_UP = MAIN_MODE ? 1590000 : DEMO_MODE ? 12500 : 0;
-    public static int START_KEY_UO_ITEMS = 1 << 15;
-=======
     public static int START_KEY_UP = MAIN_MODE ? 1700000 : DEMO_MODE ? 23000 : Integer.MAX_VALUE;
     public static int START_KEY_UP_ITEMS = 1 << 17;
->>>>>>> c91fd430
 
     //private int target = 0;
     //private byte[] lastBlockSignature;

package org.erachain.core;

import org.erachain.controller.Controller;
import org.erachain.core.account.Account;
import org.erachain.core.account.PublicKeyAccount;
import org.erachain.core.block.Block;
import org.erachain.core.block.GenesisBlock;
import org.erachain.core.crypto.Base58;
import org.erachain.core.transaction.ArbitraryTransaction;
import org.erachain.core.transaction.Transaction;
import org.erachain.datachain.BlocksHeadsMap;
import org.erachain.datachain.DCSet;
import org.erachain.network.Peer;
import org.erachain.settings.Settings;
import org.erachain.utils.Pair;
import org.mapdb.Fun.Tuple2;
import org.mapdb.Fun.Tuple3;
import org.slf4j.Logger;
import org.slf4j.LoggerFactory;

import java.math.BigDecimal;
import java.util.*;

/**
 * для обработки цепочки блоков. Запоминает в себе генесиз-блок и базу данных.
 * Поидее именно тут должен быть метод FORK а не в базе данных - и отпочковывание новой цепочки.
 * А блоки должны добавляться в цепочку а не в базу данных напрямую. blockChain.add(BLOCK)
 */
public class BlockChain {

    // 1825 - 13189664557 - 2718
    // 1824 - 7635471

    //public static final int START_LEVEL = 1;

    public static final int TESTS_VERS = 0; // not use TESTs - or 411 (as version)
    public static final boolean DEVELOP_USE = false;
    public static final boolean HARD_WORK = false;
    public static final boolean PERSON_SEND_PROTECT = true;
    //public static final int BLOCK_COUNT = 10000; // max count Block (if =<0 to the moon)

    public static final int TESTNET_PORT = DEVELOP_USE ? 9065 : 9045;
    public static final int MAINNET_PORT = DEVELOP_USE ? 9066 : 9046;

    public static final int DEFAULT_WEB_PORT = DEVELOP_USE ? 9067 : 9047;
    public static final int DEFAULT_RPC_PORT = DEVELOP_USE ? 9068 : 9048;

    //public static final String TIME_ZONE = "GMT+3";
    //
    public static final boolean ROBINHOOD_USE = false;
    public static final boolean ANONIM_SERT_USE = false;
    public static final int NEED_PEERS_FOR_UPDATE = HARD_WORK ? 2 : 1;

    public static final int MAX_ORPHAN = 1000; // max orphan blocks in chain
    public static final int SYNCHRONIZE_PACKET = 300; // when synchronize - get blocks packet by transactions
    public static final int TARGET_COUNT_SHIFT = 10;
    public static final int TARGET_COUNT = 1 << TARGET_COUNT_SHIFT;
    public static final int BASE_TARGET = 100000;///1 << 15;
    public static final int REPEAT_WIN = DEVELOP_USE ? 4 : 40; // GENESIS START TOP ACCOUNTS

    // RIGHTs
    public static final int GENESIS_ERA_TOTAL = 10000000;
    public static final int GENERAL_ERA_BALANCE = GENESIS_ERA_TOTAL / 100;
    public static final int MAJOR_ERA_BALANCE = 33000;
    public static final int MINOR_ERA_BALANCE = 1000;
    public static final int MIN_GENERATING_BALANCE = 100;
    public static final BigDecimal MIN_GENERATING_BALANCE_BD = new BigDecimal(MIN_GENERATING_BALANCE);
    //public static final int GENERATING_RETARGET = 10;
    public static final int GENERATING_MIN_BLOCK_TIME = DEVELOP_USE ? 120 : 288; // 300 PER DAY
    public static final int GENERATING_MIN_BLOCK_TIME_MS = GENERATING_MIN_BLOCK_TIME * 1000;
    public static final int FLUSH_TIMEPOINT = GENERATING_MIN_BLOCK_TIME_MS - (GENERATING_MIN_BLOCK_TIME_MS >> 4);
    static final int WIN_TIMEPOINT = GENERATING_MIN_BLOCK_TIME_MS >> 2;
    public static final int MAX_BLOCK_SIZE = HARD_WORK ? 22222 : 5000;
    public static final int WIN_BLOCK_BROADCAST_WAIT_MS = 10000; //
    // задержка на включение в блок для хорошей сортировки
    public static final int UNCONFIRMED_SORT_WAIT_MS = DEVELOP_USE? 5000: 15000;
    public static final int CHECK_PEERS_WEIGHT_AFTER_BLOCKS = DEVELOP_USE? 1 : 2; // проверить наше цепочку по силе с окружающими
    // хранить неподтвержденные долше чем то время когда мы делаем обзор цепочки по силе
    public static final int UNCONFIRMED_DEADTIME_MS = DEVELOP_USE? GENERATING_MIN_BLOCK_TIME_MS << 4 : GENERATING_MIN_BLOCK_TIME_MS << 3;
    public static final int ON_CONNECT_SEND_UNCONFIRMED_NEED_COUNT = 10;
    public static final int MAX_UNCONFIGMED_MAP_SIZE = MAX_BLOCK_SIZE<<2;
    public static final int ON_CONNECT_SEND_UNCONFIRMED_UNTIL = MAX_UNCONFIGMED_MAP_SIZE;


    public static final int BLOCKS_PER_DAY = 24 * 60 * 60 / GENERATING_MIN_BLOCK_TIME; // 300 PER DAY
    //public static final int GENERATING_MAX_BLOCK_TIME = 1000;
    public static final int MAX_BLOCK_BYTES = 2 << 21; //4 * 1048576;
    public static final int MAX_REC_DATA_BYTES = MAX_BLOCK_BYTES >> 1;
    public static final int MAX_BLOCK_SIZE_BYTE = HARD_WORK ? MAX_BLOCK_BYTES : MAX_BLOCK_BYTES >> 2;
    public static final int GENESIS_WIN_VALUE = DEVELOP_USE ? 3000 : 22000;
    public static final String[] GENESIS_ADMINS = new String[]{"78JFPWVVAVP3WW7S8HPgSkt24QF2vsGiS5",
            "7B3gTXXKB226bxTxEHi8cJNfnjSbuuDoMC"};

    public static final long BONUS_STOP_PERSON_KEY = 13l;

    public static final int VERS_4_11 = DEVELOP_USE ? 230000 : 194400;
    //public static final int ORDER_FEE_DOWN = VERS_4_11;
    public static final int HOLD_VALID_START = TESTS_VERS > 0? 0 : VERS_4_11;

    public static final int VERS_4_12 = DEVELOP_USE ? VERS_4_11 + 20000 : VERS_4_11;
    public static final int ALL_BALANCES_OK_TO = TESTS_VERS > 0? 0 : DEVELOP_USE? 325555 : VERS_4_11;

    public static final int DEVELOP_FORGING_START = 100;

    public static final byte[][] WIPED_RECORDS = DEVELOP_USE ?
            new byte[][]{
                    // ORDER on ERG
                    Base58.decode("4ycpev6jq5dagkCz49LHoMmo6MM7cQEyC36A7tHKLz6ex25NjjKMkd7hdfPnd8yEmuy3biYVSezQXUuEH8f3HZFv"),
                    Base58.decode("3JR3Wivtjm1uTmrnzkTHtXRdUvMdxrApcmu2Q5uha82HMucWqFWLgN82SwKqYB7EXQ7ThVtJD5s7iJqR8BwqGxF9"),
                    Base58.decode("5rh9StwPMPsxu7dRvsT5N3KmYkKwUTnRdfQ4Crhqmzbey6uDMh1i6SudphFSUZkexmDAJYJzrarUGsbdEycYytu4"),

            } :
            new byte[][]{

        // WRONG Issue Person #125
        Base58.decode("zDLLXWRmL8qhrU9DaxTTG4xrLHgb7xLx5fVrC2NXjRaw2vhzB1PArtgqNe2kxp655saohUcWcsSZ8Bo218ByUzH"),
        // WRONG orders by Person 90 Yakovlev
        Base58.decode("585CPBAusjDWpx9jyx2S2hsHByTd52wofYB3vVd9SvgZqd3igYHSqpS2gWu2THxNevv4LNkk4RRiJDULvHahPRGr"),
        Base58.decode("4xDHswuk5GsmHAeu82qysfdq9GyTxZ798ZQQGquprirrNBr7ACUeLZxBv7c73ADpkEvfBbhocGMhouM9y13sP8dK"),

        // WRONG Vouch - from FUTURE
        Base58.decode("x9mDarBVKNuGLXWNNLxkD9hkFcRYDNo19PfSk6TpCWPGxeQ5PJqfmzKkLLp2QcF8fcukYnNQZsmqwdnATZN4Hm6"),
        //Base58.decode("2Y81A7YjBji7NDKxYWMeNapSqFWFr8D4PSxBc4dCxSrCCVia6HPy2ZsezYKgeqZugNibAMra6DYT7NKCk6cSVUWX"),
        //Base58.decode("4drnqT2e8uYdhqz2TqscPYLNa94LWHhMZk4UD2dgjT5fLGMuSRiKmHyyghfMUMKreDLMZ5nCK2EMzUGz3Ggbc6W9")
        
        // CANCEL ORDERS - wrongs after fix exchange
        Base58.decode("3kaJVDpKhiv4jgTt6D1z8J5rfbx9b7tFcCh928cpji3pQnLqEmUK8TKUgXEdw5zjVLQ2eUFgT3YKBBcJaKXz6DAp"), // Cancel Order 29311-1
        Base58.decode("2BiRnFY2hmJLCENMevcXsnC1cwmaJJgfaJtRby5xADmx7EGyFswiffTf23pGyohDmeeeFqB5LYAeatDrvvopHGqN"), // Cancel Order 86549-2
        Base58.decode("5iU3zefyZnWKpv2wd7E8m2hUCmLWASLM96SEfujAfvTKKDm4TA8n1HYFF5YWZkuk1k6vHVNLLv3XCG2MWrT7oHd9"), // Cancel Order 136754-1

        // DELETED base TOKEN (LIA, ERG, etc...
        Base58.decode("Fb2TRdSLPUY7GvYnLXxhhM27qhJUQTGCRB3sRnZV5uKK3fDa4cuyGLK21xcgJ34GAaWqyh7tx6DMorqgR9s2t5g"), // 924 - 1
        Base58.decode("sagBYvqLUVTbm6tjJ4rmkCxF1AY9SvC4jJEnfSnrc4F3T9JmqhNgGMZLzotXHxTwwQgGFprhWV4WQWYjv41Niq4"), // 926 - 1
        Base58.decode("3LppekMMVMMuRcNrJdo14FxWRiwUnVs3KNULpjPAL7wThgqSAcDYy6369pZzSENZEenamWmUVaRUDASr3D9XrfrK"), // 972 - 1
        Base58.decode("53gxbfbnp61Yjppf2aN33mbzEs5xWYGULsJTDBiUZ8zhdmsibZr7JFP3ZkEfiEXvsUApKmTiWvX1JVamD8YYgowo"), // 1823 - 1
        Base58.decode("3q8y3fFAqpv8rc6vzQPtXpxHt1RCbSewJ8To4JVmB1D9JzoV37XMgmk3uk9vHzdVfTzTagjNRK1Hm6edXsawsGab"), // 1823 - 2
        Base58.decode("4rEHZd1n5efcdKbbnodYrcURdyWhSLSQLUjPCwmDwjQ8m9BCzn8whZXrirxN8f94otiit2RSxJcUNggPHwhgK2r8"), // 2541 - 1
        Base58.decode("2i1jHNAEFDvdaC93d2RjYy22ymiJLRnDMV2NedXdRGZfxpavZL3QnwgWNNATcwUMSAbwG2RtZxQ6TqVx2PkoyDuD"), // 3422 - 1
        Base58.decode("1ArCghAasj2Jae6ynNEphHjQa1DsTskXqkHXCPLeTzChwzLw631d23FZjFHvnphnUJ6fw4mL2iu6AXBZQTFQkaA"), // 3735 - 1


    };

    /*
     *  SEE in concrete TRANSACTIONS
     * public static final byte[][] VALID_RECORDS = new byte[][]{
     * };
     */

    public static final byte[][] VALID_ADDRESSES = new byte[][]{
            Base58.decode("1A3P7u56G4NgYfsWMms1BuctZfnCeqrYk3")
    };

    public static final byte[][] VALID_BAL = DEVELOP_USE ? new byte[][]{} :
            new byte[][]{
                    //Base58.decode("5sAJS3HeLQARZJia6Yzh7n18XfDp6msuaw8J5FPA8xZoinW4FtijNru1pcjqGjDqA3aP8HY2MQUxfdvk8GPC5kjh"),
                    //Base58.decode("3K3QXeohM3V8beSBVKSZauSiREGtDoEqNYWLYHxdCREV7bxqE4v2VfBqSh9492dNG7ZiEcwuhhk6Y5EEt16b6sVe"),
                    //Base58.decode("5JP71DmsBQAVTQFUHJ1LJXw4qAHHcoBCzXswN9Ez3H5KDzagtqjpWUU2UNofY2JaSC4qAzaC12ER11kbAFWPpukc"),
                    //Base58.decode("33okYP8EdKkitutgat1PiAnyqJGnnWQHBfV7NyYndk7ZRy6NGogEoQMiuzfwumBTBwZyxchxXj82JaQiQXpFhRcs"),
                    //Base58.decode("23bci9zcrPunGppKCm6hKvfRoAStWv4JV2xe16tBEVZSmkCrhw7bXAFzPvv2jqZJXcbA8cmr8oMUfdmS1HJGab7s"),
                    
                    //Base58.decode("54xdM25ommdxTbAVvP7C9cFYPmwaAexkWHfkhgb8yhfCVvvRNrs166q8maYuXWpk4w9ft2HvctaFaafnKNfjyoKR"),
                    //Base58.decode("61Fzu3PhsQ74EoMKrwwxKHMQi3z9fYAU5UeUfxtGdXPRfKbWdgpBQWgAojEnmDHK2LWUKtsmyqWb4WpCEatthdgK"),
            };

    public static final int ITEM_POLL_FROM = DEVELOP_USE ? 77000 : VERS_4_11;

    public static final int AMOUNT_SCALE_FROM = DEVELOP_USE ? 1034 : 1033;
    public static final int AMOUNT_DEDAULT_SCALE = 8;
    public static final int TRADE_PRECISION = 5;
    public static final int FREEZE_FROM = DEVELOP_USE ? 12980 : 123100;
    public static final String[] TRUE_ADDRESSES = new String[]{
            "7R2WUFaS7DF2As6NKz13Pgn9ij4sFw6ymZ"
            //"78JFPWVVAVP3WW7S8HPgSkt24QF2vsGiS5",
            // "7S8qgSTdzDiBmyw7j3xgvXbVWdKSJVFyZv",
    };
    // CHAIN
    public static final int CONFIRMS_HARD = 3; // for reference by signature
    // MAX orphan CHAIN
    public static final int CONFIRMS_TRUE = MAX_ORPHAN; // for reference by ITEM_KEY
    //TESTNET
    //   1486444444444l
    //	 1487844444444   1509434273     1509434273
    public static final long DEFAULT_MAINNET_STAMP = DEVELOP_USE ? 1511164500000l : 1487844793333l;
    //public static final int FEE_MIN_BYTES = 200;
    public static final int FEE_PER_BYTE_4_10 = 64;
    public static final int FEE_PER_BYTE = 100;
    public static final int FEE_SCALE = 8;
    public static final BigDecimal FEE_RATE = BigDecimal.valueOf(1, FEE_SCALE);
    //public static final BigDecimal MIN_FEE_IN_BLOCK_4_10 = BigDecimal.valueOf(FEE_PER_BYTE_4_10 * 8 * 128, FEE_SCALE);
    public static final BigDecimal MIN_FEE_IN_BLOCK_4_10 = BigDecimal.valueOf(50000, FEE_SCALE);
    public static final BigDecimal MIN_FEE_IN_BLOCK = BigDecimal.valueOf(FEE_PER_BYTE * 6 * 128, FEE_SCALE);
    public static final float FEE_POW_BASE = (float) 1.5;
    public static final int FEE_POW_MAX = 6;
    public static final int FINANCIAL_FEE_LEVEL = 100;
    public static final int ISSUE_MULT_FEE = 1 << 10;
    public static final int ISSUE_ASSET_MULT_FEE = 1 << 8;
    public static final int TEST_FEE_ORPHAN = 0; //157000;

    public static final int FEE_FOR_ANONIMOUSE = 33;
    //
    public static final boolean VERS_4_11_USE_OLD_FEE = false;
    public static final int FEE_INVITED_DEEP = 2;

    // levels for deep
    public static final int FEE_INVITED_SHIFT = 1;
    public static final int BONUS_REFERAL = 50 * FEE_PER_BYTE;
    public static final int FEE_INVITED_SHIFT_IN_LEVEL = 1;

    // 0.0075 COMPU - is FEE for Issue Person - then >> 2 - всумме столько получают Форжер и кто привел
    // Бонус получает Персона, Вносит, Удостоверяет - 3 человека = Эмиссия
    // 0.0002 - цена за одну транзакцию
    public static final BigDecimal BONUS_FEE_LVL1 = new BigDecimal("0.01"); // < 3 000
    public static final BigDecimal BONUS_FEE_LVL2 = new BigDecimal("0.008"); // < 10 000
    public static final BigDecimal BONUS_FEE_LVL3 = new BigDecimal("0.005"); // < 100 000
    public static final BigDecimal BONUS_FEE_LVL4 = new BigDecimal("0.0025"); // < 1 000 000
    public static final BigDecimal BONUS_FEE_LVL5 = new BigDecimal("0.0015"); // else
    // SERTIFY
    // need RIGHTS for non PERSON account
    public static final BigDecimal MAJOR_ERA_BALANCE_BD = BigDecimal.valueOf(MAJOR_ERA_BALANCE);
    // need RIGHTS for PERSON account
    public static final BigDecimal MINOR_ERA_BALANCE_BD = BigDecimal.valueOf(MINOR_ERA_BALANCE);

    // GIFTS for RSertifyPubKeys
    public static final int GIFTED_COMPU_AMOUNT_4_10 = FEE_PER_BYTE_4_10 << 8;
    public static final BigDecimal GIFTED_COMPU_AMOUNT_BD_4_10 = BigDecimal.valueOf(GIFTED_COMPU_AMOUNT_4_10, FEE_SCALE);
    public static final int GIFTED_COMPU_AMOUNT_FOR_PERSON_4_10 = GIFTED_COMPU_AMOUNT_4_10 << 3;
    public static final BigDecimal GIFTED_COMPU_AMOUNT_FOR_PERSON_BD_4_10 = BigDecimal.valueOf(GIFTED_COMPU_AMOUNT_FOR_PERSON_4_10, FEE_SCALE);

    public static final int GIFTED_COMPU_AMOUNT = 50000; // FEE_PER_BYTE << 8;
    public static final BigDecimal GIFTED_COMPU_AMOUNT_BD = BigDecimal.valueOf(GIFTED_COMPU_AMOUNT, FEE_SCALE);
    public static final int GIFTED_COMPU_AMOUNT_FOR_PERSON = 250000; //GIFTED_COMPU_AMOUNT << 7;
    public static final BigDecimal GIFTED_COMPU_AMOUNT_FOR_PERSON_BD = BigDecimal.valueOf(GIFTED_COMPU_AMOUNT_FOR_PERSON, FEE_SCALE);

    //private int checkPoint = DEVELOP_USE?1:32400;
    public static final Tuple2<Integer, byte[]> CHECKPOINT = new Tuple2<Integer, byte[]>(
            DEVELOP_USE?289561 : 235267,
            Base58.decode(DEVELOP_USE?
                    "4MhxLvzH3svg5MoVi4sX8LZYVQosamoBubsEbeTo2fqu6Fcv14zJSVPtZDuu93Tc7RuS2nPJDYycWjpvdSYdmm1W"
                    :"2VTp79BBpK5E4aZYV5Tk3dYRS887W1devsrnyJeN6WTBQYQzoe2cTg819DdRs5o9Wh6tsGLsetYTbDu9okgriJce"));

    // issue PERSON
    //public static final BigDecimal PERSON_MIN_ERA_BALANCE = BigDecimal.valueOf(10000000);
    public static HashSet<String> TRUSTED_ANONYMOUS = new HashSet<String>();
    public static HashSet<String> ANONYMASERS = new HashSet<String>();
    public static HashSet<String> FOUNDATION_ADDRESSES = new HashSet<String>();
    public static HashMap<String, int[][]> FREEZED_BALANCES = new HashMap<String, int[][]>();
    public static HashMap<String, Pair<Integer, byte[]>> NOVA_ASSETS = new HashMap<String, Pair<Integer, byte[]>>();
    public static HashMap<String, String> LOCKED__ADDRESSES = new HashMap<String, String>();
    public static HashMap<String, Tuple3<String, Integer, Integer>> LOCKED__ADDRESSES_PERIOD = new HashMap<String, Tuple3<String, Integer, Integer>>();
    public static HashMap<Long, PublicKeyAccount> ASSET_OWNERS = new HashMap<Long, PublicKeyAccount>();
    static Logger LOGGER = LoggerFactory.getLogger(BlockChain.class.getName());
    private GenesisBlock genesisBlock;
    private long genesisTimestamp;
    private Block waitWinBuffer;

    //private int target = 0;
    //private byte[] lastBlockSignature;
    //private Tuple2<Integer, Long> HWeight;

    public long transactionWinnedTimingAverage;
    public long transactionWinnedTimingCounter;

    public long transactionValidateTimingAverage;
    public long transactionValidateTimingCounter;

    public long transactionProcessTimingAverage;
    public long transactionProcessTimingCounter;

    //private DLSet dcSet;

    // dcSet_in = db() - for test
    public BlockChain(DCSet dcSet_in) throws Exception {
        //CREATE GENESIS BLOCK
        genesisBlock = new GenesisBlock();
        genesisTimestamp = genesisBlock.getTimestamp();

        // GENERAL TRUST
        TRUSTED_ANONYMOUS.add("7BAXHMTuk1vh6AiZU65oc7kFVJGqNxLEpt");
        TRUSTED_ANONYMOUS.add("7PvUGfFTYPjYi5tcoKHL4UWcf417C8B3oh");
        //TRUSTED_ANONYMOUS.add("79ZVGgCFrQPoVTsFm6qCNTZNkRbYNsTY4u");


        if (DEVELOP_USE) {
            // права для Кибальникова
            ASSET_OWNERS.put(7L, new PublicKeyAccount("FgdfKGEQkP1RobtbGqVSQN61AZYGy6W1WSAJvE9weYMe"));
            ASSET_OWNERS.put(8L, new PublicKeyAccount("FgdfKGEQkP1RobtbGqVSQN61AZYGy6W1WSAJvE9weYMe"));

<<<<<<< HEAD
            ANONYMASERS.add("7KC2LXsD6h29XQqqEa7EpwRhfv89i8imGK"); // face2face
=======
            // из p130 счета для прорверки
            NOVA_ASSETS.put("BTC",
                    new Pair<Integer, byte[]>(12, new Account("7EPhDbpjsaRDFwB2nY8Cvn7XukF58kGdkz").getShortAddressBytes()));
            NOVA_ASSETS.put("USD",
                    new Pair<Integer, byte[]>(95, new Account("7EPhDbpjsaRDFwB2nY8Cvn7XukF58kGdkz").getShortAddressBytes()));

            LOCKED__ADDRESSES.put("7EPhDbpjsaRDFwB2nY8Cvn7XukF58kGdkz", "7A94JWgdnNPZtbmbphhpMQdseHpKCxbrZ1");
            TRUSTED_ANONYMOUS.add("762eatKnsB3xbyy2t9fwjjqUG1GoxQ8Rhx");
            ANONYMASERS.add("7CzxxwH7u9aQtx5iNHskLQjyJvybyKg8rF");

>>>>>>> 9ee7e8b3
        } else {
            // ANOMIMASER for incomes from PRSONALIZED
            ANONYMASERS.add("7BAXHMTuk1vh6AiZU65oc7kFVJGqNxLEpt");
            ANONYMASERS.add("79ZVGgCFrQPoVTsFm6qCNTZNkRbYNsTY4u");
            ANONYMASERS.add("7KC2LXsD6h29XQqqEa7EpwRhfv89i8imGK"); // face2face
            ANONYMASERS.add("7PvUGfFTYPjYi5tcoKHL4UWcf417C8B3oh"); // GATE-issuer


            // TIKER = KEY + CREATOR
            NOVA_ASSETS.put("BTC",
                    new Pair<Integer, byte[]>(12, new Account("7PvUGfFTYPjYi5tcoKHL4UWcf417C8B3oh").getShortAddressBytes()));
            NOVA_ASSETS.put("ETH",
                    new Pair<Integer, byte[]>(14, new Account("7PvUGfFTYPjYi5tcoKHL4UWcf417C8B3oh").getShortAddressBytes()));
            NOVA_ASSETS.put("USD",
                    new Pair<Integer, byte[]>(95, new Account("7PvUGfFTYPjYi5tcoKHL4UWcf417C8B3oh").getShortAddressBytes()));
            NOVA_ASSETS.put("EUR",
                    new Pair<Integer, byte[]>(94, new Account("7PvUGfFTYPjYi5tcoKHL4UWcf417C8B3oh").getShortAddressBytes()));
            NOVA_ASSETS.put("CNY",
                    new Pair<Integer, byte[]>(93, new Account("7PvUGfFTYPjYi5tcoKHL4UWcf417C8B3oh").getShortAddressBytes()));
            NOVA_ASSETS.put("RUB",
                    new Pair<Integer, byte[]>(92, new Account("7PvUGfFTYPjYi5tcoKHL4UWcf417C8B3oh").getShortAddressBytes()));
            NOVA_ASSETS.put("JPY",
                    new Pair<Integer, byte[]>(91, new Account("7PvUGfFTYPjYi5tcoKHL4UWcf417C8B3oh").getShortAddressBytes()));
            NOVA_ASSETS.put("GBP",
                    new Pair<Integer, byte[]>(90, new Account("7PvUGfFTYPjYi5tcoKHL4UWcf417C8B3oh").getShortAddressBytes()));
            NOVA_ASSETS.put("CHF",
                    new Pair<Integer, byte[]>(89, new Account("7PvUGfFTYPjYi5tcoKHL4UWcf417C8B3oh").getShortAddressBytes()));
            NOVA_ASSETS.put("AUD",
                    new Pair<Integer, byte[]>(88, new Account("7PvUGfFTYPjYi5tcoKHL4UWcf417C8B3oh").getShortAddressBytes()));
            NOVA_ASSETS.put("SGD",
                    new Pair<Integer, byte[]>(87, new Account("7PvUGfFTYPjYi5tcoKHL4UWcf417C8B3oh").getShortAddressBytes()));
            NOVA_ASSETS.put("TRY",
                    new Pair<Integer, byte[]>(86, new Account("7PvUGfFTYPjYi5tcoKHL4UWcf417C8B3oh").getShortAddressBytes()));


            // COMMODITY
            NOVA_ASSETS.put("GOLD",
                    new Pair<Integer, byte[]>(21, new Account("7PvUGfFTYPjYi5tcoKHL4UWcf417C8B3oh").getShortAddressBytes()));
            NOVA_ASSETS.put("OIL",
                    new Pair<Integer, byte[]>(22, new Account("7PvUGfFTYPjYi5tcoKHL4UWcf417C8B3oh").getShortAddressBytes()));
            NOVA_ASSETS.put("GAS",
                    new Pair<Integer, byte[]>(23, new Account("7PvUGfFTYPjYi5tcoKHL4UWcf417C8B3oh").getShortAddressBytes()));
            NOVA_ASSETS.put("BREND",
                    new Pair<Integer, byte[]>(24, new Account("7PvUGfFTYPjYi5tcoKHL4UWcf417C8B3oh").getShortAddressBytes()));


            /// Права для Кибальникова в Боевой Версии
            NOVA_ASSETS.put("ERG",
                    new Pair<Integer, byte[]>(20, new Account("7GiE2pKyrULF2iQhAXvdUusXYqiKRQx68m").getShortAddressBytes()));
            
            //NOVA_ASSETS.put("@@USD",
            //		new Pair<Integer, byte[]>(95, new Account("7JS4ywtcqrcVpRyBxfqyToS2XBDeVrdqZL").getShortBytes()));
            //NOVA_ASSETS.put("¤¤RUB",
            //		new Pair<Integer, byte[]>(93, new Account("7JS4ywtcqrcVpRyBxfqyToS2XBDeVrdqZL").getShortBytes()));
            //NOVA_ASSETS.put("ERARUB",
            //		new Pair<Integer, byte[]>(91, new Account("7JS4ywtcqrcVpRyBxfqyToS2XBDeVrdqZL").getShortBytes()));
            //NOVA_ASSETS.put("ERAUSD",
            //		new Pair<Integer, byte[]>(85, new Account("7JS4ywtcqrcVpRyBxfqyToS2XBDeVrdqZL").getShortBytes()));

            // LOCKED -> to TRUSTED for it address
            LOCKED__ADDRESSES.put("7PvUGfFTYPjYi5tcoKHL4UWcf417C8B3oh", "79ZVGgCFrQPoVTsFm6qCNTZNkRbYNsTY4u");
            LOCKED__ADDRESSES.put("7Rt6gdkrFzayyqNec3nLhEGjuK9UsxycZ6", "79ZVGgCFrQPoVTsFm6qCNTZNkRbYNsTY4u");

            // TEAM 0 LOCKS
            LOCKED__ADDRESSES_PERIOD.put("79kXsWXHRYEb7ESMohm9DXYjXBzPfi1seE", new Tuple3("78JFPWVVAVP3WW7S8HPgSkt24QF2vsGiS5", 137000, 240000)); // Vasya
            LOCKED__ADDRESSES_PERIOD.put("787H1wwYPwu33BEm2KbNeksAgVaRf41b2H", new Tuple3("78JFPWVVAVP3WW7S8HPgSkt24QF2vsGiS5", 137000, 240000)); // Natasha
            LOCKED__ADDRESSES_PERIOD.put("7CT5k4Qqhb53ciHfrxXaR3bGyribLgSoyZ", new Tuple3("78JFPWVVAVP3WW7S8HPgSkt24QF2vsGiS5", 137000, 240000)); // Lena
            LOCKED__ADDRESSES_PERIOD.put("74g61DcTa8qdfvWxzcbTjTf6PhMfAB77HK", new Tuple3("78JFPWVVAVP3WW7S8HPgSkt24QF2vsGiS5", 137000, 240000)); // Ivan
            LOCKED__ADDRESSES_PERIOD.put("7BfB66DpkEx7KJaMN9bzphTJcZR29wprMU", new Tuple3("78JFPWVVAVP3WW7S8HPgSkt24QF2vsGiS5", 137000, 240000)); // Ruslan
            LOCKED__ADDRESSES_PERIOD.put("1", new Tuple3("78JFPWVVAVP3WW7S8HPgSkt24QF2vsGiS5", 137000, 240000)); // Sergey
            LOCKED__ADDRESSES_PERIOD.put("1", new Tuple3("78JFPWVVAVP3WW7S8HPgSkt24QF2vsGiS5", 137000, 240000)); // Vladimir
            LOCKED__ADDRESSES_PERIOD.put("1", new Tuple3("78JFPWVVAVP3WW7S8HPgSkt24QF2vsGiS5", 137000, 240000)); // Roman

            // TEST
            //FOUNDATION_ADDRESSES.add("7F9cZPE1hbzMT21g96U8E1EfMimovJyyJ7");

            // ERACHAIN FUNDATION
            FOUNDATION_ADDRESSES.add("74a73pykkNwmuwkZdh5Lt2xTbK7anG5B6i");
            FOUNDATION_ADDRESSES.add("7QTDHp15vcHN3F4zP2BTcDXJkeotzQZkG4");
            FOUNDATION_ADDRESSES.add("7FiXN8VTgjMsLrZUQY9ZBFNfek7SsDP6Uc");
            FOUNDATION_ADDRESSES.add("74QcLxHgPkuMSPsKTh7zGpJsd5aAxpWpFA");
            FOUNDATION_ADDRESSES.add("7BAXHMTuk1vh6AiZU65oc7kFVJGqNxLEpt");
            FOUNDATION_ADDRESSES.add("7P3HR8kdj4ojXPvpTnEtVnpEwenipvrcH1");
            FOUNDATION_ADDRESSES.add("75Mb8cGchcG4DF31wavhNrnoycWsoLQqP4");
            FOUNDATION_ADDRESSES.add("75LzKAoxx4TgAAkpMRStve26YEY625TCRE");

            FOUNDATION_ADDRESSES.add("73QYndpFQeFvyMvwBcMUwJRDTp7XaxkSmZ"); // STOLEN
            FOUNDATION_ADDRESSES.add("7FJUV5GLMuVdopUHSwTLsjmKF4wkPwFEcG"); // LOSED
            FOUNDATION_ADDRESSES.add("75LK84g7JHoLG2jRUmbJA6srLrFkaXEU5A"); // FREEZED


            // TEST
            //FREEZED_BALANCES.put("7F9cZPE1hbzMT21g96U8E1EfMimovJyyJ7",
            //		new int[][]{{9000, 110000}, {3200, 90000}, {138000, 7000}, {547500, 5000}});

            // TEAM 2
            FREEZED_BALANCES.put("77QMFKSdY4ZsG8bFHynYdFNCmis9fNw5yP",
                    new int[][]{{225655, 90000}, {333655, 60000}});
            FREEZED_BALANCES.put("7N7d8juuSSeEd92rkcEsfXhdi9WXE8zYXs",
                    new int[][]{{225655, 80000}, {333655, 53000}});
            FREEZED_BALANCES.put("7LETj4cW4rLWBCN52CaXmzQDnhwkEcrv9G",
                    new int[][]{{225655, 97000}, {333655, 65000}});

            // TEAM 3
            FREEZED_BALANCES.put("7GMENsugxjV8PToyUyHNUQF7yr9Gy6tJou",
                    new int[][]{{225655, 197000}, {333655, 131000}});
            FREEZED_BALANCES.put("7DMJcs8kw7EXUSeEFfNwznRKRLHLrcXJFm",
                    new int[][]{{225655, 150000}, {333655, 100000}});
            FREEZED_BALANCES.put("7QUeuMiWQjoQ3MZiriwhKfEG558RJWUUis",
                    new int[][]{{225655, 150000}, {333655, 100000}});
            FREEZED_BALANCES.put("7MxscS3mS6VWim8B9K3wEzFAUWYbsMkVon",
                    new int[][]{{225655, 140000}, {333655, 90000}});
            FREEZED_BALANCES.put("79NMuuW7thad2JodQ5mKxbMoyf1DjNT9Ap",
                    new int[][]{{225655, 130000}, {333655, 90000}});
            FREEZED_BALANCES.put("7MhifBHaZsUcjgckwFN57bAE9fPJVDLDQq",
                    new int[][]{{225655, 110000}, {333655, 80000}});
            FREEZED_BALANCES.put("7FRWJ4ww3VstdyAyKFwYfZnucJBK7Y4zmT",
                    new int[][]{{225655, 100000}, {333655, 70000}});
            FREEZED_BALANCES.put("7FNAphtSYXtP5ycn88B2KEywuHXzM3XNLK",
                    new int[][]{{225655, 90000}, {333655, 60000}});
            FREEZED_BALANCES.put("79ZVGgCFrQPoVTsFm6qCNTZNkRbYNsTY4u",
                    new int[][]{{225655, 80000}, {333655, 60000}});

            // TEAM 1
            FREEZED_BALANCES.put("74rRXsxoKtVKJqN8z6t1zHfufBXsELF94y",
                    new int[][]{{225655, 20000}, {333655, 10000}});
            FREEZED_BALANCES.put("7PChKkoASF1eLtCnAMx8ynU2sMYdSPwkGV",
                    new int[][]{{225655, 60000}, {333655, 40000}});

            FREEZED_BALANCES.put("7Jhh3TPmfoLag8FxnJRBRYYfqnUduvFDbv",
                    new int[][]{{225655, 150000}, {333655, 100000}});
            FREEZED_BALANCES.put("7Rt6gdkrFzayyqNec3nLhEGjuK9UsxycZ6",
                    new int[][]{{115000, 656000}, {225655, 441000}});
        }

        DCSet dcSet = dcSet_in;
        if (dcSet == null) {
            dcSet = DCSet.getInstance();
        }

        if (Settings.getInstance().isTestnet()) {
            LOGGER.info(genesisBlock.getTestNetInfo());
        }

        int height = dcSet.getBlockMap().size();
        if (height == 0)
        // process genesis block
        {
            if (dcSet_in == null && dcSet.getBlockMap().getLastBlockSignature() != null) {
                LOGGER.info("reCreateDB Database...");

                try {
                    dcSet.close();
                    dcSet = Controller.getInstance().reCreateDC();
                } catch (Exception e) {
                    LOGGER.error(e.getMessage(), e);
                    Controller.getInstance().stopAll(6);
                }
            }

            //PROCESS
            genesisBlock.process(dcSet);

        } else {

            // TRY compare GENESIS BLOCK SIGNATURE
            if (!Arrays.equals(dcSet.getBlockMap().get(1).getSignature(),
                    genesisBlock.getSignature())) {

                throw new Exception("wrong DB for GENESIS BLOCK");
            }

        }

        //lastBlockSignature = dcSet.getBlocksHeadMap().getLastBlockSignature();
        //HWeight = dcSet.getBlockSignsMap().get(lastBlockSignature);

    }

    //
    public static int getHeight(DCSet dcSet) {

        //GET LAST BLOCK
        ///byte[] lastBlockSignature = dcSet.getBlocksHeadMap().getLastBlockSignature();
        ///return dcSet.getBlockSignsMap().getHeight(lastBlockSignature);
        return dcSet.getBlockMap().size();
    }

    public static int getCheckPoint(DCSet dcSet) {

        Integer item = dcSet.getBlockSignsMap().get(CHECKPOINT.b);
        if (item == null || item == -1)
            return 2;

        int heightCheckPoint = item;
        int dynamicCheckPoint = getHeight(dcSet) - BlockChain.MAX_ORPHAN;

        if (dynamicCheckPoint > heightCheckPoint)
            return dynamicCheckPoint;
        return heightCheckPoint;
    }

    public static int getNetworkPort() {
        if (Settings.getInstance().isTestnet()) {
            return BlockChain.TESTNET_PORT;
        } else {
            return BlockChain.MAINNET_PORT;
        }
    }

    /**
     * Calculate Target (Average Win Value for 1024 last blocks) for this block
     * @param height - height of blockchain
     * @param targetPrevious - previous Target
     * @param winValue - current Win Value
     * @return
     */
    public static long calcTarget(int height, long targetPrevious, long winValue) {

        if (height < TARGET_COUNT) {
            return targetPrevious - (targetPrevious / height) + (winValue / height);
        }

        // CUT GROWTH
        long cut1 = targetPrevious + (targetPrevious >> 1);
        if (height > TARGET_COUNT && winValue > cut1) {
            winValue = cut1;
        }

        //return targetPrevios - (targetPrevios>>TARGET_COUNT_SHIFT) + (winValue>>TARGET_COUNT_SHIFT);
        // better accuracy
        long target = (((targetPrevious << TARGET_COUNT_SHIFT) - targetPrevious) + winValue) >> TARGET_COUNT_SHIFT;
        if (target < 1000 && DEVELOP_USE)
            target = 1000;

        return target;
    }

    // GET MIN TARGET
    // TODO GENESIS_CHAIN
    // SEE core.block.Block.calcWinValue(DLSet, Account, int, int)
    public static int getTargetedMin(int height) {
        int base;
        if (height < BlockChain.REPEAT_WIN)
            // FOR not repeated WINS - not need check BASE_TARGET
            /////base = BlockChain.BASE_TARGET>>1;
            base = BlockChain.BASE_TARGET - (BlockChain.BASE_TARGET >> 2); // ONLY UP
        else if (DEVELOP_USE)
            base = 1; //BlockChain.BASE_TARGET >>5;
        else if (height < 110000)
            base = (BlockChain.BASE_TARGET >> 3); // + (BlockChain.BASE_TARGET>>4);
        else if (height < 115000)
            base = (BlockChain.BASE_TARGET >> 1) - (BlockChain.BASE_TARGET >> 4);
        else
            base = (BlockChain.BASE_TARGET >> 1) + (BlockChain.BASE_TARGET >> 4);

        return base;

    }

    public static int calcWinValueTargeted(long win_value, long target) {

        if (target == 0) {
            // in forked chain in may be = 0
            return -1;
        }

        int result = (int) (BlockChain.BASE_TARGET * win_value / target);
        if (result < 1 || result > BlockChain.BASE_TARGET * 10)
            // fix overload
            return BlockChain.BASE_TARGET * 10;
        return result;

    }

    /**
     * calc WIN_VALUE for ACCOUNT in HEIGHT
     * @param dcSet
     * @param creator account of block creator
     * @param height current blockchain height
     * @param forgingBalance current forging Balance on account
     * @return (long) Win Value
     */
    public static long calcWinValue(DCSet dcSet, Account creator, int height, int forgingBalance) {

        if (forgingBalance < MIN_GENERATING_BALANCE) {
                return 0l;
        }

        Tuple2<Integer, Integer> previousForgingPoint = creator.getForgingData(dcSet, height);

        if (previousForgingPoint == null) {
            // IF BLOCK not inserted in MAP
            previousForgingPoint = creator.getLastForgingData(dcSet);
            if (previousForgingPoint == null)
                if (DEVELOP_USE)
                    // - (height > VERS_4_11? 100 : 10), 1000);
                    previousForgingPoint = new Tuple2<Integer, Integer>(height - DEVELOP_FORGING_START, forgingBalance);
                else
                    return 0l;
        }

        int previousForgingHeight = previousForgingPoint.a;

        // OWN + RENT balance - in USE
        if (forgingBalance > previousForgingPoint.b) {
            forgingBalance = previousForgingPoint.b;
        }

        if (forgingBalance < BlockChain.MIN_GENERATING_BALANCE) {
            if (!Controller.getInstance().isTestNet() && !DEVELOP_USE)
                return 0l;
            forgingBalance = BlockChain.MIN_GENERATING_BALANCE;
        }

        int difference = height - previousForgingHeight;
        if (Controller.getInstance().isTestNet() || BlockChain.DEVELOP_USE) {
            if (difference < 10)
                difference = 10;
            ;
        } else {

            int repeatsMin;

            if (height < BlockChain.REPEAT_WIN) {
                repeatsMin = height - 2;
            } else {
                repeatsMin = BlockChain.GENESIS_ERA_TOTAL / forgingBalance;
                repeatsMin = (repeatsMin >> 2);

                if (height < 40000) {
                    if (repeatsMin > 4)
                        repeatsMin = 4;
                } else if (height < 100000) {
                    if (repeatsMin > 6)
                        repeatsMin = 6;
                } else if (height < 110000) {
                    if (repeatsMin > 10) {
                        repeatsMin = 10;
                    }
                } else if (height < 120000) {
                    if (repeatsMin > 40)
                        repeatsMin = 40;
                } else if (height < VERS_4_11) {
                    if (repeatsMin > 200)
                        repeatsMin = 200;
                } else if (repeatsMin < 10) {
                    repeatsMin = 10;
                }
            }

            if (difference < repeatsMin) {
                return difference - repeatsMin;
            }
        }

        long win_value;

        if (difference > 1)
            win_value = (long) forgingBalance * (long) difference;
        else
            win_value = forgingBalance;

        if (Controller.getInstance().isTestNet() || DEVELOP_USE)
            return win_value;

        if (false) {
            if (height < BlockChain.REPEAT_WIN)
                win_value >>= 4;
            else if (BlockChain.DEVELOP_USE)
                win_value >>= 4;
            else if (height < BlockChain.TARGET_COUNT)
                win_value = (win_value >> 4) - (win_value >> 6);
            else if (height < BlockChain.TARGET_COUNT << 2)
                win_value >>= 5;
            else if (height < BlockChain.TARGET_COUNT << 6)
                win_value = (win_value >> 5) - (win_value >> 7);
            else if (height < BlockChain.TARGET_COUNT << 10)
                win_value >>= 6;
            else
                win_value = (win_value >> 7) - (win_value >> 9);
        } else {
            if (height < BlockChain.REPEAT_WIN)
                win_value >>= 2;
            else if (height < (BlockChain.REPEAT_WIN<<2))
                win_value >>= 5;
            else
                win_value >>= 7;
        }


        return win_value;

    }

    /**
     * Calculate targeted Win Value and cut by BASE
     * @param dcSet dataChainSet
     * @param height blockchain height
     * @param win_value win value
     * @param target average win value for blockchain by 1024 last blocks
     * @return targeted Win Value and cut by BASE
     */
    public static int calcWinValueTargetedBase(DCSet dcSet, int height, long win_value, long target) {

        if (win_value < 1)
            return (int) win_value;

        int base = BlockChain.getTargetedMin(height);
        int targetedWinValue = calcWinValueTargeted(win_value, target);
        if (!Controller.getInstance().isTestNet()
                && height > VERS_4_11
                && base > targetedWinValue) {
            return -targetedWinValue;
        }

        return targetedWinValue;

    }

    public GenesisBlock getGenesisBlock() {
        return this.genesisBlock;
    }

    //public long getGenesisTimestamp() {
    //    return this.genesisTimestamp;
    //}

	/*
	//public synchronized Tuple2<Integer, Long> getHWeight(DCSet dcSet, boolean withWinBuffer) {
	public Tuple2<Integer, Long> getHWeight(DCSet dcSet, boolean withWinBuffer) {

		if (dcSet.isStoped())
			return null;

		//GET LAST BLOCK
		byte[] lastBlockSignature = dcSet.getBlocksHeadMap().getLastBlockSignature();
		// test String b58 = Base58.encode(lastBlockSignature);

		int height;
		long weight;
		if (withWinBuffer && this.waitWinBuffer != null) {
			// with WIN BUFFER BLOCK
			height = 1;
			weight = this.waitWinBuffer.calcWinValueTargeted(dcSet);
		} else {
			height = 0;
			weight = 0l;
		}

		if (lastBlockSignature == null) {
			height++;
		} else {
			height += dcSet.getBlockSignsMap().getHeight(lastBlockSignature);
			weight += dcSet.getBlockSignsMap().getFullWeight();
		}

		return  new Tuple2<Integer, Long>(height, weight);

	}
	 */

    public long getTimestamp(int height) {
        return this.genesisTimestamp + (long) height * GENERATING_MIN_BLOCK_TIME_MS;
    }

    public long getTimestamp(DCSet dcSet) {
        return this.genesisTimestamp + (long) getHeight(dcSet) * GENERATING_MIN_BLOCK_TIME_MS;
    }

    // BUFFER of BLOCK for WIN solving
    public Block getWaitWinBuffer() {
        return this.waitWinBuffer;
    }

	/*
	public void setCheckPoint(int checkPoint) {

		if (checkPoint > 1)
			this.checkPoint = checkPoint;
	}
	 */

    public void clearWaitWinBuffer() {
        this.waitWinBuffer = null;
    }

    public Block popWaitWinBuffer() {
        Block block = this.waitWinBuffer;
        this.waitWinBuffer = null;
        return block;
    }

    public int compareNewWin(DCSet dcSet, Block block) {
        return this.waitWinBuffer == null ? -1 : this.waitWinBuffer.compareWin(block);
    }

    // SOLVE WON BLOCK
    // 0 - unchanged;
    // 1 - changed, need broadcasting;
    public synchronized boolean setWaitWinBuffer(DCSet dcSet, Block block, Peer peer) {

        LOGGER.info("try set new winBlock: " + block.toString());

        if (this.waitWinBuffer != null && block.compareWin(waitWinBuffer) <= 0) {

            LOGGER.info("new winBlock is POOR!");
            return false;

        }

        // FULL VALIDATE because before was only HEAD validating
        if (!block.isValid(dcSet, false)) {

            LOGGER.info("new winBlock is BAD!");
            if (peer != null)
                Controller.getInstance().banPeerOnError(peer, "invalid block", 10);
            else
                LOGGER.error("MY WinBlock is INVALID! ignore...");

            return false;
        }

        this.waitWinBuffer = block;

        LOGGER.info("new winBlock setted!!!" + block.toString());
        return true;

    }

    /**
     * если идет синхронизация то записываем без проверки
     *
     * @param block
     */
    public void setWaitWinBufferUnchecked(Block block) {
        if (this.waitWinBuffer == null || block.compareWin(waitWinBuffer) > 0) {
            this.waitWinBuffer = block;
        }
    }

    public Tuple2<Integer, Long> getHWeightFull(DCSet dcSet) {
        return new Tuple2<Integer, Long>(dcSet.getBlocksHeadsMap().size(),
                dcSet.getBlocksHeadsMap().getFullWeight());
    }

    public long getFullWeight(DCSet dcSet) {

        return dcSet.getBlocksHeadsMap().getFullWeight();
    }

    public List<byte[]> getSignatures(DCSet dcSet, byte[] parentSignature) {

        //logger.debug("getSignatures for ->" + Base58.encode(parent));

        List<byte[]> headers = new ArrayList<byte[]>();

        //CHECK IF BLOCK EXISTS
        Integer height = dcSet.getBlockSignsMap().get(parentSignature);
        if (height != null && height > 0) {

            int packet;
            if (Arrays.equals(parentSignature, this.genesisBlock.getSignature())
                    || Arrays.equals(parentSignature, CHECKPOINT.b)) {
                packet = 3;
            } else {
                packet = SYNCHRONIZE_PACKET;
            }
            //BlocksHeads_2Map childsMap = dcSet.getBlockHeightsMap();
            //BlocksHeads_2Map map = dcSet.getBlockHeightsMap();
            BlocksHeadsMap map = dcSet.getBlocksHeadsMap();
            int counter = 0;
            do {
                headers.add(parentSignature);
                if (map.contains(++height))
                    parentSignature = map.get(height).signature;
                else
                    break;
            } while (parentSignature != null && counter++ < packet);
            //logger.debug("get size " + counter);
        } else if (Arrays.equals(parentSignature, this.CHECKPOINT.b)) {
            headers.add(parentSignature);
        } else {
            //logger.debug("*** getSignatures NOT FOUND !");
        }

        return headers;
    }

    public Block getBlock(DCSet dcSet, byte[] header) {

        return dcSet.getBlockSignsMap().getBlock(header);
    }

    public Block getBlock(DCSet dcSet, int height) {

        return dcSet.getBlockMap().get(height);
    }

    /**
     * Среднее время обработки транзакции при прилете блока из сети. Блок считается как одна транзакция
     *
     * @return
     */
    public void updateTXWinnedTimingAverage(long processTiming, int counter) {
        // при переполнении может быть минус
        // в миеросекундах подсчет делаем
        processTiming = processTiming / 1000 / (Controller.BLOCK_AS_TX_COUNT + counter);
        if (transactionWinnedTimingCounter < 1 << 5) {
            transactionWinnedTimingCounter++;
            transactionWinnedTimingAverage = ((transactionWinnedTimingAverage * transactionWinnedTimingCounter)
                    + processTiming - transactionWinnedTimingAverage) / transactionWinnedTimingCounter;
        } else
            transactionWinnedTimingAverage = ((transactionWinnedTimingAverage << 5)
                    + processTiming - transactionWinnedTimingAverage) >> 5;
    }

    public void updateTXValidateTimingAverage(long processTiming, int counter) {
        // тут всегда Количество больше 0 приходит
        processTiming = processTiming / 1000 / counter;
        if (transactionValidateTimingCounter < 1 << 5) {
            transactionValidateTimingCounter++;
            transactionValidateTimingAverage = ((transactionValidateTimingAverage * transactionValidateTimingCounter)
                    + processTiming - transactionValidateTimingAverage) / transactionValidateTimingCounter;
        } else
            transactionValidateTimingAverage = ((transactionValidateTimingAverage << 5)
                    + processTiming - transactionValidateTimingAverage) >> 5;
    }

    public void updateTXProcessTimingAverage(long processTiming, int counter) {
        if (processTiming < 999999999999l) {
            // при переполнении может быть минус
            // в миеросекундах подсчет делаем
            processTiming = processTiming / 1000 / (Controller.BLOCK_AS_TX_COUNT + counter);
            if (transactionProcessTimingCounter < 1 << 5) {
                transactionProcessTimingCounter++;
                transactionProcessTimingAverage = ((transactionProcessTimingAverage * transactionProcessTimingCounter)
                        + processTiming - transactionProcessTimingAverage) / transactionProcessTimingCounter;
            } else
                transactionProcessTimingAverage = ((transactionProcessTimingAverage << 5)
                        + processTiming - transactionProcessTimingAverage) >> 5;
        }
    }

    public Pair<Block, List<Transaction>> scanTransactions(DCSet dcSet, Block block, int blockLimit, int transactionLimit, int type, int service, Account account) {
        //CREATE LIST
        List<Transaction> transactions = new ArrayList<Transaction>();
        int counter = 0;

        //IF NO BLOCK START FROM GENESIS
        if (block == null) {
            block = new GenesisBlock();
        }

        //START FROM BLOCK
        int scannedBlocks = 0;
        do {
            int seqNo = 0;
            //FOR ALL TRANSACTIONS IN BLOCK
            for (Transaction transaction : block.getTransactions()) {

                transaction.setDC(dcSet, Transaction.FOR_NETWORK, block.heightBlock, ++seqNo);

                //CHECK IF ACCOUNT INVOLVED
                if (account != null && !transaction.isInvolved(account)) {
                    continue;
                }

                //CHECK IF TYPE OKE
                if (type != -1 && transaction.getType() != type) {
                    continue;
                }

                //CHECK IF SERVICE OKE
                if (service != -1 && transaction.getType() == Transaction.ARBITRARY_TRANSACTION) {
                    ArbitraryTransaction arbitraryTransaction = (ArbitraryTransaction) transaction;

                    if (arbitraryTransaction.getService() != service) {
                        continue;
                    }
                }

                //ADD TO LIST
                transactions.add(transaction);
                counter++;
            }

            //SET BLOCK TO CHILD
            block = block.getChild(dcSet);
            scannedBlocks++;
        }
        //WHILE BLOCKS EXIST && NOT REACHED TRANSACTIONLIMIT && NOT REACHED BLOCK LIMIT
        while (block != null && (counter < transactionLimit || transactionLimit == -1) && (scannedBlocks < blockLimit || blockLimit == -1));

        //CHECK IF WE REACHED THE END
        if (block == null) {
            block = this.getLastBlock(dcSet);
        } else {
            block = block.getParent(dcSet);
        }

        //RETURN PARENT BLOCK AS WE GET CHILD RIGHT BEFORE END OF WHILE
        return new Pair<Block, List<Transaction>>(block, transactions);
    }

    public Block getLastBlock(DCSet dcSet) {
        return dcSet.getBlockMap().last();
    }


	/*
	// IT IS RIGHTS ONLY WHEN BLOCK is MAKING
	// MABE used only in isValid and in Block Generator
	public static int calcGeneratingBalance(DCSet dcSet, Account creator, int height)
	{

		long incomed_amount = 0l;
		//long amount;

		int previousForgingHeight = getPreviousForgingHeightForCalcWin(dcSet, creator, height);
		int previousForgingHeight = creator.getForgingData(dcSet, height);
		if (previousForgingHeight == -1) {
			// IF BLOCK not inserted in MAP
			previousForgingHeight = creator.getLastForgingData(dcSet);
		}

		if (false && !BlockChain.DEVELOP_USE) {
			if (height > 87090 && height - previousForgingHeight < 10 ) {
				return -1;
			}
		}

		if (previousForgingHeight > height) {
			return height;
		}

		previousForgingHeight++;
		if (previousForgingHeight < height) {

			// for recipient only
			List<Transaction> txs = dcSet.getTransactionFinalMap().findTransactions(null, null, creator.getAddress(),
					previousForgingHeight, height,
					0, 0, false, 0, 0);

			//amount = 0l;
			for(Transaction transaction: txs)
			{
				if ( transaction.getAbsKey() != Transaction.RIGHTS_KEY )
					continue;

				transaction.setDC(dcSet, false);
				if (transaction instanceof TransactionAmount) {
					TransactionAmount recordAmount = (TransactionAmount) transaction;
					if (recordAmount.isBackward())
						continue;

					int amo_sign = recordAmount.getAmount().signum();
					if (amo_sign > 0) {
						// SEND or DEBT
						incomed_amount += recordAmount.getAmount().longValue();
					} else {
						continue;
					}
					//} else if (transaction instanceof CreateOrderTransaction) {
					//	amount = transaction.getAmount().longValue();
				} else {
					continue;
				}
				//incomed_amount += amount;
			}

			// for creator
			txs = dcSet.getTransactionFinalMap().findTransactions(null, creator.getAddress(), null,
					previousForgingHeight, height,
					0, 0, false, 0, 0);

			//amount = 0l;
			for(Transaction transaction: txs)
			{
				transaction.setDC(dcSet, false);

				if (false && transaction instanceof RSertifyPubKeys) {
					//	amount = BlockChain.GIFTED_ERA_AMOUNT.intValue();
					//	incomed_amount += amount;

				} else if (transaction instanceof TransactionAmount) {

					if ( transaction.getAbsKey() != Transaction.RIGHTS_KEY )
						continue;

					TransactionAmount recordAmount = (TransactionAmount) transaction;
					// TODO: delete  on new CHAIN
					if (height > 45281 && recordAmount.isBackward()
							&& Account.actionType(recordAmount.getKey(), recordAmount.getAmount()) == 2) {
						// RE DEBT to me
						long amount = transaction.getAmount().abs().longValue();
						if (amount < 200) {
							continue;
						} else if (amount < 1000) {
							amount >>=2;
						} else {
							amount >>=1;
						}
						incomed_amount += amount;
					} else {
						continue;
					}
				} else {
					continue;
				}

				//incomed_amount += amount;
			}
			txs = null;
		}

		// OWN + RENT balance - in USE
		long used_amount = creator.getBalanceUSE(Transaction.RIGHTS_KEY, dcSet).longValue();
		if (used_amount < BlockChain.MIN_GENERATING_BALANCE)
			return 0;

		if (used_amount - incomed_amount < BlockChain.MIN_GENERATING_BALANCE ) {
			return BlockChain.MIN_GENERATING_BALANCE;
		} else {
			return (int)(used_amount - incomed_amount);
		}
	}
	OLD
	 */

    public byte[] getLastBlockSignature(DCSet dcSet) {
        return dcSet.getBlockMap().getLastBlockSignature();
    }

    // get last blocks for target
    public List<Block> getLastBlocksForTarget_old(DCSet dcSet) {

        Block last = dcSet.getBlockMap().last();

		/*
		if (this.lastBlocksForTarget != null
				&& Arrays.equals(this.lastBlocksForTarget.get(0).getSignature(), last.getSignature())) {
			return this.lastBlocksForTarget;
		}
		 */

        List<Block> list = new ArrayList<Block>();

        if (last == null || last.getVersion() == 0) {
            return list;
        }

        for (int i = 0; i < TARGET_COUNT && last.getVersion() > 0; i++) {
            list.add(last);
            last = last.getParent(dcSet);
        }

        return list;
    }

    // get Target by last blocks in chain
    public long getTarget(DCSet dcSet) {
        Block block = this.getLastBlock(dcSet);
        return block.getTarget();
    }

    // CLEAR UNCONFIRMED TRANSACTION from Invalid and DEAD
    public void clearUnconfirmedRecords(DCSet dcSet, boolean cutDeadTime) {

        dcSet.getTransactionMap().clearByDeadTimeAndLimit(this.getTimestamp(dcSet), cutDeadTime);

    }
}<|MERGE_RESOLUTION|>--- conflicted
+++ resolved
@@ -286,9 +286,6 @@
             ASSET_OWNERS.put(7L, new PublicKeyAccount("FgdfKGEQkP1RobtbGqVSQN61AZYGy6W1WSAJvE9weYMe"));
             ASSET_OWNERS.put(8L, new PublicKeyAccount("FgdfKGEQkP1RobtbGqVSQN61AZYGy6W1WSAJvE9weYMe"));
 
-<<<<<<< HEAD
-            ANONYMASERS.add("7KC2LXsD6h29XQqqEa7EpwRhfv89i8imGK"); // face2face
-=======
             // из p130 счета для прорверки
             NOVA_ASSETS.put("BTC",
                     new Pair<Integer, byte[]>(12, new Account("7EPhDbpjsaRDFwB2nY8Cvn7XukF58kGdkz").getShortAddressBytes()));
@@ -299,7 +296,8 @@
             TRUSTED_ANONYMOUS.add("762eatKnsB3xbyy2t9fwjjqUG1GoxQ8Rhx");
             ANONYMASERS.add("7CzxxwH7u9aQtx5iNHskLQjyJvybyKg8rF");
 
->>>>>>> 9ee7e8b3
+
+            ANONYMASERS.add("7KC2LXsD6h29XQqqEa7EpwRhfv89i8imGK"); // face2face
         } else {
             // ANOMIMASER for incomes from PRSONALIZED
             ANONYMASERS.add("7BAXHMTuk1vh6AiZU65oc7kFVJGqNxLEpt");

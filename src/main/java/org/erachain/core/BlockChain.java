package org.erachain.core;

import org.erachain.controller.Controller;
import org.erachain.core.account.Account;
import org.erachain.core.account.PublicKeyAccount;
import org.erachain.core.block.Block;
import org.erachain.core.block.GenesisBlock;
import org.erachain.core.crypto.Base58;
import org.erachain.core.transaction.ArbitraryTransaction;
import org.erachain.core.transaction.Transaction;
import org.erachain.datachain.BlocksHeadsMap;
import org.erachain.datachain.DCSet;
import org.erachain.network.Peer;
import org.erachain.settings.Settings;
import org.erachain.utils.Pair;
import org.mapdb.Fun.Tuple2;
import org.mapdb.Fun.Tuple3;
import org.slf4j.Logger;
import org.slf4j.LoggerFactory;

import java.math.BigDecimal;
import java.util.*;

/**
 * для обработки цепочки блоков. Запоминает в себе генесиз-блок и базу данных.
 * Поидее именно тут должен быть метод FORK а не в базе данных - и отпочковывание новой цепочки.
 * А блоки должны добавляться в цепочку а не в базу данных напрямую. blockChain.add(BLOCK)
 */
public class BlockChain {

    // 1825 - 13189664557 - 2718
    // 1824 - 7635471

    //public static final int START_LEVEL = 1;

    public static final int TESTS_VERS = 0; // not use TESTs - or 411 (as version)
    public static final boolean DEVELOP_USE = false;

    public static final int BLOCK_COUNT = 0; ////
    static final public boolean TEST_DB_TXS_OFF = false;

    /**
     * set uo all balabces ERA to 10000 and COMPU to 100
     */
    public static final boolean ERA_COMPU_ALL_UP = true;

    static final public int CHECK_BUGS = 1;

    /**
     * если задан - первое подключение к нему
     */
    public static final byte[] START_PEER = null; //new byte[]{(byte)138, (byte)197, (byte)135, (byte)122};

    public static final boolean PERSON_SEND_PROTECT = true;
    //public static final int BLOCK_COUNT = 10000; // max count Block (if =<0 to the moon)

    public static final int TESTNET_PORT = DEVELOP_USE ? 9075 : 9025;
    public static final int MAINNET_PORT = DEVELOP_USE ? 9076 : 9026;

    public static final int DEFAULT_WEB_PORT = DEVELOP_USE ? 9077 : 9027;
    public static final int DEFAULT_RPC_PORT = DEVELOP_USE ? 9078 : 9028;

    public static final String DEFAULT_EXPLORER = "explorer.erachain.org";

    //public static final String TIME_ZONE = "GMT+3";
    //
    public static final boolean ROBINHOOD_USE = false;
    public static final boolean ANONIM_SERT_USE = false;

    public static final int MAX_ORPHAN = 1000; // max orphan blocks in chain
    public static final int SYNCHRONIZE_PACKET = 300; // when synchronize - get blocks packet by transactions
    public static final int TARGET_COUNT_SHIFT = 10;
    public static final int TARGET_COUNT = 1 << TARGET_COUNT_SHIFT;
    public static final int BASE_TARGET = 100000;///1 << 15;
    public static final int REPEAT_WIN = DEVELOP_USE ? 4 : ERA_COMPU_ALL_UP? 15 : 40; // GENESIS START TOP ACCOUNTS

    // RIGHTs
    public static final int GENESIS_ERA_TOTAL = 10000000;
    public static final int GENERAL_ERA_BALANCE = GENESIS_ERA_TOTAL / 100;
    public static final int MAJOR_ERA_BALANCE = 33000;
    public static final int MINOR_ERA_BALANCE = 1000;
    public static final int MIN_GENERATING_BALANCE = 100;
    public static final BigDecimal MIN_GENERATING_BALANCE_BD = new BigDecimal(MIN_GENERATING_BALANCE);
    //public static final int GENERATING_RETARGET = 10;
    public static final int GENERATING_MIN_BLOCK_TIME = DEVELOP_USE ? 32 : 32; // 300 PER DAY
    public static final int GENERATING_MIN_BLOCK_TIME_MS = GENERATING_MIN_BLOCK_TIME * 1000;
    public static final int FLUSH_TIMEPOINT = GENERATING_MIN_BLOCK_TIME_MS - (GENERATING_MIN_BLOCK_TIME_MS >> 3);
    static final int WIN_TIMEPOINT = GENERATING_MIN_BLOCK_TIME_MS >> 2;
    public static final int WIN_BLOCK_BROADCAST_WAIT_MS = 10000; //
    // задержка на включение в блок для хорошей сортировки
    public static final int UNCONFIRMED_SORT_WAIT_MS = DEVELOP_USE? 5000: 5000;
    public static final int CHECK_PEERS_WEIGHT_AFTER_BLOCKS = 1; // проверить наше цепочку по силе с окружающими
    // хранить неподтвержденные долше чем то время когда мы делаем обзор цепочки по силе
    public static final int UNCONFIRMED_DEADTIME_MS = DEVELOP_USE? GENERATING_MIN_BLOCK_TIME_MS << 4 : GENERATING_MIN_BLOCK_TIME_MS << 3;
    public static final int ON_CONNECT_SEND_UNCONFIRMED_NEED_COUNT = 10;

    public static final int BLOCKS_PER_DAY = 24 * 60 * 60 / GENERATING_MIN_BLOCK_TIME; // 300 PER DAY
    //public static final int GENERATING_MAX_BLOCK_TIME = 1000;
    public static final int MAX_BLOCK_SIZE_BYTES = 1 << 25; //4 * 1048576;
    public static final int MAX_BLOCK_SIZE = MAX_BLOCK_SIZE_BYTES >> 8;
    public static final int MAX_REC_DATA_BYTES = MAX_BLOCK_SIZE_BYTES >> 2;

    // переопределим размеры по HARD
    static private final int MAX_BLOCK_SIZE_GEN_TEMP = MAX_BLOCK_SIZE_BYTES / 100 * (10 * Controller.HARD_WORK + 10) ;
    public static final int MAX_BLOCK_SIZE_BYTES_GEN = MAX_BLOCK_SIZE_GEN_TEMP > MAX_BLOCK_SIZE_BYTES? MAX_BLOCK_SIZE_BYTES : MAX_BLOCK_SIZE_GEN_TEMP;
    public static final int MAX_BLOCK_SIZE_GEN = MAX_BLOCK_SIZE_BYTES_GEN >> 8;

    public static final int MAX_UNCONFIGMED_MAP_SIZE = MAX_BLOCK_SIZE_GEN << 3;
    public static final int ON_CONNECT_SEND_UNCONFIRMED_UNTIL = MAX_UNCONFIGMED_MAP_SIZE;

    public static final int GENESIS_WIN_VALUE = DEVELOP_USE ? 3000 : BlockChain.ERA_COMPU_ALL_UP? 10000 : 22000;

    public static final String[] GENESIS_ADMINS = new String[]{"78JFPWVVAVP3WW7S8HPgSkt24QF2vsGiS5",
            "7B3gTXXKB226bxTxEHi8cJNfnjSbuuDoMC"};

    public static final long BONUS_STOP_PERSON_KEY = 13l;

    public static final int VERS_4_11 = DEVELOP_USE ? 230000 : 0;

    //public static final int ORDER_FEE_DOWN = VERS_4_11;
    public static final int HOLD_VALID_START = TESTS_VERS > 0? 0 : VERS_4_11;

    public static final int CANCEL_ORDERS_ALL_VALID = DEVELOP_USE ? 430000 : 0;
    public static final int ALL_BALANCES_OK_TO = TESTS_VERS > 0? 0 : DEVELOP_USE? 425555 : 0;

    public static final int SKIP_VALID_SIGN_BEFORE = DEVELOP_USE? 0 : 0;

    public static final int VERS_4_12 = DEVELOP_USE ? VERS_4_11 + 20000 : VERS_4_11;

    public static final int DEVELOP_FORGING_START = 100;

    public HashSet<String> trustedPeers = new HashSet<>();

    public static final byte[][] WIPED_RECORDS = DEVELOP_USE ?
            new byte[][]{
            } :
            new byte[][]{
            };

    /*
     *  SEE in concrete TRANSACTIONS
     * public static final byte[][] VALID_RECORDS = new byte[][]{
     * };
     */

    public static final byte[][] VALID_ADDRESSES = new byte[][]{
    };

    public static final byte[][] DISCREDIR_ADDRESSES = new byte[][]{
    };
    public static final byte[][] VALID_SIGN = new byte[][]{
    };

    public static final byte[][] VALID_BAL = DEVELOP_USE ? new byte[][]{} :
            new byte[][]{
            };

    // DEX precision
    ///public static final int TRADE_PRECISION = 4;
    /**
     * Если после исполнения торговой сделки оостатется статок у ордера-инициатора и
     * цена для остатка отклонится больше чем на эту величину то ему возвращаем остаток
     */
    final public static BigDecimal INITIATOR_PRICE_DIFF_LIMIT =     new BigDecimal("0.000001");
    /**
     * Если после исполнения торговой сделки оостатется статок у ордера-цели и
     * цена для остатка отклонится больше чем на эту величину то либо скидываем остаток в эту сделку либо ему возвращаем остаток
     */
    final public static BigDecimal TARGET_PRICE_DIFF_LIMIT =        new BigDecimal("0.000006");
    /**
     * Если цена сделки после скидывания в нее сотатка ордера-цели не выйдет за это ограничени то скидываем в сделку.
     * Инача отдаем обратно
     */
    ///final public static BigDecimal TRADE_PRICE_DIFF_LIMIT = new BigDecimal("2.0").scaleByPowerOfTen(-(BlockChain.TRADE_PRECISION - 1));
    final public static BigDecimal TRADE_PRICE_DIFF_LIMIT =         new BigDecimal("0.001");


    public static final int ITEM_POLL_FROM = DEVELOP_USE ? 77000 : VERS_4_11;

    public static final int AMOUNT_SCALE_FROM = DEVELOP_USE ? 1034 : 0;
    public static final int AMOUNT_DEDAULT_SCALE = 8;
    public static final int FREEZE_FROM = DEVELOP_USE ? 12980 : 0;
    // только на них можно замороженные средства вернуть из списка FOUNDATION_ADDRESSES (там же и замароженные из-за утраты)
    public static final String[] TRUE_ADDRESSES = new String[]{
    };
    // CHAIN
    public static final int CONFIRMS_HARD = 3; // for reference by signature
    // MAX orphan CHAIN
    public static final int CONFIRMS_TRUE = MAX_ORPHAN; // for reference by ITEM_KEY
    //TESTNET
    //   1486444444444l
    //	 1487844444444   1509434273     1509434273
    public static final long DEFAULT_MAINNET_STAMP = DEVELOP_USE ? 1511164500000L : 1566376542222L;
    //public static final int FEE_MIN_BYTES = 200;
    public static final int FEE_PER_BYTE_4_10 = 64;
    public static final int FEE_PER_BYTE = 100;
    public static final int FEE_SCALE = 8;
    public static final BigDecimal FEE_RATE = BigDecimal.valueOf(1, FEE_SCALE);
    //public static final BigDecimal MIN_FEE_IN_BLOCK_4_10 = BigDecimal.valueOf(FEE_PER_BYTE_4_10 * 8 * 128, FEE_SCALE);
    public static final BigDecimal MIN_FEE_IN_BLOCK_4_10 = BigDecimal.valueOf(50000, FEE_SCALE);
    public static final BigDecimal MIN_FEE_IN_BLOCK = BigDecimal.valueOf(FEE_PER_BYTE * 6 * 128, FEE_SCALE);
    public static final float FEE_POW_BASE = (float) 1.5;
    public static final int FEE_POW_MAX = 6;
    public static final int FINANCIAL_FEE_LEVEL = 100;
    public static final int ISSUE_MULT_FEE = 1 << 10;
    public static final int ISSUE_ASSET_MULT_FEE = 1 << 8;
    public static final int TEST_FEE_ORPHAN = 0; //157000;

    public static final int FEE_FOR_ANONIMOUSE = 33;
    //
    public static final boolean VERS_4_11_USE_OLD_FEE = false;
    public static final int FEE_INVITED_DEEP = 2;

    // levels for deep
    public static final int FEE_INVITED_SHIFT = 1;
    public static final int BONUS_REFERAL = 50 * FEE_PER_BYTE;
    public static final int FEE_INVITED_SHIFT_IN_LEVEL = 1;

    // 0.0075 COMPU - is FEE for Issue Person - then >> 2 - всумме столько получают Форжер и кто привел
    // Бонус получает Персона, Вносит, Удостоверяет - 3 человека = Эмиссия
    // 0.0002 - цена за одну транзакцию
    public static final BigDecimal BONUS_FEE_LVL1 = new BigDecimal("0.01"); // < 3 000
    public static final BigDecimal BONUS_FEE_LVL2 = new BigDecimal("0.008"); // < 10 000
    public static final BigDecimal BONUS_FEE_LVL3 = new BigDecimal("0.005"); // < 100 000
    public static final BigDecimal BONUS_FEE_LVL4 = new BigDecimal("0.0025"); // < 1 000 000
    public static final BigDecimal BONUS_FEE_LVL5 = new BigDecimal("0.0015"); // else
    // SERTIFY
    // need RIGHTS for non PERSON account
    public static final BigDecimal MAJOR_ERA_BALANCE_BD = BigDecimal.valueOf(MAJOR_ERA_BALANCE);
    // need RIGHTS for PERSON account
    public static final BigDecimal MINOR_ERA_BALANCE_BD = BigDecimal.valueOf(MINOR_ERA_BALANCE);

    // GIFTS for RSertifyPubKeys
    public static final int GIFTED_COMPU_AMOUNT_4_10 = FEE_PER_BYTE_4_10 << 8;
    public static final BigDecimal GIFTED_COMPU_AMOUNT_BD_4_10 = BigDecimal.valueOf(GIFTED_COMPU_AMOUNT_4_10, FEE_SCALE);
    public static final int GIFTED_COMPU_AMOUNT_FOR_PERSON_4_10 = GIFTED_COMPU_AMOUNT_4_10 << 3;
    public static final BigDecimal GIFTED_COMPU_AMOUNT_FOR_PERSON_BD_4_10 = BigDecimal.valueOf(GIFTED_COMPU_AMOUNT_FOR_PERSON_4_10, FEE_SCALE);

    public static final int GIFTED_COMPU_AMOUNT = 50000; // FEE_PER_BYTE << 8;
    public static final BigDecimal GIFTED_COMPU_AMOUNT_BD = BigDecimal.valueOf(GIFTED_COMPU_AMOUNT, FEE_SCALE);
    public static final int GIFTED_COMPU_AMOUNT_FOR_PERSON = 250000; //GIFTED_COMPU_AMOUNT << 7;
    public static final BigDecimal GIFTED_COMPU_AMOUNT_FOR_PERSON_BD = BigDecimal.valueOf(GIFTED_COMPU_AMOUNT_FOR_PERSON, FEE_SCALE);

    public static final Tuple2<Integer, byte[]> CHECKPOINT = new Tuple2<Integer, byte[]>(
            DEVELOP_USE?289561 : 0,
            Base58.decode(DEVELOP_USE?
                    "4MhxLvzH3svg5MoVi4sX8LZYVQosamoBubsEbeTo2fqu6Fcv14zJSVPtZDuu93Tc7RuS2nPJDYycWjpvdSYdmm1W"
                    :"2VTp79BBpK5E4aZYV5Tk3dYRS887W1devsrnyJeN6WTBQYQzoe2cTg819DdRs5o9Wh6tsGLsetYTbDu9okgriJce"));

    // issue PERSON
    //public static final BigDecimal PERSON_MIN_ERA_BALANCE = BigDecimal.valueOf(10000000);
    public static HashSet<String> TRUSTED_ANONYMOUS = new HashSet<String>();
    public static HashSet<String> ANONYMASERS = new HashSet<String>();
    public static HashSet<String> FOUNDATION_ADDRESSES = new HashSet<String>();
    public static HashMap<String, int[][]> FREEZED_BALANCES = new HashMap<String, int[][]>();
    public static HashMap<String, Pair<Integer, byte[]>> NOVA_ASSETS = new HashMap<String, Pair<Integer, byte[]>>();
    public static HashMap<String, String> LOCKED__ADDRESSES = new HashMap<String, String>();
    public static HashMap<String, Tuple3<String, Integer, Integer>> LOCKED__ADDRESSES_PERIOD = new HashMap<String, Tuple3<String, Integer, Integer>>();
    public static HashMap<Long, PublicKeyAccount> ASSET_OWNERS = new HashMap<Long, PublicKeyAccount>();
    static Logger LOGGER = LoggerFactory.getLogger(BlockChain.class.getSimpleName());
    private GenesisBlock genesisBlock;
    private long genesisTimestamp;
    private Block waitWinBuffer;

    //private int target = 0;
    //private byte[] lastBlockSignature;
    //private Tuple2<Integer, Long> HWeight;

    public long transactionWinnedTimingAverage;
    public long transactionWinnedTimingCounter;

    public long transactionValidateTimingAverage;
    public long transactionValidateTimingCounter;

    public long transactionProcessTimingAverage;
    public long transactionProcessTimingCounter;

    //private DLSet dcSet;

    // dcSet_in = db() - for test
    public BlockChain(DCSet dcSet_in) throws Exception {

        //CREATE GENESIS BLOCK
        genesisBlock = new GenesisBlock();
        genesisTimestamp = genesisBlock.getTimestamp();

        trustedPeers.addAll(Settings.getInstance().getTrustedPeers());

        // GENERAL TRUST


        if (DEVELOP_USE) {
        } else {
        }

        DCSet dcSet = dcSet_in;
        if (dcSet == null) {
            dcSet = DCSet.getInstance();
        }

        if (Settings.getInstance().isTestnet()) {
            LOGGER.info(genesisBlock.getTestNetInfo());
        }

        int height = dcSet.getBlockMap().size();
        if (height == 0)
        // process genesis block
        {
            if (dcSet_in == null && dcSet.getBlockMap().getLastBlockSignature() != null) {
                LOGGER.info("reCreateDB Database...");

                try {
                    dcSet.close();
                    dcSet = Controller.getInstance().reCreateDC(Controller.getInstance().inMemoryDC);
                } catch (Exception e) {
                    LOGGER.error(e.getMessage(), e);
                    Controller.getInstance().stopAll(6);
                }
            }

            //PROCESS
            genesisBlock.process(dcSet);

        } else {

            // TRY compare GENESIS BLOCK SIGNATURE
            if (!Arrays.equals(dcSet.getBlockMap().get(1).getSignature(),
                    genesisBlock.getSignature())) {

                throw new Exception("wrong DB for GENESIS BLOCK");
            }

        }

        //lastBlockSignature = dcSet.getBlocksHeadMap().getLastBlockSignature();
        //HWeight = dcSet.getBlockSignsMap().get(lastBlockSignature);

    }

    //
    public static int getHeight(DCSet dcSet) {

        //GET LAST BLOCK
        ///byte[] lastBlockSignature = dcSet.getBlocksHeadMap().getLastBlockSignature();
        ///return dcSet.getBlockSignsMap().getHeight(lastBlockSignature);
        return dcSet.getBlockMap().size();
    }

    public static int getCheckPoint(DCSet dcSet) {

        Integer item = dcSet.getBlockSignsMap().get(CHECKPOINT.b);
        if (item == null || item == -1)
            return 2;

        int heightCheckPoint = item;
        int dynamicCheckPoint = getHeight(dcSet) - BlockChain.MAX_ORPHAN;

        if (dynamicCheckPoint > heightCheckPoint)
            return dynamicCheckPoint;
        return heightCheckPoint;
    }

    public static int getNetworkPort() {
        if (Settings.getInstance().isTestnet()) {
            return BlockChain.TESTNET_PORT;
        } else {
            return BlockChain.MAINNET_PORT;
        }
    }

    public boolean isPeerTrusted(Peer peer) {
        return trustedPeers.contains(peer.getAddress().getHostAddress());
    }

    /**
     * Calculate Target (Average Win Value for 1024 last blocks) for this block
     * @param height - height of blockchain
     * @param targetPrevious - previous Target
     * @param winValue - current Win Value
     * @return
     */
    public static long calcTarget(int height, long targetPrevious, long winValue) {

        if (height < TARGET_COUNT) {
            return targetPrevious - (targetPrevious / height) + (winValue / height);
        }

        // CUT GROWTH
        long cut1 = targetPrevious + (targetPrevious >> 1);
        if (height > TARGET_COUNT && winValue > cut1) {
            winValue = cut1;
        }

        //return targetPrevios - (targetPrevios>>TARGET_COUNT_SHIFT) + (winValue>>TARGET_COUNT_SHIFT);
        // better accuracy
        long target = (((targetPrevious << TARGET_COUNT_SHIFT) - targetPrevious) + winValue) >> TARGET_COUNT_SHIFT;
        if (target < 1000 && (DEVELOP_USE || ERA_COMPU_ALL_UP))
            target = 1000;

        return target;
    }

    // GET MIN TARGET
    // TODO GENESIS_CHAIN
    // SEE core.block.Block.calcWinValue(DLSet, Account, int, int)
    public static int getTargetedMin(int height) {
        int base;
        if (height < BlockChain.REPEAT_WIN)
            // FOR not repeated WINS - not need check BASE_TARGET
            /////base = BlockChain.BASE_TARGET>>1;
            base = BlockChain.BASE_TARGET - (BlockChain.BASE_TARGET >> 2); // ONLY UP
        else if (DEVELOP_USE || ERA_COMPU_ALL_UP)
            base = 1; //BlockChain.BASE_TARGET >>5;
        else if (height < 110000)
            base = (BlockChain.BASE_TARGET >> 3); // + (BlockChain.BASE_TARGET>>4);
        else if (height < 115000)
            base = (BlockChain.BASE_TARGET >> 1) - (BlockChain.BASE_TARGET >> 4);
        else
            base = (BlockChain.BASE_TARGET >> 1) + (BlockChain.BASE_TARGET >> 4);

        return base;

    }

    public static int calcWinValueTargeted(long win_value, long target) {

        if (target == 0) {
            // in forked chain in may be = 0
            return -1;
        }

        int result = (int) (BlockChain.BASE_TARGET * win_value / target);
        if (result < 1 || result > BlockChain.BASE_TARGET * 10)
            // fix overload
            return BlockChain.BASE_TARGET * 10;
        return result;

    }

    /**
     * calc WIN_VALUE for ACCOUNT in HEIGHT
     * @param dcSet
     * @param creator account of block creator
     * @param height current blockchain height
     * @param forgingBalance current forging Balance on account
     * @return (long) Win Value
     */
    public static long calcWinValue(DCSet dcSet, Account creator, int height, int forgingBalance) {

        if (forgingBalance < MIN_GENERATING_BALANCE) {
            return 0l;
        }

        Tuple2<Integer, Integer> previousForgingPoint = creator.getForgingData(dcSet, height);

        if (DEVELOP_USE || ERA_COMPU_ALL_UP) {
            if (previousForgingPoint == null) {
                // IF BLOCK not inserted in MAP
                previousForgingPoint = creator.getLastForgingData(dcSet);
            }

            if (previousForgingPoint == null || previousForgingPoint.a.equals(height)) {
                // так как неизвестно когда блок первый со счета соберется - задаем постоянный отступ у ДЕВЕЛОП
                previousForgingPoint = new Tuple2<Integer, Integer>(height - DEVELOP_FORGING_START, forgingBalance);
                }
        } else {
            if (previousForgingPoint == null)
                return 0l;
        }

        int previousForgingHeight = previousForgingPoint.a;

        // OWN + RENT balance - in USE
        if (forgingBalance > previousForgingPoint.b) {
            forgingBalance = previousForgingPoint.b;
        }

        if (forgingBalance < BlockChain.MIN_GENERATING_BALANCE) {
            if (!DEVELOP_USE && !ERA_COMPU_ALL_UP && !Controller.getInstance().isTestNet())
                return 0l;
            forgingBalance = BlockChain.MIN_GENERATING_BALANCE;
        }

        int difference = height - previousForgingHeight;

        if (DEVELOP_USE || Controller.getInstance().isTestNet()) {
<<<<<<< HEAD
            if (height < 5650 && difference < 10) {
                difference = 10;
            }

            // FAST TEST DIFF
            if (difference < 30) {
                return difference - 30;
            }

=======
            if (difference < 10) {
                difference = 10;
            }
        } else if (ERA_COMPU_ALL_UP) {
            if (difference < REPEAT_WIN) {
                return difference - REPEAT_WIN;
            }
>>>>>>> 03a4efb9
        } else {

            int repeatsMin;

            if (height < BlockChain.REPEAT_WIN) {
                repeatsMin = height - 2;
            } else {
                repeatsMin = BlockChain.GENESIS_ERA_TOTAL / forgingBalance;
                repeatsMin = (repeatsMin >> 2);

                if (false) {
                    if (height < 40000) {
                        if (repeatsMin > 4)
                            repeatsMin = 4;
                    } else if (height < 100000) {
                        if (repeatsMin > 6)
                            repeatsMin = 6;
                    } else if (height < 110000) {
                        if (repeatsMin > 10) {
                            repeatsMin = 10;
                        }
                    } else if (height < 120000) {
                        if (repeatsMin > 40)
                            repeatsMin = 40;
                    } else if (height < VERS_4_11) {
                        if (repeatsMin > 200)
                            repeatsMin = 200;
                    } else if (repeatsMin < 10) {
                        repeatsMin = 10;
                    }
                } else if (repeatsMin > DEVELOP_FORGING_START) {
                    repeatsMin = DEVELOP_FORGING_START;
                }
            }

            if (difference < repeatsMin) {
                return difference - repeatsMin;
            }
        }

        long win_value;

        if (difference > 1)
            win_value = (long) forgingBalance * (long) difference;
        else
            win_value = forgingBalance;

        if (DEVELOP_USE || ERA_COMPU_ALL_UP || Controller.getInstance().isTestNet())
            return win_value;

        if (false) {
            if (height < BlockChain.REPEAT_WIN)
                win_value >>= 4;
            else if (BlockChain.DEVELOP_USE)
                win_value >>= 4;
            else if (height < BlockChain.TARGET_COUNT)
                win_value = (win_value >> 4) - (win_value >> 6);
            else if (height < BlockChain.TARGET_COUNT << 2)
                win_value >>= 5;
            else if (height < BlockChain.TARGET_COUNT << 6)
                win_value = (win_value >> 5) - (win_value >> 7);
            else if (height < BlockChain.TARGET_COUNT << 10)
                win_value >>= 6;
            else
                win_value = (win_value >> 7) - (win_value >> 9);
        } else {
            if (height < BlockChain.REPEAT_WIN)
                win_value >>= 2;
            else if (height < (BlockChain.REPEAT_WIN<<2))
                win_value >>= 5;
            else
                win_value >>= 7;
        }


        return win_value;

    }

    /**
     * Calculate targeted Win Value and cut by BASE
     * @param dcSet dataChainSet
     * @param height blockchain height
     * @param win_value win value
     * @param target average win value for blockchain by 1024 last blocks
     * @return targeted Win Value and cut by BASE
     */
    public static int calcWinValueTargetedBase(DCSet dcSet, int height, long win_value, long target) {

        if (win_value < 1)
            return (int) win_value;

        int base = BlockChain.getTargetedMin(height);
        int targetedWinValue = calcWinValueTargeted(win_value, target);
        if (!DEVELOP_USE && !ERA_COMPU_ALL_UP && !Controller.getInstance().isTestNet()
                && height > VERS_4_11
                && base > targetedWinValue) {
            return -targetedWinValue;
        }

        return targetedWinValue;

    }

    public GenesisBlock getGenesisBlock() {
        return this.genesisBlock;
    }

    //public long getGenesisTimestamp() {
    //    return this.genesisTimestamp;
    //}

	/*
	//public synchronized Tuple2<Integer, Long> getHWeight(DCSet dcSet, boolean withWinBuffer) {
	public Tuple2<Integer, Long> getHWeight(DCSet dcSet, boolean withWinBuffer) {

		if (dcSet.isStoped())
			return null;

		//GET LAST BLOCK
		byte[] lastBlockSignature = dcSet.getBlocksHeadMap().getLastBlockSignature();
		// test String b58 = Base58.encode(lastBlockSignature);

		int height;
		long weight;
		if (withWinBuffer && this.waitWinBuffer != null) {
			// with WIN BUFFER BLOCK
			height = 1;
			weight = this.waitWinBuffer.calcWinValueTargeted(dcSet);
		} else {
			height = 0;
			weight = 0l;
		}

		if (lastBlockSignature == null) {
			height++;
		} else {
			height += dcSet.getBlockSignsMap().getHeight(lastBlockSignature);
			weight += dcSet.getBlockSignsMap().getFullWeight();
		}

		return  new Tuple2<Integer, Long>(height, weight);

	}
	 */

    public long getTimestamp(int height) {
        return this.genesisTimestamp + (long) height * GENERATING_MIN_BLOCK_TIME_MS;
    }

    public long getTimestamp(DCSet dcSet) {
        return this.genesisTimestamp + (long) getHeight(dcSet) * GENERATING_MIN_BLOCK_TIME_MS;
    }

    public int getBlockOnTimestamp(long timestamp) {
        long diff = timestamp - genesisTimestamp;
        return (int) (diff / GENERATING_MIN_BLOCK_TIME_MS);
    }

    // BUFFER of BLOCK for WIN solving
    public Block getWaitWinBuffer() {
        return this.waitWinBuffer;
    }

	/*
	public void setCheckPoint(int checkPoint) {

		if (checkPoint > 1)
			this.checkPoint = checkPoint;
	}
	 */

    public void clearWaitWinBuffer() {
        this.waitWinBuffer = null;
    }

    public Block popWaitWinBuffer() {
        Block block = this.waitWinBuffer;
        this.waitWinBuffer = null;
        return block;
    }

    public int compareNewWin(DCSet dcSet, Block block) {
        return this.waitWinBuffer == null ? -1 : this.waitWinBuffer.compareWin(block);
    }

    // SOLVE WON BLOCK
    // 0 - unchanged;
    // 1 - changed, need broadcasting;
    public synchronized boolean setWaitWinBuffer(DCSet dcSet, Block block, Peer peer) {

        LOGGER.info("try set new winBlock: " + block.toString());

        if (this.waitWinBuffer != null && block.compareWin(waitWinBuffer) <= 0) {

            LOGGER.info("new winBlock is POOR!");
            return false;

        }

        // FULL VALIDATE because before was only HEAD validating
        if (!block.isValid(dcSet, false)) {

            LOGGER.info("new winBlock is BAD!");
            if (peer != null)
                Controller.getInstance().banPeerOnError(peer, "invalid block", 10);
            else
                LOGGER.error("MY WinBlock is INVALID! ignore...");

            return false;
        }

        this.waitWinBuffer = block;

        LOGGER.info("new winBlock setted!!!" + block.toString());
        return true;

    }

    /**
     * если идет синхронизация то записываем без проверки
     *
     * @param block
     */
    public void setWaitWinBufferUnchecked(Block block) {
        if (this.waitWinBuffer == null || block.compareWin(waitWinBuffer) > 0) {
            this.waitWinBuffer = block;
        }
    }

    public Tuple2<Integer, Long> getHWeightFull(DCSet dcSet) {
        return new Tuple2<Integer, Long>(dcSet.getBlocksHeadsMap().size(),
                dcSet.getBlocksHeadsMap().getFullWeight());
    }

    public long getFullWeight(DCSet dcSet) {

        return dcSet.getBlocksHeadsMap().getFullWeight();
    }

    public List<byte[]> getSignatures(DCSet dcSet, byte[] parentSignature) {

        //logger.debug("getSignatures for ->" + Base58.encode(parent));

        List<byte[]> headers = new ArrayList<byte[]>();

        //CHECK IF BLOCK EXISTS
        Integer height = dcSet.getBlockSignsMap().get(parentSignature);
        if (height != null && height > 0) {

            int packet;
            if (Arrays.equals(parentSignature, this.genesisBlock.getSignature())
                    || Arrays.equals(parentSignature, CHECKPOINT.b)) {
                packet = 3;
            } else {
                packet = SYNCHRONIZE_PACKET;
            }
            //BlocksHeads_2Map childsMap = dcSet.getBlockHeightsMap();
            //BlocksHeads_2Map map = dcSet.getBlockHeightsMap();
            BlocksHeadsMap map = dcSet.getBlocksHeadsMap();
            int counter = 0;
            do {
                headers.add(parentSignature);
                if (map.contains(++height))
                    parentSignature = map.get(height).signature;
                else
                    break;
            } while (parentSignature != null && counter++ < packet);
            //logger.debug("get size " + counter);
        } else if (Arrays.equals(parentSignature, this.CHECKPOINT.b)) {
            headers.add(parentSignature);
        } else {
            //logger.debug("*** getSignatures NOT FOUND !");
        }

        return headers;
    }

    public Block getBlock(DCSet dcSet, byte[] header) {

        return dcSet.getBlockSignsMap().getBlock(header);
    }

    public Block getBlock(DCSet dcSet, int height) {

        return dcSet.getBlockMap().get(height);
    }

    /**
     * Среднее время обработки транзакции при прилете блока из сети. Блок считается как одна транзакция
     *
     * @return
     */
    public void updateTXWinnedTimingAverage(long processTiming, int counter) {
        // при переполнении может быть минус
        // в миеросекундах подсчет делаем
        processTiming = processTiming / 1000 / (Controller.BLOCK_AS_TX_COUNT + counter);
        if (transactionWinnedTimingCounter < 1 << 5) {
            transactionWinnedTimingCounter++;
            transactionWinnedTimingAverage = ((transactionWinnedTimingAverage * transactionWinnedTimingCounter)
                    + processTiming - transactionWinnedTimingAverage) / transactionWinnedTimingCounter;
        } else
            transactionWinnedTimingAverage = ((transactionWinnedTimingAverage << 5)
                    + processTiming - transactionWinnedTimingAverage) >> 5;
    }

    private long pointValidateAverage;
    public void updateTXValidateTimingAverage(long processTiming, int counter) {
        // тут всегда Количество больше 0 приходит
        processTiming = processTiming / 1000 / counter;
        if (transactionValidateTimingCounter < 1 << 3) {
            transactionValidateTimingCounter++;
            transactionValidateTimingAverage = ((transactionValidateTimingAverage * transactionValidateTimingCounter)
                    + processTiming - transactionValidateTimingAverage) / transactionValidateTimingCounter;
        } else
            if (System.currentTimeMillis() - pointValidateAverage > 10000) {
                pointValidateAverage = System.currentTimeMillis();
                transactionValidateTimingAverage = ((transactionValidateTimingAverage << 1)
                        + processTiming - transactionValidateTimingAverage) >> 1;
            } else {
                transactionValidateTimingAverage = ((transactionValidateTimingAverage << 5)
                        + processTiming - transactionValidateTimingAverage) >> 5;
            }
    }

    private long pointProcessAverage;
    public void updateTXProcessTimingAverage(long processTiming, int counter) {
        if (processTiming < 999999999999l) {
            // при переполнении может быть минус
            // в микросекундах подсчет делаем
            processTiming = processTiming / 1000 / (Controller.BLOCK_AS_TX_COUNT + counter);
            if (transactionProcessTimingCounter < 1 << 3) {
                transactionProcessTimingCounter++;
                transactionProcessTimingAverage = ((transactionProcessTimingAverage * transactionProcessTimingCounter)
                        + processTiming - transactionProcessTimingAverage) / transactionProcessTimingCounter;
            } else
                if (System.currentTimeMillis() - pointProcessAverage > 10000) {
                    pointProcessAverage = System.currentTimeMillis();
                    transactionProcessTimingAverage = ((transactionProcessTimingAverage << 1)
                            + processTiming - transactionProcessTimingAverage) >> 1;

                } else {
                    transactionProcessTimingAverage = ((transactionProcessTimingAverage << 5)
                            + processTiming - transactionProcessTimingAverage) >> 5;
                }
        }
    }

    public Pair<Block, List<Transaction>> scanTransactions(DCSet dcSet, Block block, int blockLimit, int transactionLimit, int type, int service, Account account) {
        //CREATE LIST
        List<Transaction> transactions = new ArrayList<Transaction>();
        int counter = 0;

        //IF NO BLOCK START FROM GENESIS
        if (block == null) {
            block = new GenesisBlock();
        }

        //START FROM BLOCK
        int scannedBlocks = 0;
        do {
            int seqNo = 0;
            //FOR ALL TRANSACTIONS IN BLOCK
            for (Transaction transaction : block.getTransactions()) {

                transaction.setDC(dcSet, Transaction.FOR_NETWORK, block.heightBlock, ++seqNo);

                //CHECK IF ACCOUNT INVOLVED
                if (account != null && !transaction.isInvolved(account)) {
                    continue;
                }

                //CHECK IF TYPE OKE
                if (type != -1 && transaction.getType() != type) {
                    continue;
                }

                //CHECK IF SERVICE OKE
                if (service != -1 && transaction.getType() == Transaction.ARBITRARY_TRANSACTION) {
                    ArbitraryTransaction arbitraryTransaction = (ArbitraryTransaction) transaction;

                    if (arbitraryTransaction.getService() != service) {
                        continue;
                    }
                }

                //ADD TO LIST
                transactions.add(transaction);
                counter++;
            }

            //SET BLOCK TO CHILD
            block = block.getChild(dcSet);
            scannedBlocks++;
        }
        //WHILE BLOCKS EXIST && NOT REACHED TRANSACTIONLIMIT && NOT REACHED BLOCK LIMIT
        while (block != null && (counter < transactionLimit || transactionLimit == -1) && (scannedBlocks < blockLimit || blockLimit == -1));

        //CHECK IF WE REACHED THE END
        if (block == null) {
            block = this.getLastBlock(dcSet);
        } else {
            block = block.getParent(dcSet);
        }

        //RETURN PARENT BLOCK AS WE GET CHILD RIGHT BEFORE END OF WHILE
        return new Pair<Block, List<Transaction>>(block, transactions);
    }

    public Block getLastBlock(DCSet dcSet) {
        return dcSet.getBlockMap().last();
    }


    public byte[] getLastBlockSignature(DCSet dcSet) {
        return dcSet.getBlockMap().getLastBlockSignature();
    }

    // get last blocks for target
    public List<Block> getLastBlocksForTarget_old(DCSet dcSet) {

        Block last = dcSet.getBlockMap().last();

		/*
		if (this.lastBlocksForTarget != null
				&& Arrays.equals(this.lastBlocksForTarget.get(0).getSignature(), last.getSignature())) {
			return this.lastBlocksForTarget;
		}
		 */

        List<Block> list = new ArrayList<Block>();

        if (last == null || last.getVersion() == 0) {
            return list;
        }

        for (int i = 0; i < TARGET_COUNT && last.getVersion() > 0; i++) {
            list.add(last);
            last = last.getParent(dcSet);
        }

        return list;
    }

    // get Target by last blocks in chain
    public long getTarget(DCSet dcSet) {
        Block block = this.getLastBlock(dcSet);
        return block.getTarget();
    }

    // CLEAR UNCONFIRMED TRANSACTION from Invalid and DEAD
    public void clearUnconfirmedRecords(DCSet dcSet, boolean cutDeadTime) {

        dcSet.getTransactionMap().clearByDeadTimeAndLimit(this.getTimestamp(dcSet), cutDeadTime);

    }
}<|MERGE_RESOLUTION|>--- conflicted
+++ resolved
@@ -484,25 +484,15 @@
         int difference = height - previousForgingHeight;
 
         if (DEVELOP_USE || Controller.getInstance().isTestNet()) {
-<<<<<<< HEAD
-            if (height < 5650 && difference < 10) {
-                difference = 10;
-            }
-
-            // FAST TEST DIFF
-            if (difference < 30) {
-                return difference - 30;
-            }
-
-=======
             if (difference < 10) {
                 difference = 10;
             }
         } else if (ERA_COMPU_ALL_UP) {
-            if (difference < REPEAT_WIN) {
+            if (height < 5650 && difference < REPEAT_WIN) {
+                difference = REPEAT_WIN;
+            } else if (difference < REPEAT_WIN) {
                 return difference - REPEAT_WIN;
             }
->>>>>>> 03a4efb9
         } else {
 
             int repeatsMin;

package org.erachain.core;

import org.erachain.controller.Controller;
import org.erachain.core.account.Account;
import org.erachain.core.account.PublicKeyAccount;
import org.erachain.core.block.Block;
import org.erachain.core.block.GenesisBlock;
import org.erachain.core.crypto.Base58;
import org.erachain.core.transaction.ArbitraryTransaction;
import org.erachain.core.transaction.Transaction;
import org.erachain.datachain.BlocksHeadsMap;
import org.erachain.datachain.DCSet;
import org.erachain.network.Peer;
import org.erachain.settings.Settings;
import org.erachain.utils.Pair;
import org.mapdb.Fun.Tuple2;
import org.mapdb.Fun.Tuple3;
import org.slf4j.Logger;
import org.slf4j.LoggerFactory;

import java.math.BigDecimal;
import java.util.*;

/**
 * для обработки цепочки блоков. Запоминает в себе генесиз-блок и базу данных.
 * Поидее именно тут должен быть метод FORK а не в базе данных - и отпочковывание новой цепочки.
 * А блоки должны добавляться в цепочку а не в базу данных напрямую. blockChain.add(BLOCK)
 */
public class BlockChain {

    // 1825 - 13189664557 - 2718
    // 1824 - 7635471

    //public static final int START_LEVEL = 1;

    public static final int TESTS_VERS = 0; // not use TESTs - or 411 (as version)
    public static final boolean DEVELOP_USE = false;

    public static final int BLOCK_COUNT = 0; ////
    static final public boolean TEST_DB_TXS_OFF = false;

    static final public boolean CHECK_BUGS = true;

    /**
     * если задан - первое подключение к нему
     */
    public static final byte[] START_PEER = null; //new byte[]{(byte)138, (byte)197, (byte)135, (byte)122};

    public static final boolean PERSON_SEND_PROTECT = true;
    //public static final int BLOCK_COUNT = 10000; // max count Block (if =<0 to the moon)

    public static final int TESTNET_PORT = DEVELOP_USE ? 9075 : 9025;
    public static final int MAINNET_PORT = DEVELOP_USE ? 9076 : 9026;

    public static final int DEFAULT_WEB_PORT = DEVELOP_USE ? 9077 : 9027;
    public static final int DEFAULT_RPC_PORT = DEVELOP_USE ? 9078 : 9028;

    public static final String DEFAULT_EXPLORER = "explorer.erachain.org";

    //public static final String TIME_ZONE = "GMT+3";
    //
    public static final boolean ROBINHOOD_USE = false;
    public static final boolean ANONIM_SERT_USE = false;

    public static final int MAX_ORPHAN = 1000; // max orphan blocks in chain
    public static final int SYNCHRONIZE_PACKET = 300; // when synchronize - get blocks packet by transactions
    public static final int TARGET_COUNT_SHIFT = 10;
    public static final int TARGET_COUNT = 1 << TARGET_COUNT_SHIFT;
    public static final int BASE_TARGET = 100000;///1 << 15;
    public static final int REPEAT_WIN = DEVELOP_USE ? 4 : 10; // GENESIS START TOP ACCOUNTS

    // RIGHTs
    public static final int GENESIS_ERA_TOTAL = 10000000;
    public static final int GENERAL_ERA_BALANCE = GENESIS_ERA_TOTAL / 100;
    public static final int MAJOR_ERA_BALANCE = 33000;
    public static final int MINOR_ERA_BALANCE = 1000;
    public static final int MIN_GENERATING_BALANCE = 100;
    public static final BigDecimal MIN_GENERATING_BALANCE_BD = new BigDecimal(MIN_GENERATING_BALANCE);
    //public static final int GENERATING_RETARGET = 10;
    public static final int GENERATING_MIN_BLOCK_TIME = DEVELOP_USE ? 120 : 288; // 300 PER DAY
    public static final int GENERATING_MIN_BLOCK_TIME_MS = GENERATING_MIN_BLOCK_TIME * 1000;
    public static final int FLUSH_TIMEPOINT = GENERATING_MIN_BLOCK_TIME_MS - (GENERATING_MIN_BLOCK_TIME_MS >> 4);
    static final int WIN_TIMEPOINT = GENERATING_MIN_BLOCK_TIME_MS >> 2;
    public static final int WIN_BLOCK_BROADCAST_WAIT_MS = 10000; //
    // задержка на включение в блок для хорошей сортировки
    public static final int UNCONFIRMED_SORT_WAIT_MS = DEVELOP_USE? 5000: 15000;
    public static final int CHECK_PEERS_WEIGHT_AFTER_BLOCKS = DEVELOP_USE? 1 : 2; // проверить наше цепочку по силе с окружающими
    // хранить неподтвержденные долше чем то время когда мы делаем обзор цепочки по силе
    public static final int UNCONFIRMED_DEADTIME_MS = DEVELOP_USE? GENERATING_MIN_BLOCK_TIME_MS << 4 : GENERATING_MIN_BLOCK_TIME_MS << 3;
    public static final int ON_CONNECT_SEND_UNCONFIRMED_NEED_COUNT = 10;

    public static final int BLOCKS_PER_DAY = 24 * 60 * 60 / GENERATING_MIN_BLOCK_TIME; // 300 PER DAY
    //public static final int GENERATING_MAX_BLOCK_TIME = 1000;
    public static final int MAX_BLOCK_SIZE_BYTES = 1 << 24; //4 * 1048576;
    public static final int MAX_BLOCK_SIZE = MAX_BLOCK_SIZE_BYTES >> 8;
    public static final int MAX_REC_DATA_BYTES = 1 << 20; // MAX_BLOCK_SIZE_BYTES >>1;

    public static final int MAX_UNCONFIGMED_MAP_SIZE = MAX_BLOCK_SIZE<<3;
    public static final int ON_CONNECT_SEND_UNCONFIRMED_UNTIL = MAX_UNCONFIGMED_MAP_SIZE;

    // переопределим размеры по HARD
    public static final int MAX_BLOCK_SIZE_GEN = 10 * MAX_BLOCK_SIZE / (2 + Controller.HARD_WORK);
    public static final int MAX_BLOCK_SIZE_BYTES_GEN = MAX_BLOCK_SIZE_GEN * 200;

    public static final int GENESIS_WIN_VALUE = DEVELOP_USE ? 3000 : 22000;

    public static final String[] GENESIS_ADMINS = new String[]{"78JFPWVVAVP3WW7S8HPgSkt24QF2vsGiS5",
            "7B3gTXXKB226bxTxEHi8cJNfnjSbuuDoMC"};

    public static final long BONUS_STOP_PERSON_KEY = 13l;

    public static final int VERS_4_11 = DEVELOP_USE ? 230000 : 0;

    //public static final int ORDER_FEE_DOWN = VERS_4_11;
    public static final int HOLD_VALID_START = TESTS_VERS > 0? 0 : VERS_4_11;

    public static final int CANCEL_ORDERS_ALL_VALID = DEVELOP_USE ? 430000 : 0;
    public static final int ALL_BALANCES_OK_TO = TESTS_VERS > 0? 0 : DEVELOP_USE? 425555 : 0;

    public static final int VERS_4_12 = DEVELOP_USE ? VERS_4_11 + 20000 : VERS_4_11;

    public static final int DEVELOP_FORGING_START = 100;

    public static final byte[][] WIPED_RECORDS = DEVELOP_USE ?
            new byte[][]{
            } :
            new byte[][]{


            };

    /*
     *  SEE in concrete TRANSACTIONS
     * public static final byte[][] VALID_RECORDS = new byte[][]{
     * };
     */

    public static final byte[][] VALID_ADDRESSES = new byte[][]{
            Base58.decode("1A3P7u56G4NgYfsWMms1BuctZfnCeqrYk3")
    };

    public static final byte[][] VALID_BAL = DEVELOP_USE ? new byte[][]{} :
            new byte[][]{
<<<<<<< HEAD
=======
                    //Base58.decode("5sAJS3HeLQARZJia6Yzh7n18XfDp6msuaw8J5FPA8xZoinW4FtijNru1pcjqGjDqA3aP8HY2MQUxfdvk8GPC5kjh"),
                    //Base58.decode("3K3QXeohM3V8beSBVKSZauSiREGtDoEqNYWLYHxdCREV7bxqE4v2VfBqSh9492dNG7ZiEcwuhhk6Y5EEt16b6sVe"),
                    //Base58.decode("5JP71DmsBQAVTQFUHJ1LJXw4qAHHcoBCzXswN9Ez3H5KDzagtqjpWUU2UNofY2JaSC4qAzaC12ER11kbAFWPpukc"),
                    //Base58.decode("33okYP8EdKkitutgat1PiAnyqJGnnWQHBfV7NyYndk7ZRy6NGogEoQMiuzfwumBTBwZyxchxXj82JaQiQXpFhRcs"),
                    //Base58.decode("23bci9zcrPunGppKCm6hKvfRoAStWv4JV2xe16tBEVZSmkCrhw7bXAFzPvv2jqZJXcbA8cmr8oMUfdmS1HJGab7s"),

                    //Base58.decode("54xdM25ommdxTbAVvP7C9cFYPmwaAexkWHfkhgb8yhfCVvvRNrs166q8maYuXWpk4w9ft2HvctaFaafnKNfjyoKR"),
                    //Base58.decode("61Fzu3PhsQ74EoMKrwwxKHMQi3z9fYAU5UeUfxtGdXPRfKbWdgpBQWgAojEnmDHK2LWUKtsmyqWb4WpCEatthdgK"),
>>>>>>> 10f7b127
            };

    // DEX precision
    ///public static final int TRADE_PRECISION = 4;
    /**
     * Если после исполнения торговой сделки оостатется статок у ордера-инициатора и
     * цена для остатка отклонится больше чем на эту величину то ему возвращаем остаток
     */
    final public static BigDecimal INITIATOR_PRICE_DIFF_LIMIT =     new BigDecimal("0.000001");
    /**
     * Если после исполнения торговой сделки оостатется статок у ордера-цели и
     * цена для остатка отклонится больше чем на эту величину то либо скидываем остаток в эту сделку либо ему возвращаем остаток
     */
    final public static BigDecimal TARGET_PRICE_DIFF_LIMIT =        new BigDecimal("0.000006");
    /**
     * Если цена сделки после скидывания в нее сотатка ордера-цели не выйдет за это ограничени то скидываем в сделку.
     * Инача отдаем обратно
     */
    ///final public static BigDecimal TRADE_PRICE_DIFF_LIMIT = new BigDecimal("2.0").scaleByPowerOfTen(-(BlockChain.TRADE_PRECISION - 1));
    final public static BigDecimal TRADE_PRICE_DIFF_LIMIT =         new BigDecimal("0.001");


    public static final int ITEM_POLL_FROM = DEVELOP_USE ? 77000 : VERS_4_11;

    public static final int AMOUNT_SCALE_FROM = DEVELOP_USE ? 1034 : 0;
    public static final int AMOUNT_DEDAULT_SCALE = 8;
    public static final int FREEZE_FROM = DEVELOP_USE ? 12980 : 0;
    // только на них можно замороженные средства вернуть из списка FOUNDATION_ADDRESSES (там же и замароженные из-за утраты)
    public static final String[] TRUE_ADDRESSES = new String[]{
            "7R2WUFaS7DF2As6NKz13Pgn9ij4sFw6ymZ"
            //"78JFPWVVAVP3WW7S8HPgSkt24QF2vsGiS5",
            // "7S8qgSTdzDiBmyw7j3xgvXbVWdKSJVFyZv",
    };
    // CHAIN
    public static final int CONFIRMS_HARD = 3; // for reference by signature
    // MAX orphan CHAIN
    public static final int CONFIRMS_TRUE = MAX_ORPHAN; // for reference by ITEM_KEY
    //TESTNET
    //   1486444444444l
    //	 1487844444444   1509434273     1509434273
    public static final long DEFAULT_MAINNET_STAMP = DEVELOP_USE ? 1511164500000l : 1564488013333l;
    //public static final int FEE_MIN_BYTES = 200;
    public static final int FEE_PER_BYTE_4_10 = 64;
    public static final int FEE_PER_BYTE = 100;
    public static final int FEE_SCALE = 8;
    public static final BigDecimal FEE_RATE = BigDecimal.valueOf(1, FEE_SCALE);
    //public static final BigDecimal MIN_FEE_IN_BLOCK_4_10 = BigDecimal.valueOf(FEE_PER_BYTE_4_10 * 8 * 128, FEE_SCALE);
    public static final BigDecimal MIN_FEE_IN_BLOCK_4_10 = BigDecimal.valueOf(50000, FEE_SCALE);
    public static final BigDecimal MIN_FEE_IN_BLOCK = BigDecimal.valueOf(FEE_PER_BYTE * 6 * 128, FEE_SCALE);
    public static final float FEE_POW_BASE = (float) 1.5;
    public static final int FEE_POW_MAX = 6;
    public static final int FINANCIAL_FEE_LEVEL = 100;
    public static final int ISSUE_MULT_FEE = 1 << 10;
    public static final int ISSUE_ASSET_MULT_FEE = 1 << 8;
    public static final int TEST_FEE_ORPHAN = 0; //157000;

    public static final int FEE_FOR_ANONIMOUSE = 33;
    //
    public static final boolean VERS_4_11_USE_OLD_FEE = false;
    public static final int FEE_INVITED_DEEP = 2;

    // levels for deep
    public static final int FEE_INVITED_SHIFT = 1;
    public static final int BONUS_REFERAL = 50 * FEE_PER_BYTE;
    public static final int FEE_INVITED_SHIFT_IN_LEVEL = 1;

    // 0.0075 COMPU - is FEE for Issue Person - then >> 2 - всумме столько получают Форжер и кто привел
    // Бонус получает Персона, Вносит, Удостоверяет - 3 человека = Эмиссия
    // 0.0002 - цена за одну транзакцию
    public static final BigDecimal BONUS_FEE_LVL1 = new BigDecimal("0.01"); // < 3 000
    public static final BigDecimal BONUS_FEE_LVL2 = new BigDecimal("0.008"); // < 10 000
    public static final BigDecimal BONUS_FEE_LVL3 = new BigDecimal("0.005"); // < 100 000
    public static final BigDecimal BONUS_FEE_LVL4 = new BigDecimal("0.0025"); // < 1 000 000
    public static final BigDecimal BONUS_FEE_LVL5 = new BigDecimal("0.0015"); // else
    // SERTIFY
    // need RIGHTS for non PERSON account
    public static final BigDecimal MAJOR_ERA_BALANCE_BD = BigDecimal.valueOf(MAJOR_ERA_BALANCE);
    // need RIGHTS for PERSON account
    public static final BigDecimal MINOR_ERA_BALANCE_BD = BigDecimal.valueOf(MINOR_ERA_BALANCE);

    // GIFTS for RSertifyPubKeys
    public static final int GIFTED_COMPU_AMOUNT_4_10 = FEE_PER_BYTE_4_10 << 8;
    public static final BigDecimal GIFTED_COMPU_AMOUNT_BD_4_10 = BigDecimal.valueOf(GIFTED_COMPU_AMOUNT_4_10, FEE_SCALE);
    public static final int GIFTED_COMPU_AMOUNT_FOR_PERSON_4_10 = GIFTED_COMPU_AMOUNT_4_10 << 3;
    public static final BigDecimal GIFTED_COMPU_AMOUNT_FOR_PERSON_BD_4_10 = BigDecimal.valueOf(GIFTED_COMPU_AMOUNT_FOR_PERSON_4_10, FEE_SCALE);

    public static final int GIFTED_COMPU_AMOUNT = 50000; // FEE_PER_BYTE << 8;
    public static final BigDecimal GIFTED_COMPU_AMOUNT_BD = BigDecimal.valueOf(GIFTED_COMPU_AMOUNT, FEE_SCALE);
    public static final int GIFTED_COMPU_AMOUNT_FOR_PERSON = 250000; //GIFTED_COMPU_AMOUNT << 7;
    public static final BigDecimal GIFTED_COMPU_AMOUNT_FOR_PERSON_BD = BigDecimal.valueOf(GIFTED_COMPU_AMOUNT_FOR_PERSON, FEE_SCALE);

    public static final Tuple2<Integer, byte[]> CHECKPOINT = new Tuple2<Integer, byte[]>(
            DEVELOP_USE?289561 : 0,
            Base58.decode(DEVELOP_USE?
                    "4MhxLvzH3svg5MoVi4sX8LZYVQosamoBubsEbeTo2fqu6Fcv14zJSVPtZDuu93Tc7RuS2nPJDYycWjpvdSYdmm1W"
                    :"2VTp79BBpK5E4aZYV5Tk3dYRS887W1devsrnyJeN6WTBQYQzoe2cTg819DdRs5o9Wh6tsGLsetYTbDu9okgriJce"));

    // issue PERSON
    //public static final BigDecimal PERSON_MIN_ERA_BALANCE = BigDecimal.valueOf(10000000);
    public static HashSet<String> TRUSTED_ANONYMOUS = new HashSet<String>();
    public static HashSet<String> ANONYMASERS = new HashSet<String>();
    public static HashSet<String> FOUNDATION_ADDRESSES = new HashSet<String>();
    public static HashMap<String, int[][]> FREEZED_BALANCES = new HashMap<String, int[][]>();
    public static HashMap<String, Pair<Integer, byte[]>> NOVA_ASSETS = new HashMap<String, Pair<Integer, byte[]>>();
    public static HashMap<String, String> LOCKED__ADDRESSES = new HashMap<String, String>();
    public static HashMap<String, Tuple3<String, Integer, Integer>> LOCKED__ADDRESSES_PERIOD = new HashMap<String, Tuple3<String, Integer, Integer>>();
    public static HashMap<Long, PublicKeyAccount> ASSET_OWNERS = new HashMap<Long, PublicKeyAccount>();
    static Logger LOGGER = LoggerFactory.getLogger(BlockChain.class.getName());
    private GenesisBlock genesisBlock;
    private long genesisTimestamp;
    private Block waitWinBuffer;

    //private int target = 0;
    //private byte[] lastBlockSignature;
    //private Tuple2<Integer, Long> HWeight;

    public long transactionWinnedTimingAverage;
    public long transactionWinnedTimingCounter;

    public long transactionValidateTimingAverage;
    public long transactionValidateTimingCounter;

    public long transactionProcessTimingAverage;
    public long transactionProcessTimingCounter;

    //private DLSet dcSet;

    // dcSet_in = db() - for test
    public BlockChain(DCSet dcSet_in) throws Exception {

        //CREATE GENESIS BLOCK
        genesisBlock = new GenesisBlock();
        genesisTimestamp = genesisBlock.getTimestamp();

        // GENERAL TRUST
        TRUSTED_ANONYMOUS.add("7BAXHMTuk1vh6AiZU65oc7kFVJGqNxLEpt");
        TRUSTED_ANONYMOUS.add("7PvUGfFTYPjYi5tcoKHL4UWcf417C8B3oh");
        //TRUSTED_ANONYMOUS.add("79ZVGgCFrQPoVTsFm6qCNTZNkRbYNsTY4u");


        if (DEVELOP_USE) {
        } else {
<<<<<<< HEAD
=======
            // ANOMIMASER for incomes from PERSONALIZED
            ANONYMASERS.add("7BAXHMTuk1vh6AiZU65oc7kFVJGqNxLEpt");
            ANONYMASERS.add("79ZVGgCFrQPoVTsFm6qCNTZNkRbYNsTY4u");
            ANONYMASERS.add("7KC2LXsD6h29XQqqEa7EpwRhfv89i8imGK"); // face2face
            ANONYMASERS.add("7PvUGfFTYPjYi5tcoKHL4UWcf417C8B3oh"); // GATE-issuer


            // TICKER = KEY + CREATOR
            NOVA_ASSETS.put("BTC",
                    new Pair<Integer, byte[]>(12, new Account("7PvUGfFTYPjYi5tcoKHL4UWcf417C8B3oh").getShortAddressBytes()));
            NOVA_ASSETS.put("ETH",
                    new Pair<Integer, byte[]>(14, new Account("7PvUGfFTYPjYi5tcoKHL4UWcf417C8B3oh").getShortAddressBytes()));
            NOVA_ASSETS.put("USD",
                    new Pair<Integer, byte[]>(95, new Account("7PvUGfFTYPjYi5tcoKHL4UWcf417C8B3oh").getShortAddressBytes()));
            NOVA_ASSETS.put("EUR",
                    new Pair<Integer, byte[]>(94, new Account("7PvUGfFTYPjYi5tcoKHL4UWcf417C8B3oh").getShortAddressBytes()));
            NOVA_ASSETS.put("CNY",
                    new Pair<Integer, byte[]>(93, new Account("7PvUGfFTYPjYi5tcoKHL4UWcf417C8B3oh").getShortAddressBytes()));
            NOVA_ASSETS.put("RUB",
                    new Pair<Integer, byte[]>(92, new Account("7PvUGfFTYPjYi5tcoKHL4UWcf417C8B3oh").getShortAddressBytes()));
            NOVA_ASSETS.put("JPY",
                    new Pair<Integer, byte[]>(91, new Account("7PvUGfFTYPjYi5tcoKHL4UWcf417C8B3oh").getShortAddressBytes()));
            NOVA_ASSETS.put("GBP",
                    new Pair<Integer, byte[]>(90, new Account("7PvUGfFTYPjYi5tcoKHL4UWcf417C8B3oh").getShortAddressBytes()));
            NOVA_ASSETS.put("CHF",
                    new Pair<Integer, byte[]>(89, new Account("7PvUGfFTYPjYi5tcoKHL4UWcf417C8B3oh").getShortAddressBytes()));
            NOVA_ASSETS.put("AUD",
                    new Pair<Integer, byte[]>(88, new Account("7PvUGfFTYPjYi5tcoKHL4UWcf417C8B3oh").getShortAddressBytes()));
            NOVA_ASSETS.put("SGD",
                    new Pair<Integer, byte[]>(87, new Account("7PvUGfFTYPjYi5tcoKHL4UWcf417C8B3oh").getShortAddressBytes()));
            NOVA_ASSETS.put("TRY",
                    new Pair<Integer, byte[]>(86, new Account("7PvUGfFTYPjYi5tcoKHL4UWcf417C8B3oh").getShortAddressBytes()));


            // COMMODITY
            NOVA_ASSETS.put("GOLD",
                    new Pair<Integer, byte[]>(21, new Account("7PvUGfFTYPjYi5tcoKHL4UWcf417C8B3oh").getShortAddressBytes()));
            NOVA_ASSETS.put("OIL",
                    new Pair<Integer, byte[]>(22, new Account("7PvUGfFTYPjYi5tcoKHL4UWcf417C8B3oh").getShortAddressBytes()));
            NOVA_ASSETS.put("GAS",
                    new Pair<Integer, byte[]>(23, new Account("7PvUGfFTYPjYi5tcoKHL4UWcf417C8B3oh").getShortAddressBytes()));
            NOVA_ASSETS.put("BREND",
                    new Pair<Integer, byte[]>(24, new Account("7PvUGfFTYPjYi5tcoKHL4UWcf417C8B3oh").getShortAddressBytes()));


            /// Права для Кибальникова в Боевой Версии
            NOVA_ASSETS.put("ERG",
                    new Pair<Integer, byte[]>(20, new Account("7GiE2pKyrULF2iQhAXvdUusXYqiKRQx68m").getShortAddressBytes()));

            //NOVA_ASSETS.put("@@USD",
            //		new Pair<Integer, byte[]>(95, new Account("7JS4ywtcqrcVpRyBxfqyToS2XBDeVrdqZL").getShortBytes()));
            //NOVA_ASSETS.put("¤¤RUB",
            //		new Pair<Integer, byte[]>(93, new Account("7JS4ywtcqrcVpRyBxfqyToS2XBDeVrdqZL").getShortBytes()));
            //NOVA_ASSETS.put("ERARUB",
            //		new Pair<Integer, byte[]>(91, new Account("7JS4ywtcqrcVpRyBxfqyToS2XBDeVrdqZL").getShortBytes()));
            //NOVA_ASSETS.put("ERAUSD",
            //		new Pair<Integer, byte[]>(85, new Account("7JS4ywtcqrcVpRyBxfqyToS2XBDeVrdqZL").getShortBytes()));

            // LOCKED -> to TRUSTED for it address
            LOCKED__ADDRESSES.put("7PvUGfFTYPjYi5tcoKHL4UWcf417C8B3oh", "79ZVGgCFrQPoVTsFm6qCNTZNkRbYNsTY4u");
            LOCKED__ADDRESSES.put("7Rt6gdkrFzayyqNec3nLhEGjuK9UsxycZ6", "79ZVGgCFrQPoVTsFm6qCNTZNkRbYNsTY4u");

            // TEAM 0 LOCKS
            LOCKED__ADDRESSES_PERIOD.put("79kXsWXHRYEb7ESMohm9DXYjXBzPfi1seE", new Tuple3("78JFPWVVAVP3WW7S8HPgSkt24QF2vsGiS5", 137000, 240000)); // Vasya
            LOCKED__ADDRESSES_PERIOD.put("787H1wwYPwu33BEm2KbNeksAgVaRf41b2H", new Tuple3("78JFPWVVAVP3WW7S8HPgSkt24QF2vsGiS5", 137000, 240000)); // Natasha
            LOCKED__ADDRESSES_PERIOD.put("7CT5k4Qqhb53ciHfrxXaR3bGyribLgSoyZ", new Tuple3("78JFPWVVAVP3WW7S8HPgSkt24QF2vsGiS5", 137000, 240000)); // Lena
            LOCKED__ADDRESSES_PERIOD.put("74g61DcTa8qdfvWxzcbTjTf6PhMfAB77HK", new Tuple3("78JFPWVVAVP3WW7S8HPgSkt24QF2vsGiS5", 137000, 240000)); // Ivan
            LOCKED__ADDRESSES_PERIOD.put("7BfB66DpkEx7KJaMN9bzphTJcZR29wprMU", new Tuple3("78JFPWVVAVP3WW7S8HPgSkt24QF2vsGiS5", 137000, 240000)); // Ruslan
            LOCKED__ADDRESSES_PERIOD.put("1", new Tuple3("78JFPWVVAVP3WW7S8HPgSkt24QF2vsGiS5", 137000, 240000)); // Sergey
            LOCKED__ADDRESSES_PERIOD.put("1", new Tuple3("78JFPWVVAVP3WW7S8HPgSkt24QF2vsGiS5", 137000, 240000)); // Vladimir
            LOCKED__ADDRESSES_PERIOD.put("1", new Tuple3("78JFPWVVAVP3WW7S8HPgSkt24QF2vsGiS5", 137000, 240000)); // Roman

            // TEST
            //FOUNDATION_ADDRESSES.add("7F9cZPE1hbzMT21g96U8E1EfMimovJyyJ7");

            // ERACHAIN FUNDATION
            FOUNDATION_ADDRESSES.add("74a73pykkNwmuwkZdh5Lt2xTbK7anG5B6i");
            FOUNDATION_ADDRESSES.add("7QTDHp15vcHN3F4zP2BTcDXJkeotzQZkG4");
            FOUNDATION_ADDRESSES.add("7FiXN8VTgjMsLrZUQY9ZBFNfek7SsDP6Uc");
            FOUNDATION_ADDRESSES.add("74QcLxHgPkuMSPsKTh7zGpJsd5aAxpWpFA");
            FOUNDATION_ADDRESSES.add("7BAXHMTuk1vh6AiZU65oc7kFVJGqNxLEpt");
            FOUNDATION_ADDRESSES.add("7P3HR8kdj4ojXPvpTnEtVnpEwenipvrcH1");
            FOUNDATION_ADDRESSES.add("75Mb8cGchcG4DF31wavhNrnoycWsoLQqP4");
            FOUNDATION_ADDRESSES.add("75LzKAoxx4TgAAkpMRStve26YEY625TCRE");

            FOUNDATION_ADDRESSES.add("73QYndpFQeFvyMvwBcMUwJRDTp7XaxkSmZ"); // STOLEN
            FOUNDATION_ADDRESSES.add("7FJUV5GLMuVdopUHSwTLsjmKF4wkPwFEcG"); // LOSED
            FOUNDATION_ADDRESSES.add("75LK84g7JHoLG2jRUmbJA6srLrFkaXEU5A"); // FREEZED


            // TEST
            //FREEZED_BALANCES.put("7F9cZPE1hbzMT21g96U8E1EfMimovJyyJ7",
            //		new int[][]{{9000, 110000}, {3200, 90000}, {138000, 7000}, {547500, 5000}});

            // TEAM 2
            FREEZED_BALANCES.put("77QMFKSdY4ZsG8bFHynYdFNCmis9fNw5yP",
                    new int[][]{{225655, 90000}, {333655, 60000}});
            FREEZED_BALANCES.put("7N7d8juuSSeEd92rkcEsfXhdi9WXE8zYXs",
                    new int[][]{{225655, 80000}, {333655, 53000}});
            FREEZED_BALANCES.put("7LETj4cW4rLWBCN52CaXmzQDnhwkEcrv9G",
                    new int[][]{{225655, 97000}, {333655, 65000}});

            // TEAM 3
            FREEZED_BALANCES.put("7GMENsugxjV8PToyUyHNUQF7yr9Gy6tJou",
                    new int[][]{{225655, 197000}, {333655, 131000}});
            FREEZED_BALANCES.put("7DMJcs8kw7EXUSeEFfNwznRKRLHLrcXJFm",
                    new int[][]{{225655, 150000}, {333655, 100000}});
            FREEZED_BALANCES.put("7QUeuMiWQjoQ3MZiriwhKfEG558RJWUUis",
                    new int[][]{{225655, 150000}, {333655, 100000}});
            FREEZED_BALANCES.put("7MxscS3mS6VWim8B9K3wEzFAUWYbsMkVon",
                    new int[][]{{225655, 140000}, {333655, 90000}});
            FREEZED_BALANCES.put("79NMuuW7thad2JodQ5mKxbMoyf1DjNT9Ap",
                    new int[][]{{225655, 130000}, {333655, 90000}});
            FREEZED_BALANCES.put("7MhifBHaZsUcjgckwFN57bAE9fPJVDLDQq",
                    new int[][]{{225655, 110000}, {333655, 80000}});
            FREEZED_BALANCES.put("7FRWJ4ww3VstdyAyKFwYfZnucJBK7Y4zmT",
                    new int[][]{{225655, 100000}, {333655, 70000}});
            FREEZED_BALANCES.put("7FNAphtSYXtP5ycn88B2KEywuHXzM3XNLK",
                    new int[][]{{225655, 90000}, {333655, 60000}});
            FREEZED_BALANCES.put("79ZVGgCFrQPoVTsFm6qCNTZNkRbYNsTY4u",
                    new int[][]{{225655, 80000}, {333655, 60000}});

            // TEAM 1
            FREEZED_BALANCES.put("74rRXsxoKtVKJqN8z6t1zHfufBXsELF94y",
                    new int[][]{{225655, 20000}, {333655, 10000}});
            FREEZED_BALANCES.put("7PChKkoASF1eLtCnAMx8ynU2sMYdSPwkGV",
                    new int[][]{{225655, 60000}, {333655, 40000}});

            FREEZED_BALANCES.put("7Jhh3TPmfoLag8FxnJRBRYYfqnUduvFDbv",
                    new int[][]{{225655, 150000}, {333655, 100000}});
            FREEZED_BALANCES.put("7Rt6gdkrFzayyqNec3nLhEGjuK9UsxycZ6",
                    new int[][]{{115000, 656000}, {225655, 441000}});
>>>>>>> 10f7b127
        }

        DCSet dcSet = dcSet_in;
        if (dcSet == null) {
            dcSet = DCSet.getInstance();
        }

        if (Settings.getInstance().isTestnet()) {
            LOGGER.info(genesisBlock.getTestNetInfo());
        }

        int height = dcSet.getBlockMap().size();
        if (height == 0)
        // process genesis block
        {
            if (dcSet_in == null && dcSet.getBlockMap().getLastBlockSignature() != null) {
                LOGGER.info("reCreateDB Database...");

                try {
                    dcSet.close();
                    dcSet = Controller.getInstance().reCreateDC(Controller.getInstance().inMemoryDC);
                } catch (Exception e) {
                    LOGGER.error(e.getMessage(), e);
                    Controller.getInstance().stopAll(6);
                }
            }

            //PROCESS
            genesisBlock.process(dcSet);

        } else {

            // TRY compare GENESIS BLOCK SIGNATURE
            if (!Arrays.equals(dcSet.getBlockMap().get(1).getSignature(),
                    genesisBlock.getSignature())) {

                throw new Exception("wrong DB for GENESIS BLOCK");
            }

        }

        //lastBlockSignature = dcSet.getBlocksHeadMap().getLastBlockSignature();
        //HWeight = dcSet.getBlockSignsMap().get(lastBlockSignature);

    }

    //
    public static int getHeight(DCSet dcSet) {

        //GET LAST BLOCK
        ///byte[] lastBlockSignature = dcSet.getBlocksHeadMap().getLastBlockSignature();
        ///return dcSet.getBlockSignsMap().getHeight(lastBlockSignature);
        return dcSet.getBlockMap().size();
    }

    public static int getCheckPoint(DCSet dcSet) {

        Integer item = dcSet.getBlockSignsMap().get(CHECKPOINT.b);
        if (item == null || item == -1)
            return 2;

        int heightCheckPoint = item;
        int dynamicCheckPoint = getHeight(dcSet) - BlockChain.MAX_ORPHAN;

        if (dynamicCheckPoint > heightCheckPoint)
            return dynamicCheckPoint;
        return heightCheckPoint;
    }

    public static int getNetworkPort() {
        if (Settings.getInstance().isTestnet()) {
            return BlockChain.TESTNET_PORT;
        } else {
            return BlockChain.MAINNET_PORT;
        }
    }

    /**
     * Calculate Target (Average Win Value for 1024 last blocks) for this block
     * @param height - height of blockchain
     * @param targetPrevious - previous Target
     * @param winValue - current Win Value
     * @return
     */
    public static long calcTarget(int height, long targetPrevious, long winValue) {

        if (height < TARGET_COUNT) {
            return targetPrevious - (targetPrevious / height) + (winValue / height);
        }

        // CUT GROWTH
        long cut1 = targetPrevious + (targetPrevious >> 1);
        if (height > TARGET_COUNT && winValue > cut1) {
            winValue = cut1;
        }

        //return targetPrevios - (targetPrevios>>TARGET_COUNT_SHIFT) + (winValue>>TARGET_COUNT_SHIFT);
        // better accuracy
        long target = (((targetPrevious << TARGET_COUNT_SHIFT) - targetPrevious) + winValue) >> TARGET_COUNT_SHIFT;
        if (target < 1000 && DEVELOP_USE)
            target = 1000;

        return target;
    }

    // GET MIN TARGET
    // TODO GENESIS_CHAIN
    // SEE core.block.Block.calcWinValue(DLSet, Account, int, int)
    public static int getTargetedMin(int height) {
        int base;
        if (height < BlockChain.REPEAT_WIN)
            // FOR not repeated WINS - not need check BASE_TARGET
            /////base = BlockChain.BASE_TARGET>>1;
            base = BlockChain.BASE_TARGET - (BlockChain.BASE_TARGET >> 2); // ONLY UP
        else if (DEVELOP_USE)
            base = 1; //BlockChain.BASE_TARGET >>5;
        else if (height < 110000)
            base = (BlockChain.BASE_TARGET >> 3); // + (BlockChain.BASE_TARGET>>4);
        else if (height < 115000)
            base = (BlockChain.BASE_TARGET >> 1) - (BlockChain.BASE_TARGET >> 4);
        else
            base = (BlockChain.BASE_TARGET >> 1) + (BlockChain.BASE_TARGET >> 4);

        return base;

    }

    public static int calcWinValueTargeted(long win_value, long target) {

        if (target == 0) {
            // in forked chain in may be = 0
            return -1;
        }

        int result = (int) (BlockChain.BASE_TARGET * win_value / target);
        if (result < 1 || result > BlockChain.BASE_TARGET * 10)
            // fix overload
            return BlockChain.BASE_TARGET * 10;
        return result;

    }

    /**
     * calc WIN_VALUE for ACCOUNT in HEIGHT
     * @param dcSet
     * @param creator account of block creator
     * @param height current blockchain height
     * @param forgingBalance current forging Balance on account
     * @return (long) Win Value
     */
    public static long calcWinValue(DCSet dcSet, Account creator, int height, int forgingBalance) {

        if (forgingBalance < MIN_GENERATING_BALANCE) {
            return 0l;
        }

        Tuple2<Integer, Integer> previousForgingPoint = creator.getForgingData(dcSet, height);

<<<<<<< HEAD
        if (true || DEVELOP_USE) {
=======
        if (DEVELOP_USE) {
>>>>>>> 10f7b127
            if (previousForgingPoint == null) {
                // IF BLOCK not inserted in MAP
                previousForgingPoint = creator.getLastForgingData(dcSet);
            }

            if (previousForgingPoint == null || previousForgingPoint.a.equals(height)) {
                // так как неизвестно когда блок первый со счета соберется - задаем постоянный отступ у ДЕВЕЛОП
                previousForgingPoint = new Tuple2<Integer, Integer>(height - DEVELOP_FORGING_START, forgingBalance);
                }
        } else {
            if (previousForgingPoint == null)
                return 0l;
        }

        int previousForgingHeight = previousForgingPoint.a;

        // OWN + RENT balance - in USE
        if (forgingBalance > previousForgingPoint.b) {
            forgingBalance = previousForgingPoint.b;
        }

        if (forgingBalance < BlockChain.MIN_GENERATING_BALANCE) {
            if (!Controller.getInstance().isTestNet() && !DEVELOP_USE)
                return 0l;
            forgingBalance = BlockChain.MIN_GENERATING_BALANCE;
        }

        int difference = height - previousForgingHeight;
        if (true || Controller.getInstance().isTestNet() || BlockChain.DEVELOP_USE) {
            if (difference < 10)
                difference = 10;
            ;
        } else {

            int repeatsMin;

            if (height < BlockChain.REPEAT_WIN) {
                repeatsMin = height - 2;
            } else {
                repeatsMin = BlockChain.GENESIS_ERA_TOTAL / forgingBalance;
                repeatsMin = (repeatsMin >> 2);

                if (height < 40000) {
                    if (repeatsMin > 4)
                        repeatsMin = 4;
                } else if (height < 100000) {
                    if (repeatsMin > 6)
                        repeatsMin = 6;
                } else if (height < 110000) {
                    if (repeatsMin > 10) {
                        repeatsMin = 10;
                    }
                } else if (height < 120000) {
                    if (repeatsMin > 40)
                        repeatsMin = 40;
                } else if (height < VERS_4_11) {
                    if (repeatsMin > 200)
                        repeatsMin = 200;
                } else if (repeatsMin < 10) {
                    repeatsMin = 10;
                }
            }

            if (difference < repeatsMin) {
                return difference - repeatsMin;
            }
        }

        long win_value;

        if (difference > 1)
            win_value = (long) forgingBalance * (long) difference;
        else
            win_value = forgingBalance;

        if (true || Controller.getInstance().isTestNet() || DEVELOP_USE)
            return win_value;

        if (false) {
            if (height < BlockChain.REPEAT_WIN)
                win_value >>= 4;
            else if (BlockChain.DEVELOP_USE)
                win_value >>= 4;
            else if (height < BlockChain.TARGET_COUNT)
                win_value = (win_value >> 4) - (win_value >> 6);
            else if (height < BlockChain.TARGET_COUNT << 2)
                win_value >>= 5;
            else if (height < BlockChain.TARGET_COUNT << 6)
                win_value = (win_value >> 5) - (win_value >> 7);
            else if (height < BlockChain.TARGET_COUNT << 10)
                win_value >>= 6;
            else
                win_value = (win_value >> 7) - (win_value >> 9);
        } else {
            if (height < BlockChain.REPEAT_WIN)
                win_value >>= 2;
            else if (height < (BlockChain.REPEAT_WIN<<2))
                win_value >>= 5;
            else
                win_value >>= 7;
        }


        return win_value;

    }

    /**
     * Calculate targeted Win Value and cut by BASE
     * @param dcSet dataChainSet
     * @param height blockchain height
     * @param win_value win value
     * @param target average win value for blockchain by 1024 last blocks
     * @return targeted Win Value and cut by BASE
     */
    public static int calcWinValueTargetedBase(DCSet dcSet, int height, long win_value, long target) {

        if (win_value < 1)
            return (int) win_value;

        int base = BlockChain.getTargetedMin(height);
        int targetedWinValue = calcWinValueTargeted(win_value, target);
        if (!DEVELOP_USE && !Controller.getInstance().isTestNet()
                && height > VERS_4_11
                && base > targetedWinValue) {
            return -targetedWinValue;
        }

        return targetedWinValue;

    }

    public GenesisBlock getGenesisBlock() {
        return this.genesisBlock;
    }

    //public long getGenesisTimestamp() {
    //    return this.genesisTimestamp;
    //}

	/*
	//public synchronized Tuple2<Integer, Long> getHWeight(DCSet dcSet, boolean withWinBuffer) {
	public Tuple2<Integer, Long> getHWeight(DCSet dcSet, boolean withWinBuffer) {

		if (dcSet.isStoped())
			return null;

		//GET LAST BLOCK
		byte[] lastBlockSignature = dcSet.getBlocksHeadMap().getLastBlockSignature();
		// test String b58 = Base58.encode(lastBlockSignature);

		int height;
		long weight;
		if (withWinBuffer && this.waitWinBuffer != null) {
			// with WIN BUFFER BLOCK
			height = 1;
			weight = this.waitWinBuffer.calcWinValueTargeted(dcSet);
		} else {
			height = 0;
			weight = 0l;
		}

		if (lastBlockSignature == null) {
			height++;
		} else {
			height += dcSet.getBlockSignsMap().getHeight(lastBlockSignature);
			weight += dcSet.getBlockSignsMap().getFullWeight();
		}

		return  new Tuple2<Integer, Long>(height, weight);

	}
	 */

    public long getTimestamp(int height) {
        return this.genesisTimestamp + (long) height * GENERATING_MIN_BLOCK_TIME_MS;
    }

    public long getTimestamp(DCSet dcSet) {
        return this.genesisTimestamp + (long) getHeight(dcSet) * GENERATING_MIN_BLOCK_TIME_MS;
    }

    public int getBlockOnTimestamp(long timestamp) {
        long diff = timestamp = genesisTimestamp;
        return (int) (diff / GENERATING_MIN_BLOCK_TIME_MS);
    }

    // BUFFER of BLOCK for WIN solving
    public Block getWaitWinBuffer() {
        return this.waitWinBuffer;
    }

	/*
	public void setCheckPoint(int checkPoint) {

		if (checkPoint > 1)
			this.checkPoint = checkPoint;
	}
	 */

    public void clearWaitWinBuffer() {
        this.waitWinBuffer = null;
    }

    public Block popWaitWinBuffer() {
        Block block = this.waitWinBuffer;
        this.waitWinBuffer = null;
        return block;
    }

    public int compareNewWin(DCSet dcSet, Block block) {
        return this.waitWinBuffer == null ? -1 : this.waitWinBuffer.compareWin(block);
    }

    // SOLVE WON BLOCK
    // 0 - unchanged;
    // 1 - changed, need broadcasting;
    public synchronized boolean setWaitWinBuffer(DCSet dcSet, Block block, Peer peer) {

        LOGGER.info("try set new winBlock: " + block.toString());

        if (this.waitWinBuffer != null && block.compareWin(waitWinBuffer) <= 0) {

            LOGGER.info("new winBlock is POOR!");
            return false;

        }

        // FULL VALIDATE because before was only HEAD validating
        if (!block.isValid(dcSet, false)) {

            LOGGER.info("new winBlock is BAD!");
            if (peer != null)
                Controller.getInstance().banPeerOnError(peer, "invalid block", 10);
            else
                LOGGER.error("MY WinBlock is INVALID! ignore...");

            return false;
        }

        this.waitWinBuffer = block;

        LOGGER.info("new winBlock setted!!!" + block.toString());
        return true;

    }

    /**
     * если идет синхронизация то записываем без проверки
     *
     * @param block
     */
    public void setWaitWinBufferUnchecked(Block block) {
        if (this.waitWinBuffer == null || block.compareWin(waitWinBuffer) > 0) {
            this.waitWinBuffer = block;
        }
    }

    public Tuple2<Integer, Long> getHWeightFull(DCSet dcSet) {
        return new Tuple2<Integer, Long>(dcSet.getBlocksHeadsMap().size(),
                dcSet.getBlocksHeadsMap().getFullWeight());
    }

    public long getFullWeight(DCSet dcSet) {

        return dcSet.getBlocksHeadsMap().getFullWeight();
    }

    public List<byte[]> getSignatures(DCSet dcSet, byte[] parentSignature) {

        //logger.debug("getSignatures for ->" + Base58.encode(parent));

        List<byte[]> headers = new ArrayList<byte[]>();

        //CHECK IF BLOCK EXISTS
        Integer height = dcSet.getBlockSignsMap().get(parentSignature);
        if (height != null && height > 0) {

            int packet;
            if (Arrays.equals(parentSignature, this.genesisBlock.getSignature())
                    || Arrays.equals(parentSignature, CHECKPOINT.b)) {
                packet = 3;
            } else {
                packet = SYNCHRONIZE_PACKET;
            }
            //BlocksHeads_2Map childsMap = dcSet.getBlockHeightsMap();
            //BlocksHeads_2Map map = dcSet.getBlockHeightsMap();
            BlocksHeadsMap map = dcSet.getBlocksHeadsMap();
            int counter = 0;
            do {
                headers.add(parentSignature);
                if (map.contains(++height))
                    parentSignature = map.get(height).signature;
                else
                    break;
            } while (parentSignature != null && counter++ < packet);
            //logger.debug("get size " + counter);
        } else if (Arrays.equals(parentSignature, this.CHECKPOINT.b)) {
            headers.add(parentSignature);
        } else {
            //logger.debug("*** getSignatures NOT FOUND !");
        }

        return headers;
    }

    public Block getBlock(DCSet dcSet, byte[] header) {

        return dcSet.getBlockSignsMap().getBlock(header);
    }

    public Block getBlock(DCSet dcSet, int height) {

        return dcSet.getBlockMap().get(height);
    }

    /**
     * Среднее время обработки транзакции при прилете блока из сети. Блок считается как одна транзакция
     *
     * @return
     */
    public void updateTXWinnedTimingAverage(long processTiming, int counter) {
        // при переполнении может быть минус
        // в миеросекундах подсчет делаем
        processTiming = processTiming / 1000 / (Controller.BLOCK_AS_TX_COUNT + counter);
        if (transactionWinnedTimingCounter < 1 << 5) {
            transactionWinnedTimingCounter++;
            transactionWinnedTimingAverage = ((transactionWinnedTimingAverage * transactionWinnedTimingCounter)
                    + processTiming - transactionWinnedTimingAverage) / transactionWinnedTimingCounter;
        } else
            transactionWinnedTimingAverage = ((transactionWinnedTimingAverage << 5)
                    + processTiming - transactionWinnedTimingAverage) >> 5;
    }

    public void updateTXValidateTimingAverage(long processTiming, int counter) {
        // тут всегда Количество больше 0 приходит
        processTiming = processTiming / 1000 / counter;
        if (transactionValidateTimingCounter < 1 << 5) {
            transactionValidateTimingCounter++;
            transactionValidateTimingAverage = ((transactionValidateTimingAverage * transactionValidateTimingCounter)
                    + processTiming - transactionValidateTimingAverage) / transactionValidateTimingCounter;
        } else
            transactionValidateTimingAverage = ((transactionValidateTimingAverage << 5)
                    + processTiming - transactionValidateTimingAverage) >> 5;
    }

    public void updateTXProcessTimingAverage(long processTiming, int counter) {
        if (processTiming < 999999999999l) {
            // при переполнении может быть минус
            // в микросекундах подсчет делаем
            processTiming = processTiming / 1000 / (Controller.BLOCK_AS_TX_COUNT + counter);
            if (transactionProcessTimingCounter < 1 << 5) {
                transactionProcessTimingCounter++;
                transactionProcessTimingAverage = ((transactionProcessTimingAverage * transactionProcessTimingCounter)
                        + processTiming - transactionProcessTimingAverage) / transactionProcessTimingCounter;
            } else
                transactionProcessTimingAverage = ((transactionProcessTimingAverage << 5)
                        + processTiming - transactionProcessTimingAverage) >> 5;
        }
    }

    public Pair<Block, List<Transaction>> scanTransactions(DCSet dcSet, Block block, int blockLimit, int transactionLimit, int type, int service, Account account) {
        //CREATE LIST
        List<Transaction> transactions = new ArrayList<Transaction>();
        int counter = 0;

        //IF NO BLOCK START FROM GENESIS
        if (block == null) {
            block = new GenesisBlock();
        }

        //START FROM BLOCK
        int scannedBlocks = 0;
        do {
            int seqNo = 0;
            //FOR ALL TRANSACTIONS IN BLOCK
            for (Transaction transaction : block.getTransactions()) {

                transaction.setDC(dcSet, Transaction.FOR_NETWORK, block.heightBlock, ++seqNo);

                //CHECK IF ACCOUNT INVOLVED
                if (account != null && !transaction.isInvolved(account)) {
                    continue;
                }

                //CHECK IF TYPE OKE
                if (type != -1 && transaction.getType() != type) {
                    continue;
                }

                //CHECK IF SERVICE OKE
                if (service != -1 && transaction.getType() == Transaction.ARBITRARY_TRANSACTION) {
                    ArbitraryTransaction arbitraryTransaction = (ArbitraryTransaction) transaction;

                    if (arbitraryTransaction.getService() != service) {
                        continue;
                    }
                }

                //ADD TO LIST
                transactions.add(transaction);
                counter++;
            }

            //SET BLOCK TO CHILD
            block = block.getChild(dcSet);
            scannedBlocks++;
        }
        //WHILE BLOCKS EXIST && NOT REACHED TRANSACTIONLIMIT && NOT REACHED BLOCK LIMIT
        while (block != null && (counter < transactionLimit || transactionLimit == -1) && (scannedBlocks < blockLimit || blockLimit == -1));

        //CHECK IF WE REACHED THE END
        if (block == null) {
            block = this.getLastBlock(dcSet);
        } else {
            block = block.getParent(dcSet);
        }

        //RETURN PARENT BLOCK AS WE GET CHILD RIGHT BEFORE END OF WHILE
        return new Pair<Block, List<Transaction>>(block, transactions);
    }

    public Block getLastBlock(DCSet dcSet) {
        return dcSet.getBlockMap().last();
    }


    public byte[] getLastBlockSignature(DCSet dcSet) {
        return dcSet.getBlockMap().getLastBlockSignature();
    }

    // get last blocks for target
    public List<Block> getLastBlocksForTarget_old(DCSet dcSet) {

        Block last = dcSet.getBlockMap().last();

		/*
		if (this.lastBlocksForTarget != null
				&& Arrays.equals(this.lastBlocksForTarget.get(0).getSignature(), last.getSignature())) {
			return this.lastBlocksForTarget;
		}
		 */

        List<Block> list = new ArrayList<Block>();

        if (last == null || last.getVersion() == 0) {
            return list;
        }

        for (int i = 0; i < TARGET_COUNT && last.getVersion() > 0; i++) {
            list.add(last);
            last = last.getParent(dcSet);
        }

        return list;
    }

    // get Target by last blocks in chain
    public long getTarget(DCSet dcSet) {
        Block block = this.getLastBlock(dcSet);
        return block.getTarget();
    }

    // CLEAR UNCONFIRMED TRANSACTION from Invalid and DEAD
    public void clearUnconfirmedRecords(DCSet dcSet, boolean cutDeadTime) {

        dcSet.getTransactionMap().clearByDeadTimeAndLimit(this.getTimestamp(dcSet), cutDeadTime);

    }
}<|MERGE_RESOLUTION|>--- conflicted
+++ resolved
@@ -141,17 +141,6 @@
 
     public static final byte[][] VALID_BAL = DEVELOP_USE ? new byte[][]{} :
             new byte[][]{
-<<<<<<< HEAD
-=======
-                    //Base58.decode("5sAJS3HeLQARZJia6Yzh7n18XfDp6msuaw8J5FPA8xZoinW4FtijNru1pcjqGjDqA3aP8HY2MQUxfdvk8GPC5kjh"),
-                    //Base58.decode("3K3QXeohM3V8beSBVKSZauSiREGtDoEqNYWLYHxdCREV7bxqE4v2VfBqSh9492dNG7ZiEcwuhhk6Y5EEt16b6sVe"),
-                    //Base58.decode("5JP71DmsBQAVTQFUHJ1LJXw4qAHHcoBCzXswN9Ez3H5KDzagtqjpWUU2UNofY2JaSC4qAzaC12ER11kbAFWPpukc"),
-                    //Base58.decode("33okYP8EdKkitutgat1PiAnyqJGnnWQHBfV7NyYndk7ZRy6NGogEoQMiuzfwumBTBwZyxchxXj82JaQiQXpFhRcs"),
-                    //Base58.decode("23bci9zcrPunGppKCm6hKvfRoAStWv4JV2xe16tBEVZSmkCrhw7bXAFzPvv2jqZJXcbA8cmr8oMUfdmS1HJGab7s"),
-
-                    //Base58.decode("54xdM25ommdxTbAVvP7C9cFYPmwaAexkWHfkhgb8yhfCVvvRNrs166q8maYuXWpk4w9ft2HvctaFaafnKNfjyoKR"),
-                    //Base58.decode("61Fzu3PhsQ74EoMKrwwxKHMQi3z9fYAU5UeUfxtGdXPRfKbWdgpBQWgAojEnmDHK2LWUKtsmyqWb4WpCEatthdgK"),
->>>>>>> 10f7b127
             };
 
     // DEX precision
@@ -294,141 +283,6 @@
 
         if (DEVELOP_USE) {
         } else {
-<<<<<<< HEAD
-=======
-            // ANOMIMASER for incomes from PERSONALIZED
-            ANONYMASERS.add("7BAXHMTuk1vh6AiZU65oc7kFVJGqNxLEpt");
-            ANONYMASERS.add("79ZVGgCFrQPoVTsFm6qCNTZNkRbYNsTY4u");
-            ANONYMASERS.add("7KC2LXsD6h29XQqqEa7EpwRhfv89i8imGK"); // face2face
-            ANONYMASERS.add("7PvUGfFTYPjYi5tcoKHL4UWcf417C8B3oh"); // GATE-issuer
-
-
-            // TICKER = KEY + CREATOR
-            NOVA_ASSETS.put("BTC",
-                    new Pair<Integer, byte[]>(12, new Account("7PvUGfFTYPjYi5tcoKHL4UWcf417C8B3oh").getShortAddressBytes()));
-            NOVA_ASSETS.put("ETH",
-                    new Pair<Integer, byte[]>(14, new Account("7PvUGfFTYPjYi5tcoKHL4UWcf417C8B3oh").getShortAddressBytes()));
-            NOVA_ASSETS.put("USD",
-                    new Pair<Integer, byte[]>(95, new Account("7PvUGfFTYPjYi5tcoKHL4UWcf417C8B3oh").getShortAddressBytes()));
-            NOVA_ASSETS.put("EUR",
-                    new Pair<Integer, byte[]>(94, new Account("7PvUGfFTYPjYi5tcoKHL4UWcf417C8B3oh").getShortAddressBytes()));
-            NOVA_ASSETS.put("CNY",
-                    new Pair<Integer, byte[]>(93, new Account("7PvUGfFTYPjYi5tcoKHL4UWcf417C8B3oh").getShortAddressBytes()));
-            NOVA_ASSETS.put("RUB",
-                    new Pair<Integer, byte[]>(92, new Account("7PvUGfFTYPjYi5tcoKHL4UWcf417C8B3oh").getShortAddressBytes()));
-            NOVA_ASSETS.put("JPY",
-                    new Pair<Integer, byte[]>(91, new Account("7PvUGfFTYPjYi5tcoKHL4UWcf417C8B3oh").getShortAddressBytes()));
-            NOVA_ASSETS.put("GBP",
-                    new Pair<Integer, byte[]>(90, new Account("7PvUGfFTYPjYi5tcoKHL4UWcf417C8B3oh").getShortAddressBytes()));
-            NOVA_ASSETS.put("CHF",
-                    new Pair<Integer, byte[]>(89, new Account("7PvUGfFTYPjYi5tcoKHL4UWcf417C8B3oh").getShortAddressBytes()));
-            NOVA_ASSETS.put("AUD",
-                    new Pair<Integer, byte[]>(88, new Account("7PvUGfFTYPjYi5tcoKHL4UWcf417C8B3oh").getShortAddressBytes()));
-            NOVA_ASSETS.put("SGD",
-                    new Pair<Integer, byte[]>(87, new Account("7PvUGfFTYPjYi5tcoKHL4UWcf417C8B3oh").getShortAddressBytes()));
-            NOVA_ASSETS.put("TRY",
-                    new Pair<Integer, byte[]>(86, new Account("7PvUGfFTYPjYi5tcoKHL4UWcf417C8B3oh").getShortAddressBytes()));
-
-
-            // COMMODITY
-            NOVA_ASSETS.put("GOLD",
-                    new Pair<Integer, byte[]>(21, new Account("7PvUGfFTYPjYi5tcoKHL4UWcf417C8B3oh").getShortAddressBytes()));
-            NOVA_ASSETS.put("OIL",
-                    new Pair<Integer, byte[]>(22, new Account("7PvUGfFTYPjYi5tcoKHL4UWcf417C8B3oh").getShortAddressBytes()));
-            NOVA_ASSETS.put("GAS",
-                    new Pair<Integer, byte[]>(23, new Account("7PvUGfFTYPjYi5tcoKHL4UWcf417C8B3oh").getShortAddressBytes()));
-            NOVA_ASSETS.put("BREND",
-                    new Pair<Integer, byte[]>(24, new Account("7PvUGfFTYPjYi5tcoKHL4UWcf417C8B3oh").getShortAddressBytes()));
-
-
-            /// Права для Кибальникова в Боевой Версии
-            NOVA_ASSETS.put("ERG",
-                    new Pair<Integer, byte[]>(20, new Account("7GiE2pKyrULF2iQhAXvdUusXYqiKRQx68m").getShortAddressBytes()));
-
-            //NOVA_ASSETS.put("@@USD",
-            //		new Pair<Integer, byte[]>(95, new Account("7JS4ywtcqrcVpRyBxfqyToS2XBDeVrdqZL").getShortBytes()));
-            //NOVA_ASSETS.put("¤¤RUB",
-            //		new Pair<Integer, byte[]>(93, new Account("7JS4ywtcqrcVpRyBxfqyToS2XBDeVrdqZL").getShortBytes()));
-            //NOVA_ASSETS.put("ERARUB",
-            //		new Pair<Integer, byte[]>(91, new Account("7JS4ywtcqrcVpRyBxfqyToS2XBDeVrdqZL").getShortBytes()));
-            //NOVA_ASSETS.put("ERAUSD",
-            //		new Pair<Integer, byte[]>(85, new Account("7JS4ywtcqrcVpRyBxfqyToS2XBDeVrdqZL").getShortBytes()));
-
-            // LOCKED -> to TRUSTED for it address
-            LOCKED__ADDRESSES.put("7PvUGfFTYPjYi5tcoKHL4UWcf417C8B3oh", "79ZVGgCFrQPoVTsFm6qCNTZNkRbYNsTY4u");
-            LOCKED__ADDRESSES.put("7Rt6gdkrFzayyqNec3nLhEGjuK9UsxycZ6", "79ZVGgCFrQPoVTsFm6qCNTZNkRbYNsTY4u");
-
-            // TEAM 0 LOCKS
-            LOCKED__ADDRESSES_PERIOD.put("79kXsWXHRYEb7ESMohm9DXYjXBzPfi1seE", new Tuple3("78JFPWVVAVP3WW7S8HPgSkt24QF2vsGiS5", 137000, 240000)); // Vasya
-            LOCKED__ADDRESSES_PERIOD.put("787H1wwYPwu33BEm2KbNeksAgVaRf41b2H", new Tuple3("78JFPWVVAVP3WW7S8HPgSkt24QF2vsGiS5", 137000, 240000)); // Natasha
-            LOCKED__ADDRESSES_PERIOD.put("7CT5k4Qqhb53ciHfrxXaR3bGyribLgSoyZ", new Tuple3("78JFPWVVAVP3WW7S8HPgSkt24QF2vsGiS5", 137000, 240000)); // Lena
-            LOCKED__ADDRESSES_PERIOD.put("74g61DcTa8qdfvWxzcbTjTf6PhMfAB77HK", new Tuple3("78JFPWVVAVP3WW7S8HPgSkt24QF2vsGiS5", 137000, 240000)); // Ivan
-            LOCKED__ADDRESSES_PERIOD.put("7BfB66DpkEx7KJaMN9bzphTJcZR29wprMU", new Tuple3("78JFPWVVAVP3WW7S8HPgSkt24QF2vsGiS5", 137000, 240000)); // Ruslan
-            LOCKED__ADDRESSES_PERIOD.put("1", new Tuple3("78JFPWVVAVP3WW7S8HPgSkt24QF2vsGiS5", 137000, 240000)); // Sergey
-            LOCKED__ADDRESSES_PERIOD.put("1", new Tuple3("78JFPWVVAVP3WW7S8HPgSkt24QF2vsGiS5", 137000, 240000)); // Vladimir
-            LOCKED__ADDRESSES_PERIOD.put("1", new Tuple3("78JFPWVVAVP3WW7S8HPgSkt24QF2vsGiS5", 137000, 240000)); // Roman
-
-            // TEST
-            //FOUNDATION_ADDRESSES.add("7F9cZPE1hbzMT21g96U8E1EfMimovJyyJ7");
-
-            // ERACHAIN FUNDATION
-            FOUNDATION_ADDRESSES.add("74a73pykkNwmuwkZdh5Lt2xTbK7anG5B6i");
-            FOUNDATION_ADDRESSES.add("7QTDHp15vcHN3F4zP2BTcDXJkeotzQZkG4");
-            FOUNDATION_ADDRESSES.add("7FiXN8VTgjMsLrZUQY9ZBFNfek7SsDP6Uc");
-            FOUNDATION_ADDRESSES.add("74QcLxHgPkuMSPsKTh7zGpJsd5aAxpWpFA");
-            FOUNDATION_ADDRESSES.add("7BAXHMTuk1vh6AiZU65oc7kFVJGqNxLEpt");
-            FOUNDATION_ADDRESSES.add("7P3HR8kdj4ojXPvpTnEtVnpEwenipvrcH1");
-            FOUNDATION_ADDRESSES.add("75Mb8cGchcG4DF31wavhNrnoycWsoLQqP4");
-            FOUNDATION_ADDRESSES.add("75LzKAoxx4TgAAkpMRStve26YEY625TCRE");
-
-            FOUNDATION_ADDRESSES.add("73QYndpFQeFvyMvwBcMUwJRDTp7XaxkSmZ"); // STOLEN
-            FOUNDATION_ADDRESSES.add("7FJUV5GLMuVdopUHSwTLsjmKF4wkPwFEcG"); // LOSED
-            FOUNDATION_ADDRESSES.add("75LK84g7JHoLG2jRUmbJA6srLrFkaXEU5A"); // FREEZED
-
-
-            // TEST
-            //FREEZED_BALANCES.put("7F9cZPE1hbzMT21g96U8E1EfMimovJyyJ7",
-            //		new int[][]{{9000, 110000}, {3200, 90000}, {138000, 7000}, {547500, 5000}});
-
-            // TEAM 2
-            FREEZED_BALANCES.put("77QMFKSdY4ZsG8bFHynYdFNCmis9fNw5yP",
-                    new int[][]{{225655, 90000}, {333655, 60000}});
-            FREEZED_BALANCES.put("7N7d8juuSSeEd92rkcEsfXhdi9WXE8zYXs",
-                    new int[][]{{225655, 80000}, {333655, 53000}});
-            FREEZED_BALANCES.put("7LETj4cW4rLWBCN52CaXmzQDnhwkEcrv9G",
-                    new int[][]{{225655, 97000}, {333655, 65000}});
-
-            // TEAM 3
-            FREEZED_BALANCES.put("7GMENsugxjV8PToyUyHNUQF7yr9Gy6tJou",
-                    new int[][]{{225655, 197000}, {333655, 131000}});
-            FREEZED_BALANCES.put("7DMJcs8kw7EXUSeEFfNwznRKRLHLrcXJFm",
-                    new int[][]{{225655, 150000}, {333655, 100000}});
-            FREEZED_BALANCES.put("7QUeuMiWQjoQ3MZiriwhKfEG558RJWUUis",
-                    new int[][]{{225655, 150000}, {333655, 100000}});
-            FREEZED_BALANCES.put("7MxscS3mS6VWim8B9K3wEzFAUWYbsMkVon",
-                    new int[][]{{225655, 140000}, {333655, 90000}});
-            FREEZED_BALANCES.put("79NMuuW7thad2JodQ5mKxbMoyf1DjNT9Ap",
-                    new int[][]{{225655, 130000}, {333655, 90000}});
-            FREEZED_BALANCES.put("7MhifBHaZsUcjgckwFN57bAE9fPJVDLDQq",
-                    new int[][]{{225655, 110000}, {333655, 80000}});
-            FREEZED_BALANCES.put("7FRWJ4ww3VstdyAyKFwYfZnucJBK7Y4zmT",
-                    new int[][]{{225655, 100000}, {333655, 70000}});
-            FREEZED_BALANCES.put("7FNAphtSYXtP5ycn88B2KEywuHXzM3XNLK",
-                    new int[][]{{225655, 90000}, {333655, 60000}});
-            FREEZED_BALANCES.put("79ZVGgCFrQPoVTsFm6qCNTZNkRbYNsTY4u",
-                    new int[][]{{225655, 80000}, {333655, 60000}});
-
-            // TEAM 1
-            FREEZED_BALANCES.put("74rRXsxoKtVKJqN8z6t1zHfufBXsELF94y",
-                    new int[][]{{225655, 20000}, {333655, 10000}});
-            FREEZED_BALANCES.put("7PChKkoASF1eLtCnAMx8ynU2sMYdSPwkGV",
-                    new int[][]{{225655, 60000}, {333655, 40000}});
-
-            FREEZED_BALANCES.put("7Jhh3TPmfoLag8FxnJRBRYYfqnUduvFDbv",
-                    new int[][]{{225655, 150000}, {333655, 100000}});
-            FREEZED_BALANCES.put("7Rt6gdkrFzayyqNec3nLhEGjuK9UsxycZ6",
-                    new int[][]{{115000, 656000}, {225655, 441000}});
->>>>>>> 10f7b127
         }
 
         DCSet dcSet = dcSet_in;
@@ -587,11 +441,7 @@
 
         Tuple2<Integer, Integer> previousForgingPoint = creator.getForgingData(dcSet, height);
 
-<<<<<<< HEAD
         if (true || DEVELOP_USE) {
-=======
-        if (DEVELOP_USE) {
->>>>>>> 10f7b127
             if (previousForgingPoint == null) {
                 // IF BLOCK not inserted in MAP
                 previousForgingPoint = creator.getLastForgingData(dcSet);

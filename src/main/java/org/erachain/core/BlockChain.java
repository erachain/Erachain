package org.erachain.core;

import org.erachain.controller.Controller;
import org.erachain.core.account.Account;
import org.erachain.core.account.PublicKeyAccount;
import org.erachain.core.block.Block;
import org.erachain.core.block.GenesisBlock;
import org.erachain.core.crypto.Base58;
import org.erachain.core.transaction.ArbitraryTransaction;
import org.erachain.core.transaction.Transaction;
import org.erachain.datachain.BlocksHeadsMap;
import org.erachain.datachain.DCSet;
import org.erachain.network.Peer;
import org.erachain.settings.Settings;
import org.erachain.utils.Pair;
import org.mapdb.Fun.Tuple2;
import org.mapdb.Fun.Tuple3;
import org.slf4j.Logger;
import org.slf4j.LoggerFactory;

import java.math.BigDecimal;
import java.util.*;

/**
 * для обработки цепочки блоков. Запоминает в себе генесиз-блок и базу данных.
 * Поидее именно тут должен быть метод FORK а не в базе данных - и отпочковывание новой цепочки.
 * А блоки должны добавляться в цепочку а не в базу данных напрямую. blockChain.add(BLOCK)
 */
public class BlockChain {

    // 1825 - 13189664557 - 2718
    // 1824 - 7635471

    //public static final int START_LEVEL = 1;

    public static final int TESTS_VERS = 0; // not use TESTs - or 411 (as version)
    public static final boolean DEVELOP_USE = false;

    public static final int BLOCK_COUNT = 0; ////
    static final public boolean TEST_DB_TXS_OFF = false;

    static final public boolean CHECK_BUGS = true;

    /**
     * если задан - первое подключение к нему
     */
    public static final byte[] START_PEER = null; //new byte[]{(byte)138, (byte)197, (byte)135, (byte)122};

    public static final boolean PERSON_SEND_PROTECT = true;
    //public static final int BLOCK_COUNT = 10000; // max count Block (if =<0 to the moon)

    public static final int TESTNET_PORT = DEVELOP_USE ? 9065 : 9045;
    public static final int MAINNET_PORT = DEVELOP_USE ? 9066 : 9046;

    public static final int DEFAULT_WEB_PORT = DEVELOP_USE ? 9067 : 9047;
    public static final int DEFAULT_RPC_PORT = DEVELOP_USE ? 9068 : 9048;

    public static final String DEFAULT_EXPLORER = "explorer.erachain.org";

    //public static final String TIME_ZONE = "GMT+3";
    //
    public static final boolean ROBINHOOD_USE = false;
    public static final boolean ANONIM_SERT_USE = false;

    public static final int MAX_ORPHAN = 1000; // max orphan blocks in chain
    public static final int SYNCHRONIZE_PACKET = 300; // when synchronize - get blocks packet by transactions
    public static final int TARGET_COUNT_SHIFT = 10;
    public static final int TARGET_COUNT = 1 << TARGET_COUNT_SHIFT;
    public static final int BASE_TARGET = 100000;///1 << 15;
    public static final int REPEAT_WIN = DEVELOP_USE ? 4 : 40; // GENESIS START TOP ACCOUNTS

    // RIGHTs
    public static final int GENESIS_ERA_TOTAL = 10000000;
    public static final int GENERAL_ERA_BALANCE = GENESIS_ERA_TOTAL / 100;
    public static final int MAJOR_ERA_BALANCE = 33000;
    public static final int MINOR_ERA_BALANCE = 1000;
    public static final int MIN_GENERATING_BALANCE = 100;
    public static final BigDecimal MIN_GENERATING_BALANCE_BD = new BigDecimal(MIN_GENERATING_BALANCE);
    //public static final int GENERATING_RETARGET = 10;
    public static final int GENERATING_MIN_BLOCK_TIME = DEVELOP_USE ? 120 : 288; // 300 PER DAY
    public static final int GENERATING_MIN_BLOCK_TIME_MS = GENERATING_MIN_BLOCK_TIME * 1000;
    public static final int FLUSH_TIMEPOINT = GENERATING_MIN_BLOCK_TIME_MS - (GENERATING_MIN_BLOCK_TIME_MS >> 4);
    static final int WIN_TIMEPOINT = GENERATING_MIN_BLOCK_TIME_MS >> 2;
    public static final int WIN_BLOCK_BROADCAST_WAIT_MS = 10000; //
    // задержка на включение в блок для хорошей сортировки
    public static final int UNCONFIRMED_SORT_WAIT_MS = DEVELOP_USE? 5000: 15000;
    public static final int CHECK_PEERS_WEIGHT_AFTER_BLOCKS = DEVELOP_USE? 1 : 2; // проверить наше цепочку по силе с окружающими
    // хранить неподтвержденные долше чем то время когда мы делаем обзор цепочки по силе
    public static final int UNCONFIRMED_DEADTIME_MS = DEVELOP_USE? GENERATING_MIN_BLOCK_TIME_MS << 4 : GENERATING_MIN_BLOCK_TIME_MS << 3;
    public static final int ON_CONNECT_SEND_UNCONFIRMED_NEED_COUNT = 10;

    public static final int BLOCKS_PER_DAY = 24 * 60 * 60 / GENERATING_MIN_BLOCK_TIME; // 300 PER DAY
    //public static final int GENERATING_MAX_BLOCK_TIME = 1000;
    public static final int MAX_BLOCK_SIZE_BYTES = 1 << 24; //4 * 1048576;
    public static final int MAX_BLOCK_SIZE = MAX_BLOCK_SIZE_BYTES >> 8;
    public static final int MAX_REC_DATA_BYTES = 1 << 20; // MAX_BLOCK_SIZE_BYTES >>1;

<<<<<<< HEAD
    public static final int MAX_UNCONFIGMED_MAP_SIZE = MAX_BLOCK_SIZE<<3;
    public static final int ON_CONNECT_SEND_UNCONFIRMED_UNTIL = MAX_UNCONFIGMED_MAP_SIZE;

    // переопределим размеры по HARD
    public static final int MAX_BLOCK_SIZE_GEN = 10 * MAX_BLOCK_SIZE / (2 + Controller.HARD_WORK);
    public static final int MAX_BLOCK_SIZE_BYTES_GEN = MAX_BLOCK_SIZE_GEN * 200;

=======
    // отдельно для генерации блока - так чтобы от протокольных ограничений отвязаться
    ////public static final int MAX_BLOCK_SIZE_GEN = HARD_WORK? 26333: 5000;
    public static final int MAX_BLOCK_SIZE_GEN = HARD_WORK? 26333: MAX_BLOCK_SIZE;
    public static final int MAX_BLOCK_SIZE_BYTES_GEN = MAX_BLOCK_SIZE_GEN * 200;

    public static final int MAX_UNCONFIGMED_MAP_SIZE = MAX_BLOCK_SIZE_GEN<<3;
    public static final int ON_CONNECT_SEND_UNCONFIRMED_UNTIL = MAX_UNCONFIGMED_MAP_SIZE;

>>>>>>> f4f4972c
    public static final int GENESIS_WIN_VALUE = DEVELOP_USE ? 3000 : 22000;
    public static final String[] GENESIS_ADMINS = new String[]{"78JFPWVVAVP3WW7S8HPgSkt24QF2vsGiS5",
            "7B3gTXXKB226bxTxEHi8cJNfnjSbuuDoMC"};

    public static final long BONUS_STOP_PERSON_KEY = 13l;

    public static final int VERS_4_11 = DEVELOP_USE ? 230000 : 194400;

    //public static final int ORDER_FEE_DOWN = VERS_4_11;
    public static final int HOLD_VALID_START = TESTS_VERS > 0? 0 : VERS_4_11;

    public static final int CANCEL_ORDERS_ALL_VALID = DEVELOP_USE ? 430000 : 260120;
    public static final int ALL_BALANCES_OK_TO = TESTS_VERS > 0? 0 : DEVELOP_USE? 425555 : 260120;

    public static final int VERS_4_12 = DEVELOP_USE ? VERS_4_11 + 20000 : VERS_4_11;

    public static final int DEVELOP_FORGING_START = 100;

    public static final byte[][] WIPED_RECORDS = DEVELOP_USE ?
            new byte[][]{
                    // ORDER on ERG
                    Base58.decode("4ycpev6jq5dagkCz49LHoMmo6MM7cQEyC36A7tHKLz6ex25NjjKMkd7hdfPnd8yEmuy3biYVSezQXUuEH8f3HZFv"),
                    Base58.decode("3JR3Wivtjm1uTmrnzkTHtXRdUvMdxrApcmu2Q5uha82HMucWqFWLgN82SwKqYB7EXQ7ThVtJD5s7iJqR8BwqGxF9"),
                    Base58.decode("5rh9StwPMPsxu7dRvsT5N3KmYkKwUTnRdfQ4Crhqmzbey6uDMh1i6SudphFSUZkexmDAJYJzrarUGsbdEycYytu4"),

            } :
            new byte[][]{

        // WRONG Issue Person #125
        Base58.decode("zDLLXWRmL8qhrU9DaxTTG4xrLHgb7xLx5fVrC2NXjRaw2vhzB1PArtgqNe2kxp655saohUcWcsSZ8Bo218ByUzH"),
        // WRONG orders by Person 90 Yakovlev
        Base58.decode("585CPBAusjDWpx9jyx2S2hsHByTd52wofYB3vVd9SvgZqd3igYHSqpS2gWu2THxNevv4LNkk4RRiJDULvHahPRGr"),
        Base58.decode("4xDHswuk5GsmHAeu82qysfdq9GyTxZ798ZQQGquprirrNBr7ACUeLZxBv7c73ADpkEvfBbhocGMhouM9y13sP8dK"),
        Base58.decode("3kFoA1giAr8irjA2iSC49ef8gJo9pftMg4Uif72Jcby6qvre9XAdFntpeLVZu2PAdWNi6DWiaeZRZQ8SHNT5GoZz"), // 23168
        Base58.decode("4x2NkCc9JysnCmyMcYib7NjKaNf2kPoLZ3ywifmTzjc9S8JeiJRfNEGsovCTFrTR6RA1Tazn9emASZ3mK5WBBniV"), // 23424-1
        Base58.decode("2Y81A7YjBji7NDKxYWMeNapSqFWFr8D4PSxBc4dCxSrCCVia6HPy2ZsezYKgeqZugNibAMra6DYT7NKCk6cSVUWX"), // 24732
        Base58.decode("4drnqT2e8uYdhqz2TqscPYLNa94LWHhMZk4UD2dgjT5fLGMuSRiKmHyyghfMUMKreDLMZ5nCK2EMzUGz3Ggbc6W9"), //  25242
        Base58.decode("L3cVbRemVECiPnLW3qdJixVkyc4QyUmjcbLmkAkz4SMMgmwHNq5KhBxNywmvfvAGGLcE3vjYFm4VT65rJktdALD"), //  25249
        Base58.decode("2hmDQkDU4zdBGdAkmpvjPhTQCHhjGQcvHGwCnyxMfDVSJPiKPiLWeW5CuBW6ZVhHq9N4H5tRFPdkKQimcykqnpv3"), //  25846

        // WRONG Vouch - from FUTURE
        Base58.decode("x9mDarBVKNuGLXWNNLxkD9hkFcRYDNo19PfSk6TpCWPGxeQ5PJqfmzKkLLp2QcF8fcukYnNQZsmqwdnATZN4Hm6"),

        // CANCEL ORDERS - wrongs after fix exchange
        ///Base58.decode("3kaJVDpKhiv4jgTt6D1z8J5rfbx9b7tFcCh928cpji3pQnLqEmUK8TKUgXEdw5zjVLQ2eUFgT3YKBBcJaKXz6DAp"), // Cancel Order 29311-1
        ///Base58.decode("2BiRnFY2hmJLCENMevcXsnC1cwmaJJgfaJtRby5xADmx7EGyFswiffTf23pGyohDmeeeFqB5LYAeatDrvvopHGqN"), // Cancel Order 86549-2
        ///Base58.decode("5iU3zefyZnWKpv2wd7E8m2hUCmLWASLM96SEfujAfvTKKDm4TA8n1HYFF5YWZkuk1k6vHVNLLv3XCG2MWrT7oHd9"), // Cancel Order 136754-1

        // DELETED base TOKEN (LIA, ERG, etc...
        Base58.decode("Fb2TRdSLPUY7GvYnLXxhhM27qhJUQTGCRB3sRnZV5uKK3fDa4cuyGLK21xcgJ34GAaWqyh7tx6DMorqgR9s2t5g"), // 924 - 1
        Base58.decode("sagBYvqLUVTbm6tjJ4rmkCxF1AY9SvC4jJEnfSnrc4F3T9JmqhNgGMZLzotXHxTwwQgGFprhWV4WQWYjv41Niq4"), // 926 - 1
        Base58.decode("3LppekMMVMMuRcNrJdo14FxWRiwUnVs3KNULpjPAL7wThgqSAcDYy6369pZzSENZEenamWmUVaRUDASr3D9XrfrK"), // 972 - 1
        Base58.decode("53gxbfbnp61Yjppf2aN33mbzEs5xWYGULsJTDBiUZ8zhdmsibZr7JFP3ZkEfiEXvsUApKmTiWvX1JVamD8YYgowo"), // 1823 - 1
        Base58.decode("3q8y3fFAqpv8rc6vzQPtXpxHt1RCbSewJ8To4JVmB1D9JzoV37XMgmk3uk9vHzdVfTzTagjNRK1Hm6edXsawsGab"), // 1823 - 2
        Base58.decode("4rEHZd1n5efcdKbbnodYrcURdyWhSLSQLUjPCwmDwjQ8m9BCzn8whZXrirxN8f94otiit2RSxJcUNggPHwhgK2r8"), // 2541 - 1
        Base58.decode("2i1jHNAEFDvdaC93d2RjYy22ymiJLRnDMV2NedXdRGZfxpavZL3QnwgWNNATcwUMSAbwG2RtZxQ6TqVx2PkoyDuD"), // 3422 - 1
        Base58.decode("1ArCghAasj2Jae6ynNEphHjQa1DsTskXqkHXCPLeTzChwzLw631d23FZjFHvnphnUJ6fw4mL2iu6AXBZQTFQkaA"), // 3735 - 1

        // VOTE 2
        // TODO добавить потом
        Base58.decode("Xq48dimwhwkXRkFun6pSQFHDSmrDnNqpUbFMkvQHC26nAyoQ3Srip3gE42axNWi5cXSPfTX5yrFkK6R4Hinuq6V"), // 253554 - 1

    };

    /*
     *  SEE in concrete TRANSACTIONS
     * public static final byte[][] VALID_RECORDS = new byte[][]{
     * };
     */

    public static final byte[][] VALID_ADDRESSES = new byte[][]{
            Base58.decode("1A3P7u56G4NgYfsWMms1BuctZfnCeqrYk3")
    };

    public static final byte[][] VALID_BAL = DEVELOP_USE ? new byte[][]{} :
            new byte[][]{
                    //Base58.decode("5sAJS3HeLQARZJia6Yzh7n18XfDp6msuaw8J5FPA8xZoinW4FtijNru1pcjqGjDqA3aP8HY2MQUxfdvk8GPC5kjh"),
                    //Base58.decode("3K3QXeohM3V8beSBVKSZauSiREGtDoEqNYWLYHxdCREV7bxqE4v2VfBqSh9492dNG7ZiEcwuhhk6Y5EEt16b6sVe"),
                    //Base58.decode("5JP71DmsBQAVTQFUHJ1LJXw4qAHHcoBCzXswN9Ez3H5KDzagtqjpWUU2UNofY2JaSC4qAzaC12ER11kbAFWPpukc"),
                    //Base58.decode("33okYP8EdKkitutgat1PiAnyqJGnnWQHBfV7NyYndk7ZRy6NGogEoQMiuzfwumBTBwZyxchxXj82JaQiQXpFhRcs"),
                    //Base58.decode("23bci9zcrPunGppKCm6hKvfRoAStWv4JV2xe16tBEVZSmkCrhw7bXAFzPvv2jqZJXcbA8cmr8oMUfdmS1HJGab7s"),

                    //Base58.decode("54xdM25ommdxTbAVvP7C9cFYPmwaAexkWHfkhgb8yhfCVvvRNrs166q8maYuXWpk4w9ft2HvctaFaafnKNfjyoKR"),
                    //Base58.decode("61Fzu3PhsQ74EoMKrwwxKHMQi3z9fYAU5UeUfxtGdXPRfKbWdgpBQWgAojEnmDHK2LWUKtsmyqWb4WpCEatthdgK"),
            };

    // DEX precision
    ///public static final int TRADE_PRECISION = 4;
    /**
     * Если после исполнения торговой сделки оостатется статок у ордера-инициатора и
     * цена для остатка отклонится больше чем на эту величину то ему возвращаем остаток
     */
    final public static BigDecimal INITIATOR_PRICE_DIFF_LIMIT =     new BigDecimal("0.000001");
    /**
     * Если после исполнения торговой сделки оостатется статок у ордера-цели и
     * цена для остатка отклонится больше чем на эту величину то либо скидываем остаток в эту сделку либо ему возвращаем остаток
     */
    final public static BigDecimal TARGET_PRICE_DIFF_LIMIT =        new BigDecimal("0.000006");
    /**
     * Если цена сделки после скидывания в нее сотатка ордера-цели не выйдет за это ограничени то скидываем в сделку.
     * Инача отдаем обратно
     */
    ///final public static BigDecimal TRADE_PRICE_DIFF_LIMIT = new BigDecimal("2.0").scaleByPowerOfTen(-(BlockChain.TRADE_PRECISION - 1));
    final public static BigDecimal TRADE_PRICE_DIFF_LIMIT =         new BigDecimal("0.001");


    public static final int ITEM_POLL_FROM = DEVELOP_USE ? 77000 : VERS_4_11;

    public static final int AMOUNT_SCALE_FROM = DEVELOP_USE ? 1034 : 1033;
    public static final int AMOUNT_DEDAULT_SCALE = 8;
    public static final int FREEZE_FROM = DEVELOP_USE ? 12980 : 249222;
    // только на них можно замороженные средства вернуть из списка FOUNDATION_ADDRESSES (там же и замароженные из-за утраты)
    public static final String[] TRUE_ADDRESSES = new String[]{
            "7R2WUFaS7DF2As6NKz13Pgn9ij4sFw6ymZ"
            //"78JFPWVVAVP3WW7S8HPgSkt24QF2vsGiS5",
            // "7S8qgSTdzDiBmyw7j3xgvXbVWdKSJVFyZv",
    };
    // CHAIN
    public static final int CONFIRMS_HARD = 3; // for reference by signature
    // MAX orphan CHAIN
    public static final int CONFIRMS_TRUE = MAX_ORPHAN; // for reference by ITEM_KEY
    //TESTNET
    //   1486444444444l
    //	 1487844444444   1509434273     1509434273
    public static final long DEFAULT_MAINNET_STAMP = DEVELOP_USE ? 1511164500000l : 1487844793333l;
    //public static final int FEE_MIN_BYTES = 200;
    public static final int FEE_PER_BYTE_4_10 = 64;
    public static final int FEE_PER_BYTE = 100;
    public static final int FEE_SCALE = 8;
    public static final BigDecimal FEE_RATE = BigDecimal.valueOf(1, FEE_SCALE);
    //public static final BigDecimal MIN_FEE_IN_BLOCK_4_10 = BigDecimal.valueOf(FEE_PER_BYTE_4_10 * 8 * 128, FEE_SCALE);
    public static final BigDecimal MIN_FEE_IN_BLOCK_4_10 = BigDecimal.valueOf(50000, FEE_SCALE);
    public static final BigDecimal MIN_FEE_IN_BLOCK = BigDecimal.valueOf(FEE_PER_BYTE * 6 * 128, FEE_SCALE);
    public static final float FEE_POW_BASE = (float) 1.5;
    public static final int FEE_POW_MAX = 6;
    public static final int FINANCIAL_FEE_LEVEL = 100;
    public static final int ISSUE_MULT_FEE = 1 << 10;
    public static final int ISSUE_ASSET_MULT_FEE = 1 << 8;
    public static final int TEST_FEE_ORPHAN = 0; //157000;

    public static final int FEE_FOR_ANONIMOUSE = 33;
    //
    public static final boolean VERS_4_11_USE_OLD_FEE = false;
    public static final int FEE_INVITED_DEEP = 2;

    // levels for deep
    public static final int FEE_INVITED_SHIFT = 1;
    public static final int BONUS_REFERAL = 50 * FEE_PER_BYTE;
    public static final int FEE_INVITED_SHIFT_IN_LEVEL = 1;

    // 0.0075 COMPU - is FEE for Issue Person - then >> 2 - всумме столько получают Форжер и кто привел
    // Бонус получает Персона, Вносит, Удостоверяет - 3 человека = Эмиссия
    // 0.0002 - цена за одну транзакцию
    public static final BigDecimal BONUS_FEE_LVL1 = new BigDecimal("0.01"); // < 3 000
    public static final BigDecimal BONUS_FEE_LVL2 = new BigDecimal("0.008"); // < 10 000
    public static final BigDecimal BONUS_FEE_LVL3 = new BigDecimal("0.005"); // < 100 000
    public static final BigDecimal BONUS_FEE_LVL4 = new BigDecimal("0.0025"); // < 1 000 000
    public static final BigDecimal BONUS_FEE_LVL5 = new BigDecimal("0.0015"); // else
    // SERTIFY
    // need RIGHTS for non PERSON account
    public static final BigDecimal MAJOR_ERA_BALANCE_BD = BigDecimal.valueOf(MAJOR_ERA_BALANCE);
    // need RIGHTS for PERSON account
    public static final BigDecimal MINOR_ERA_BALANCE_BD = BigDecimal.valueOf(MINOR_ERA_BALANCE);

    // GIFTS for RSertifyPubKeys
    public static final int GIFTED_COMPU_AMOUNT_4_10 = FEE_PER_BYTE_4_10 << 8;
    public static final BigDecimal GIFTED_COMPU_AMOUNT_BD_4_10 = BigDecimal.valueOf(GIFTED_COMPU_AMOUNT_4_10, FEE_SCALE);
    public static final int GIFTED_COMPU_AMOUNT_FOR_PERSON_4_10 = GIFTED_COMPU_AMOUNT_4_10 << 3;
    public static final BigDecimal GIFTED_COMPU_AMOUNT_FOR_PERSON_BD_4_10 = BigDecimal.valueOf(GIFTED_COMPU_AMOUNT_FOR_PERSON_4_10, FEE_SCALE);

    public static final int GIFTED_COMPU_AMOUNT = 50000; // FEE_PER_BYTE << 8;
    public static final BigDecimal GIFTED_COMPU_AMOUNT_BD = BigDecimal.valueOf(GIFTED_COMPU_AMOUNT, FEE_SCALE);
    public static final int GIFTED_COMPU_AMOUNT_FOR_PERSON = 250000; //GIFTED_COMPU_AMOUNT << 7;
    public static final BigDecimal GIFTED_COMPU_AMOUNT_FOR_PERSON_BD = BigDecimal.valueOf(GIFTED_COMPU_AMOUNT_FOR_PERSON, FEE_SCALE);

    //private int checkPoint = DEVELOP_USE?1:32400;
    public static final Tuple2<Integer, byte[]> CHECKPOINT = new Tuple2<Integer, byte[]>(
            DEVELOP_USE?289561 : 235267,
            Base58.decode(DEVELOP_USE?
                    "4MhxLvzH3svg5MoVi4sX8LZYVQosamoBubsEbeTo2fqu6Fcv14zJSVPtZDuu93Tc7RuS2nPJDYycWjpvdSYdmm1W"
                    :"2VTp79BBpK5E4aZYV5Tk3dYRS887W1devsrnyJeN6WTBQYQzoe2cTg819DdRs5o9Wh6tsGLsetYTbDu9okgriJce"));

    // issue PERSON
    //public static final BigDecimal PERSON_MIN_ERA_BALANCE = BigDecimal.valueOf(10000000);
    public static HashSet<String> TRUSTED_ANONYMOUS = new HashSet<String>();
    public static HashSet<String> ANONYMASERS = new HashSet<String>();
    public static HashSet<String> FOUNDATION_ADDRESSES = new HashSet<String>();
    public static HashMap<String, int[][]> FREEZED_BALANCES = new HashMap<String, int[][]>();
    public static HashMap<String, Pair<Integer, byte[]>> NOVA_ASSETS = new HashMap<String, Pair<Integer, byte[]>>();
    public static HashMap<String, String> LOCKED__ADDRESSES = new HashMap<String, String>();
    public static HashMap<String, Tuple3<String, Integer, Integer>> LOCKED__ADDRESSES_PERIOD = new HashMap<String, Tuple3<String, Integer, Integer>>();
    public static HashMap<Long, PublicKeyAccount> ASSET_OWNERS = new HashMap<Long, PublicKeyAccount>();
    static Logger LOGGER = LoggerFactory.getLogger(BlockChain.class.getName());
    private GenesisBlock genesisBlock;
    private long genesisTimestamp;
    private Block waitWinBuffer;

    //private int target = 0;
    //private byte[] lastBlockSignature;
    //private Tuple2<Integer, Long> HWeight;

    public long transactionWinnedTimingAverage;
    public long transactionWinnedTimingCounter;

    public long transactionValidateTimingAverage;
    public long transactionValidateTimingCounter;

    public long transactionProcessTimingAverage;
    public long transactionProcessTimingCounter;

    //private DLSet dcSet;

    // dcSet_in = db() - for test
    public BlockChain(DCSet dcSet_in) throws Exception {

        //CREATE GENESIS BLOCK
        genesisBlock = new GenesisBlock();
        genesisTimestamp = genesisBlock.getTimestamp();

        // GENERAL TRUST
        TRUSTED_ANONYMOUS.add("7BAXHMTuk1vh6AiZU65oc7kFVJGqNxLEpt");
        TRUSTED_ANONYMOUS.add("7PvUGfFTYPjYi5tcoKHL4UWcf417C8B3oh");
        //TRUSTED_ANONYMOUS.add("79ZVGgCFrQPoVTsFm6qCNTZNkRbYNsTY4u");


        if (DEVELOP_USE) {
            // права для Кибальникова
            ASSET_OWNERS.put(7L, new PublicKeyAccount("FgdfKGEQkP1RobtbGqVSQN61AZYGy6W1WSAJvE9weYMe"));
            ASSET_OWNERS.put(8L, new PublicKeyAccount("FgdfKGEQkP1RobtbGqVSQN61AZYGy6W1WSAJvE9weYMe"));

            // из p130 счета для прорверки
            NOVA_ASSETS.put("BTC",
                    new Pair<Integer, byte[]>(12, new Account("7EPhDbpjsaRDFwB2nY8Cvn7XukF58kGdkz").getShortAddressBytes()));
            NOVA_ASSETS.put("USD",
                    new Pair<Integer, byte[]>(95, new Account("7EPhDbpjsaRDFwB2nY8Cvn7XukF58kGdkz").getShortAddressBytes()));

            LOCKED__ADDRESSES.put("7EPhDbpjsaRDFwB2nY8Cvn7XukF58kGdkz", "7A94JWgdnNPZtbmbphhpMQdseHpKCxbrZ1");
            TRUSTED_ANONYMOUS.add("762eatKnsB3xbyy2t9fwjjqUG1GoxQ8Rhx");
            ANONYMASERS.add("7CzxxwH7u9aQtx5iNHskLQjyJvybyKg8rF");


            ANONYMASERS.add("7KC2LXsD6h29XQqqEa7EpwRhfv89i8imGK"); // face2face
        } else {
            // ANOMIMASER for incomes from PERSONALIZED
            ANONYMASERS.add("7BAXHMTuk1vh6AiZU65oc7kFVJGqNxLEpt");
            ANONYMASERS.add("79ZVGgCFrQPoVTsFm6qCNTZNkRbYNsTY4u");
            ANONYMASERS.add("7KC2LXsD6h29XQqqEa7EpwRhfv89i8imGK"); // face2face
            ANONYMASERS.add("7PvUGfFTYPjYi5tcoKHL4UWcf417C8B3oh"); // GATE-issuer


            // TICKER = KEY + CREATOR
            NOVA_ASSETS.put("BTC",
                    new Pair<Integer, byte[]>(12, new Account("7PvUGfFTYPjYi5tcoKHL4UWcf417C8B3oh").getShortAddressBytes()));
            NOVA_ASSETS.put("ETH",
                    new Pair<Integer, byte[]>(14, new Account("7PvUGfFTYPjYi5tcoKHL4UWcf417C8B3oh").getShortAddressBytes()));
            NOVA_ASSETS.put("USD",
                    new Pair<Integer, byte[]>(95, new Account("7PvUGfFTYPjYi5tcoKHL4UWcf417C8B3oh").getShortAddressBytes()));
            NOVA_ASSETS.put("EUR",
                    new Pair<Integer, byte[]>(94, new Account("7PvUGfFTYPjYi5tcoKHL4UWcf417C8B3oh").getShortAddressBytes()));
            NOVA_ASSETS.put("CNY",
                    new Pair<Integer, byte[]>(93, new Account("7PvUGfFTYPjYi5tcoKHL4UWcf417C8B3oh").getShortAddressBytes()));
            NOVA_ASSETS.put("RUB",
                    new Pair<Integer, byte[]>(92, new Account("7PvUGfFTYPjYi5tcoKHL4UWcf417C8B3oh").getShortAddressBytes()));
            NOVA_ASSETS.put("JPY",
                    new Pair<Integer, byte[]>(91, new Account("7PvUGfFTYPjYi5tcoKHL4UWcf417C8B3oh").getShortAddressBytes()));
            NOVA_ASSETS.put("GBP",
                    new Pair<Integer, byte[]>(90, new Account("7PvUGfFTYPjYi5tcoKHL4UWcf417C8B3oh").getShortAddressBytes()));
            NOVA_ASSETS.put("CHF",
                    new Pair<Integer, byte[]>(89, new Account("7PvUGfFTYPjYi5tcoKHL4UWcf417C8B3oh").getShortAddressBytes()));
            NOVA_ASSETS.put("AUD",
                    new Pair<Integer, byte[]>(88, new Account("7PvUGfFTYPjYi5tcoKHL4UWcf417C8B3oh").getShortAddressBytes()));
            NOVA_ASSETS.put("SGD",
                    new Pair<Integer, byte[]>(87, new Account("7PvUGfFTYPjYi5tcoKHL4UWcf417C8B3oh").getShortAddressBytes()));
            NOVA_ASSETS.put("TRY",
                    new Pair<Integer, byte[]>(86, new Account("7PvUGfFTYPjYi5tcoKHL4UWcf417C8B3oh").getShortAddressBytes()));


            // COMMODITY
            NOVA_ASSETS.put("GOLD",
                    new Pair<Integer, byte[]>(21, new Account("7PvUGfFTYPjYi5tcoKHL4UWcf417C8B3oh").getShortAddressBytes()));
            NOVA_ASSETS.put("OIL",
                    new Pair<Integer, byte[]>(22, new Account("7PvUGfFTYPjYi5tcoKHL4UWcf417C8B3oh").getShortAddressBytes()));
            NOVA_ASSETS.put("GAS",
                    new Pair<Integer, byte[]>(23, new Account("7PvUGfFTYPjYi5tcoKHL4UWcf417C8B3oh").getShortAddressBytes()));
            NOVA_ASSETS.put("BREND",
                    new Pair<Integer, byte[]>(24, new Account("7PvUGfFTYPjYi5tcoKHL4UWcf417C8B3oh").getShortAddressBytes()));


            /// Права для Кибальникова в Боевой Версии
            NOVA_ASSETS.put("ERG",
                    new Pair<Integer, byte[]>(20, new Account("7GiE2pKyrULF2iQhAXvdUusXYqiKRQx68m").getShortAddressBytes()));

            //NOVA_ASSETS.put("@@USD",
            //		new Pair<Integer, byte[]>(95, new Account("7JS4ywtcqrcVpRyBxfqyToS2XBDeVrdqZL").getShortBytes()));
            //NOVA_ASSETS.put("¤¤RUB",
            //		new Pair<Integer, byte[]>(93, new Account("7JS4ywtcqrcVpRyBxfqyToS2XBDeVrdqZL").getShortBytes()));
            //NOVA_ASSETS.put("ERARUB",
            //		new Pair<Integer, byte[]>(91, new Account("7JS4ywtcqrcVpRyBxfqyToS2XBDeVrdqZL").getShortBytes()));
            //NOVA_ASSETS.put("ERAUSD",
            //		new Pair<Integer, byte[]>(85, new Account("7JS4ywtcqrcVpRyBxfqyToS2XBDeVrdqZL").getShortBytes()));

            // LOCKED -> to TRUSTED for it address
            LOCKED__ADDRESSES.put("7PvUGfFTYPjYi5tcoKHL4UWcf417C8B3oh", "79ZVGgCFrQPoVTsFm6qCNTZNkRbYNsTY4u");
            LOCKED__ADDRESSES.put("7Rt6gdkrFzayyqNec3nLhEGjuK9UsxycZ6", "79ZVGgCFrQPoVTsFm6qCNTZNkRbYNsTY4u");

            // TEAM 0 LOCKS
            LOCKED__ADDRESSES_PERIOD.put("79kXsWXHRYEb7ESMohm9DXYjXBzPfi1seE", new Tuple3("78JFPWVVAVP3WW7S8HPgSkt24QF2vsGiS5", 137000, 240000)); // Vasya
            LOCKED__ADDRESSES_PERIOD.put("787H1wwYPwu33BEm2KbNeksAgVaRf41b2H", new Tuple3("78JFPWVVAVP3WW7S8HPgSkt24QF2vsGiS5", 137000, 240000)); // Natasha
            LOCKED__ADDRESSES_PERIOD.put("7CT5k4Qqhb53ciHfrxXaR3bGyribLgSoyZ", new Tuple3("78JFPWVVAVP3WW7S8HPgSkt24QF2vsGiS5", 137000, 240000)); // Lena
            LOCKED__ADDRESSES_PERIOD.put("74g61DcTa8qdfvWxzcbTjTf6PhMfAB77HK", new Tuple3("78JFPWVVAVP3WW7S8HPgSkt24QF2vsGiS5", 137000, 240000)); // Ivan
            LOCKED__ADDRESSES_PERIOD.put("7BfB66DpkEx7KJaMN9bzphTJcZR29wprMU", new Tuple3("78JFPWVVAVP3WW7S8HPgSkt24QF2vsGiS5", 137000, 240000)); // Ruslan
            LOCKED__ADDRESSES_PERIOD.put("1", new Tuple3("78JFPWVVAVP3WW7S8HPgSkt24QF2vsGiS5", 137000, 240000)); // Sergey
            LOCKED__ADDRESSES_PERIOD.put("1", new Tuple3("78JFPWVVAVP3WW7S8HPgSkt24QF2vsGiS5", 137000, 240000)); // Vladimir
            LOCKED__ADDRESSES_PERIOD.put("1", new Tuple3("78JFPWVVAVP3WW7S8HPgSkt24QF2vsGiS5", 137000, 240000)); // Roman

            // TEST
            //FOUNDATION_ADDRESSES.add("7F9cZPE1hbzMT21g96U8E1EfMimovJyyJ7");

            // ERACHAIN FUNDATION
            FOUNDATION_ADDRESSES.add("74a73pykkNwmuwkZdh5Lt2xTbK7anG5B6i");
            FOUNDATION_ADDRESSES.add("7QTDHp15vcHN3F4zP2BTcDXJkeotzQZkG4");
            FOUNDATION_ADDRESSES.add("7FiXN8VTgjMsLrZUQY9ZBFNfek7SsDP6Uc");
            FOUNDATION_ADDRESSES.add("74QcLxHgPkuMSPsKTh7zGpJsd5aAxpWpFA");
            FOUNDATION_ADDRESSES.add("7BAXHMTuk1vh6AiZU65oc7kFVJGqNxLEpt");
            FOUNDATION_ADDRESSES.add("7P3HR8kdj4ojXPvpTnEtVnpEwenipvrcH1");
            FOUNDATION_ADDRESSES.add("75Mb8cGchcG4DF31wavhNrnoycWsoLQqP4");
            FOUNDATION_ADDRESSES.add("75LzKAoxx4TgAAkpMRStve26YEY625TCRE");

            FOUNDATION_ADDRESSES.add("73QYndpFQeFvyMvwBcMUwJRDTp7XaxkSmZ"); // STOLEN
            FOUNDATION_ADDRESSES.add("7FJUV5GLMuVdopUHSwTLsjmKF4wkPwFEcG"); // LOSED
            FOUNDATION_ADDRESSES.add("75LK84g7JHoLG2jRUmbJA6srLrFkaXEU5A"); // FREEZED


            // TEST
            //FREEZED_BALANCES.put("7F9cZPE1hbzMT21g96U8E1EfMimovJyyJ7",
            //		new int[][]{{9000, 110000}, {3200, 90000}, {138000, 7000}, {547500, 5000}});

            // TEAM 2
            FREEZED_BALANCES.put("77QMFKSdY4ZsG8bFHynYdFNCmis9fNw5yP",
                    new int[][]{{225655, 90000}, {333655, 60000}});
            FREEZED_BALANCES.put("7N7d8juuSSeEd92rkcEsfXhdi9WXE8zYXs",
                    new int[][]{{225655, 80000}, {333655, 53000}});
            FREEZED_BALANCES.put("7LETj4cW4rLWBCN52CaXmzQDnhwkEcrv9G",
                    new int[][]{{225655, 97000}, {333655, 65000}});

            // TEAM 3
            FREEZED_BALANCES.put("7GMENsugxjV8PToyUyHNUQF7yr9Gy6tJou",
                    new int[][]{{225655, 197000}, {333655, 131000}});
            FREEZED_BALANCES.put("7DMJcs8kw7EXUSeEFfNwznRKRLHLrcXJFm",
                    new int[][]{{225655, 150000}, {333655, 100000}});
            FREEZED_BALANCES.put("7QUeuMiWQjoQ3MZiriwhKfEG558RJWUUis",
                    new int[][]{{225655, 150000}, {333655, 100000}});
            FREEZED_BALANCES.put("7MxscS3mS6VWim8B9K3wEzFAUWYbsMkVon",
                    new int[][]{{225655, 140000}, {333655, 90000}});
            FREEZED_BALANCES.put("79NMuuW7thad2JodQ5mKxbMoyf1DjNT9Ap",
                    new int[][]{{225655, 130000}, {333655, 90000}});
            FREEZED_BALANCES.put("7MhifBHaZsUcjgckwFN57bAE9fPJVDLDQq",
                    new int[][]{{225655, 110000}, {333655, 80000}});
            FREEZED_BALANCES.put("7FRWJ4ww3VstdyAyKFwYfZnucJBK7Y4zmT",
                    new int[][]{{225655, 100000}, {333655, 70000}});
            FREEZED_BALANCES.put("7FNAphtSYXtP5ycn88B2KEywuHXzM3XNLK",
                    new int[][]{{225655, 90000}, {333655, 60000}});
            FREEZED_BALANCES.put("79ZVGgCFrQPoVTsFm6qCNTZNkRbYNsTY4u",
                    new int[][]{{225655, 80000}, {333655, 60000}});

            // TEAM 1
            FREEZED_BALANCES.put("74rRXsxoKtVKJqN8z6t1zHfufBXsELF94y",
                    new int[][]{{225655, 20000}, {333655, 10000}});
            FREEZED_BALANCES.put("7PChKkoASF1eLtCnAMx8ynU2sMYdSPwkGV",
                    new int[][]{{225655, 60000}, {333655, 40000}});

            FREEZED_BALANCES.put("7Jhh3TPmfoLag8FxnJRBRYYfqnUduvFDbv",
                    new int[][]{{225655, 150000}, {333655, 100000}});
            FREEZED_BALANCES.put("7Rt6gdkrFzayyqNec3nLhEGjuK9UsxycZ6",
                    new int[][]{{115000, 656000}, {225655, 441000}});
        }

        DCSet dcSet = dcSet_in;
        if (dcSet == null) {
            dcSet = DCSet.getInstance();
        }

        if (Settings.getInstance().isTestnet()) {
            LOGGER.info(genesisBlock.getTestNetInfo());
        }

        int height = dcSet.getBlockMap().size();
        if (height == 0)
        // process genesis block
        {
            if (dcSet_in == null && dcSet.getBlockMap().getLastBlockSignature() != null) {
                LOGGER.info("reCreateDB Database...");

                try {
                    dcSet.close();
                    dcSet = Controller.getInstance().reCreateDC(Controller.getInstance().inMemoryDC);
                } catch (Exception e) {
                    LOGGER.error(e.getMessage(), e);
                    Controller.getInstance().stopAll(6);
                }
            }

            //PROCESS
            genesisBlock.process(dcSet);

        } else {

            // TRY compare GENESIS BLOCK SIGNATURE
            if (!Arrays.equals(dcSet.getBlockMap().get(1).getSignature(),
                    genesisBlock.getSignature())) {

                throw new Exception("wrong DB for GENESIS BLOCK");
            }

        }

        //lastBlockSignature = dcSet.getBlocksHeadMap().getLastBlockSignature();
        //HWeight = dcSet.getBlockSignsMap().get(lastBlockSignature);

    }

    //
    public static int getHeight(DCSet dcSet) {

        //GET LAST BLOCK
        ///byte[] lastBlockSignature = dcSet.getBlocksHeadMap().getLastBlockSignature();
        ///return dcSet.getBlockSignsMap().getHeight(lastBlockSignature);
        return dcSet.getBlockMap().size();
    }

    public static int getCheckPoint(DCSet dcSet) {

        Integer item = dcSet.getBlockSignsMap().get(CHECKPOINT.b);
        if (item == null || item == -1)
            return 2;

        int heightCheckPoint = item;
        int dynamicCheckPoint = getHeight(dcSet) - BlockChain.MAX_ORPHAN;

        if (dynamicCheckPoint > heightCheckPoint)
            return dynamicCheckPoint;
        return heightCheckPoint;
    }

    public static int getNetworkPort() {
        if (Settings.getInstance().isTestnet()) {
            return BlockChain.TESTNET_PORT;
        } else {
            return BlockChain.MAINNET_PORT;
        }
    }

    /**
     * Calculate Target (Average Win Value for 1024 last blocks) for this block
     * @param height - height of blockchain
     * @param targetPrevious - previous Target
     * @param winValue - current Win Value
     * @return
     */
    public static long calcTarget(int height, long targetPrevious, long winValue) {

        if (height < TARGET_COUNT) {
            return targetPrevious - (targetPrevious / height) + (winValue / height);
        }

        // CUT GROWTH
        long cut1 = targetPrevious + (targetPrevious >> 1);
        if (height > TARGET_COUNT && winValue > cut1) {
            winValue = cut1;
        }

        //return targetPrevios - (targetPrevios>>TARGET_COUNT_SHIFT) + (winValue>>TARGET_COUNT_SHIFT);
        // better accuracy
        long target = (((targetPrevious << TARGET_COUNT_SHIFT) - targetPrevious) + winValue) >> TARGET_COUNT_SHIFT;
        if (target < 1000 && DEVELOP_USE)
            target = 1000;

        return target;
    }

    // GET MIN TARGET
    // TODO GENESIS_CHAIN
    // SEE core.block.Block.calcWinValue(DLSet, Account, int, int)
    public static int getTargetedMin(int height) {
        int base;
        if (height < BlockChain.REPEAT_WIN)
            // FOR not repeated WINS - not need check BASE_TARGET
            /////base = BlockChain.BASE_TARGET>>1;
            base = BlockChain.BASE_TARGET - (BlockChain.BASE_TARGET >> 2); // ONLY UP
        else if (DEVELOP_USE)
            base = 1; //BlockChain.BASE_TARGET >>5;
        else if (height < 110000)
            base = (BlockChain.BASE_TARGET >> 3); // + (BlockChain.BASE_TARGET>>4);
        else if (height < 115000)
            base = (BlockChain.BASE_TARGET >> 1) - (BlockChain.BASE_TARGET >> 4);
        else
            base = (BlockChain.BASE_TARGET >> 1) + (BlockChain.BASE_TARGET >> 4);

        return base;

    }

    public static int calcWinValueTargeted(long win_value, long target) {

        if (target == 0) {
            // in forked chain in may be = 0
            return -1;
        }

        int result = (int) (BlockChain.BASE_TARGET * win_value / target);
        if (result < 1 || result > BlockChain.BASE_TARGET * 10)
            // fix overload
            return BlockChain.BASE_TARGET * 10;
        return result;

    }

    /**
     * calc WIN_VALUE for ACCOUNT in HEIGHT
     * @param dcSet
     * @param creator account of block creator
     * @param height current blockchain height
     * @param forgingBalance current forging Balance on account
     * @return (long) Win Value
     */
    public static long calcWinValue(DCSet dcSet, Account creator, int height, int forgingBalance) {

        if (forgingBalance < MIN_GENERATING_BALANCE) {
                return 0l;
        }

        Tuple2<Integer, Integer> previousForgingPoint = creator.getForgingData(dcSet, height);

        if (DEVELOP_USE) {
            if (previousForgingPoint == null) {
                // IF BLOCK not inserted in MAP
                previousForgingPoint = creator.getLastForgingData(dcSet);
            }

            if (previousForgingPoint == null || previousForgingPoint.a.equals(height)) {
                // так как неизвестно когда блок первый со счета соберется - задаем постоянный отступ у ДЕВЕЛОП
                previousForgingPoint = new Tuple2<Integer, Integer>(height - DEVELOP_FORGING_START, forgingBalance);
                }
        } else {
            if (previousForgingPoint == null)
                return 0l;
        }

        int previousForgingHeight = previousForgingPoint.a;

        // OWN + RENT balance - in USE
        if (forgingBalance > previousForgingPoint.b) {
            forgingBalance = previousForgingPoint.b;
        }

        if (forgingBalance < BlockChain.MIN_GENERATING_BALANCE) {
            if (!Controller.getInstance().isTestNet() && !DEVELOP_USE)
                return 0l;
            forgingBalance = BlockChain.MIN_GENERATING_BALANCE;
        }

        int difference = height - previousForgingHeight;
        if (Controller.getInstance().isTestNet() || BlockChain.DEVELOP_USE) {
            if (difference < 10)
                difference = 10;
            ;
        } else {

            int repeatsMin;

            if (height < BlockChain.REPEAT_WIN) {
                repeatsMin = height - 2;
            } else {
                repeatsMin = BlockChain.GENESIS_ERA_TOTAL / forgingBalance;
                repeatsMin = (repeatsMin >> 2);

                if (height < 40000) {
                    if (repeatsMin > 4)
                        repeatsMin = 4;
                } else if (height < 100000) {
                    if (repeatsMin > 6)
                        repeatsMin = 6;
                } else if (height < 110000) {
                    if (repeatsMin > 10) {
                        repeatsMin = 10;
                    }
                } else if (height < 120000) {
                    if (repeatsMin > 40)
                        repeatsMin = 40;
                } else if (height < VERS_4_11) {
                    if (repeatsMin > 200)
                        repeatsMin = 200;
                } else if (repeatsMin < 10) {
                    repeatsMin = 10;
                }
            }

            if (difference < repeatsMin) {
                return difference - repeatsMin;
            }
        }

        long win_value;

        if (difference > 1)
            win_value = (long) forgingBalance * (long) difference;
        else
            win_value = forgingBalance;

        if (Controller.getInstance().isTestNet() || DEVELOP_USE)
            return win_value;

        if (false) {
            if (height < BlockChain.REPEAT_WIN)
                win_value >>= 4;
            else if (BlockChain.DEVELOP_USE)
                win_value >>= 4;
            else if (height < BlockChain.TARGET_COUNT)
                win_value = (win_value >> 4) - (win_value >> 6);
            else if (height < BlockChain.TARGET_COUNT << 2)
                win_value >>= 5;
            else if (height < BlockChain.TARGET_COUNT << 6)
                win_value = (win_value >> 5) - (win_value >> 7);
            else if (height < BlockChain.TARGET_COUNT << 10)
                win_value >>= 6;
            else
                win_value = (win_value >> 7) - (win_value >> 9);
        } else {
            if (height < BlockChain.REPEAT_WIN)
                win_value >>= 2;
            else if (height < (BlockChain.REPEAT_WIN<<2))
                win_value >>= 5;
            else
                win_value >>= 7;
        }


        return win_value;

    }

    /**
     * Calculate targeted Win Value and cut by BASE
     * @param dcSet dataChainSet
     * @param height blockchain height
     * @param win_value win value
     * @param target average win value for blockchain by 1024 last blocks
     * @return targeted Win Value and cut by BASE
     */
    public static int calcWinValueTargetedBase(DCSet dcSet, int height, long win_value, long target) {

        if (win_value < 1)
            return (int) win_value;

        int base = BlockChain.getTargetedMin(height);
        int targetedWinValue = calcWinValueTargeted(win_value, target);
        if (!DEVELOP_USE && !Controller.getInstance().isTestNet()
                && height > VERS_4_11
                && base > targetedWinValue) {
            return -targetedWinValue;
        }

        return targetedWinValue;

    }

    public GenesisBlock getGenesisBlock() {
        return this.genesisBlock;
    }

    //public long getGenesisTimestamp() {
    //    return this.genesisTimestamp;
    //}

	/*
	//public synchronized Tuple2<Integer, Long> getHWeight(DCSet dcSet, boolean withWinBuffer) {
	public Tuple2<Integer, Long> getHWeight(DCSet dcSet, boolean withWinBuffer) {

		if (dcSet.isStoped())
			return null;

		//GET LAST BLOCK
		byte[] lastBlockSignature = dcSet.getBlocksHeadMap().getLastBlockSignature();
		// test String b58 = Base58.encode(lastBlockSignature);

		int height;
		long weight;
		if (withWinBuffer && this.waitWinBuffer != null) {
			// with WIN BUFFER BLOCK
			height = 1;
			weight = this.waitWinBuffer.calcWinValueTargeted(dcSet);
		} else {
			height = 0;
			weight = 0l;
		}

		if (lastBlockSignature == null) {
			height++;
		} else {
			height += dcSet.getBlockSignsMap().getHeight(lastBlockSignature);
			weight += dcSet.getBlockSignsMap().getFullWeight();
		}

		return  new Tuple2<Integer, Long>(height, weight);

	}
	 */

    public long getTimestamp(int height) {
        return this.genesisTimestamp + (long) height * GENERATING_MIN_BLOCK_TIME_MS;
    }

    public long getTimestamp(DCSet dcSet) {
        return this.genesisTimestamp + (long) getHeight(dcSet) * GENERATING_MIN_BLOCK_TIME_MS;
    }

    public int getBlockOnTimestamp(long timestamp) {
        long diff = timestamp = genesisTimestamp;
        return (int) (diff / GENERATING_MIN_BLOCK_TIME_MS);
    }

    // BUFFER of BLOCK for WIN solving
    public Block getWaitWinBuffer() {
        return this.waitWinBuffer;
    }

	/*
	public void setCheckPoint(int checkPoint) {

		if (checkPoint > 1)
			this.checkPoint = checkPoint;
	}
	 */

    public void clearWaitWinBuffer() {
        this.waitWinBuffer = null;
    }

    public Block popWaitWinBuffer() {
        Block block = this.waitWinBuffer;
        this.waitWinBuffer = null;
        return block;
    }

    public int compareNewWin(DCSet dcSet, Block block) {
        return this.waitWinBuffer == null ? -1 : this.waitWinBuffer.compareWin(block);
    }

    // SOLVE WON BLOCK
    // 0 - unchanged;
    // 1 - changed, need broadcasting;
    public synchronized boolean setWaitWinBuffer(DCSet dcSet, Block block, Peer peer) {

        LOGGER.info("try set new winBlock: " + block.toString());

        if (this.waitWinBuffer != null && block.compareWin(waitWinBuffer) <= 0) {

            LOGGER.info("new winBlock is POOR!");
            return false;

        }

        // FULL VALIDATE because before was only HEAD validating
        if (!block.isValid(dcSet, false)) {

            LOGGER.info("new winBlock is BAD!");
            if (peer != null)
                Controller.getInstance().banPeerOnError(peer, "invalid block", 10);
            else
                LOGGER.error("MY WinBlock is INVALID! ignore...");

            return false;
        }

        this.waitWinBuffer = block;

        LOGGER.info("new winBlock setted!!!" + block.toString());
        return true;

    }

    /**
     * если идет синхронизация то записываем без проверки
     *
     * @param block
     */
    public void setWaitWinBufferUnchecked(Block block) {
        if (this.waitWinBuffer == null || block.compareWin(waitWinBuffer) > 0) {
            this.waitWinBuffer = block;
        }
    }

    public Tuple2<Integer, Long> getHWeightFull(DCSet dcSet) {
        return new Tuple2<Integer, Long>(dcSet.getBlocksHeadsMap().size(),
                dcSet.getBlocksHeadsMap().getFullWeight());
    }

    public long getFullWeight(DCSet dcSet) {

        return dcSet.getBlocksHeadsMap().getFullWeight();
    }

    public List<byte[]> getSignatures(DCSet dcSet, byte[] parentSignature) {

        //logger.debug("getSignatures for ->" + Base58.encode(parent));

        List<byte[]> headers = new ArrayList<byte[]>();

        //CHECK IF BLOCK EXISTS
        Integer height = dcSet.getBlockSignsMap().get(parentSignature);
        if (height != null && height > 0) {

            int packet;
            if (Arrays.equals(parentSignature, this.genesisBlock.getSignature())
                    || Arrays.equals(parentSignature, CHECKPOINT.b)) {
                packet = 3;
            } else {
                packet = SYNCHRONIZE_PACKET;
            }
            //BlocksHeads_2Map childsMap = dcSet.getBlockHeightsMap();
            //BlocksHeads_2Map map = dcSet.getBlockHeightsMap();
            BlocksHeadsMap map = dcSet.getBlocksHeadsMap();
            int counter = 0;
            do {
                headers.add(parentSignature);
                if (map.contains(++height))
                    parentSignature = map.get(height).signature;
                else
                    break;
            } while (parentSignature != null && counter++ < packet);
            //logger.debug("get size " + counter);
        } else if (Arrays.equals(parentSignature, this.CHECKPOINT.b)) {
            headers.add(parentSignature);
        } else {
            //logger.debug("*** getSignatures NOT FOUND !");
        }

        return headers;
    }

    public Block getBlock(DCSet dcSet, byte[] header) {

        return dcSet.getBlockSignsMap().getBlock(header);
    }

    public Block getBlock(DCSet dcSet, int height) {

        return dcSet.getBlockMap().get(height);
    }

    /**
     * Среднее время обработки транзакции при прилете блока из сети. Блок считается как одна транзакция
     *
     * @return
     */
    public void updateTXWinnedTimingAverage(long processTiming, int counter) {
        // при переполнении может быть минус
        // в миеросекундах подсчет делаем
        processTiming = processTiming / 1000 / (Controller.BLOCK_AS_TX_COUNT + counter);
        if (transactionWinnedTimingCounter < 1 << 5) {
            transactionWinnedTimingCounter++;
            transactionWinnedTimingAverage = ((transactionWinnedTimingAverage * transactionWinnedTimingCounter)
                    + processTiming - transactionWinnedTimingAverage) / transactionWinnedTimingCounter;
        } else
            transactionWinnedTimingAverage = ((transactionWinnedTimingAverage << 5)
                    + processTiming - transactionWinnedTimingAverage) >> 5;
    }

    public void updateTXValidateTimingAverage(long processTiming, int counter) {
        // тут всегда Количество больше 0 приходит
        processTiming = processTiming / 1000 / counter;
        if (transactionValidateTimingCounter < 1 << 5) {
            transactionValidateTimingCounter++;
            transactionValidateTimingAverage = ((transactionValidateTimingAverage * transactionValidateTimingCounter)
                    + processTiming - transactionValidateTimingAverage) / transactionValidateTimingCounter;
        } else
            transactionValidateTimingAverage = ((transactionValidateTimingAverage << 5)
                    + processTiming - transactionValidateTimingAverage) >> 5;
    }

    public void updateTXProcessTimingAverage(long processTiming, int counter) {
        if (processTiming < 999999999999l) {
            // при переполнении может быть минус
            // в микросекундах подсчет делаем
            processTiming = processTiming / 1000 / (Controller.BLOCK_AS_TX_COUNT + counter);
            if (transactionProcessTimingCounter < 1 << 5) {
                transactionProcessTimingCounter++;
                transactionProcessTimingAverage = ((transactionProcessTimingAverage * transactionProcessTimingCounter)
                        + processTiming - transactionProcessTimingAverage) / transactionProcessTimingCounter;
            } else
                transactionProcessTimingAverage = ((transactionProcessTimingAverage << 5)
                        + processTiming - transactionProcessTimingAverage) >> 5;
        }
    }

    public Pair<Block, List<Transaction>> scanTransactions(DCSet dcSet, Block block, int blockLimit, int transactionLimit, int type, int service, Account account) {
        //CREATE LIST
        List<Transaction> transactions = new ArrayList<Transaction>();
        int counter = 0;

        //IF NO BLOCK START FROM GENESIS
        if (block == null) {
            block = new GenesisBlock();
        }

        //START FROM BLOCK
        int scannedBlocks = 0;
        do {
            int seqNo = 0;
            //FOR ALL TRANSACTIONS IN BLOCK
            for (Transaction transaction : block.getTransactions()) {

                transaction.setDC(dcSet, Transaction.FOR_NETWORK, block.heightBlock, ++seqNo);

                //CHECK IF ACCOUNT INVOLVED
                if (account != null && !transaction.isInvolved(account)) {
                    continue;
                }

                //CHECK IF TYPE OKE
                if (type != -1 && transaction.getType() != type) {
                    continue;
                }

                //CHECK IF SERVICE OKE
                if (service != -1 && transaction.getType() == Transaction.ARBITRARY_TRANSACTION) {
                    ArbitraryTransaction arbitraryTransaction = (ArbitraryTransaction) transaction;

                    if (arbitraryTransaction.getService() != service) {
                        continue;
                    }
                }

                //ADD TO LIST
                transactions.add(transaction);
                counter++;
            }

            //SET BLOCK TO CHILD
            block = block.getChild(dcSet);
            scannedBlocks++;
        }
        //WHILE BLOCKS EXIST && NOT REACHED TRANSACTIONLIMIT && NOT REACHED BLOCK LIMIT
        while (block != null && (counter < transactionLimit || transactionLimit == -1) && (scannedBlocks < blockLimit || blockLimit == -1));

        //CHECK IF WE REACHED THE END
        if (block == null) {
            block = this.getLastBlock(dcSet);
        } else {
            block = block.getParent(dcSet);
        }

        //RETURN PARENT BLOCK AS WE GET CHILD RIGHT BEFORE END OF WHILE
        return new Pair<Block, List<Transaction>>(block, transactions);
    }

    public Block getLastBlock(DCSet dcSet) {
        return dcSet.getBlockMap().last();
    }


    public byte[] getLastBlockSignature(DCSet dcSet) {
        return dcSet.getBlockMap().getLastBlockSignature();
    }

    // get last blocks for target
    public List<Block> getLastBlocksForTarget_old(DCSet dcSet) {

        Block last = dcSet.getBlockMap().last();

		/*
		if (this.lastBlocksForTarget != null
				&& Arrays.equals(this.lastBlocksForTarget.get(0).getSignature(), last.getSignature())) {
			return this.lastBlocksForTarget;
		}
		 */

        List<Block> list = new ArrayList<Block>();

        if (last == null || last.getVersion() == 0) {
            return list;
        }

        for (int i = 0; i < TARGET_COUNT && last.getVersion() > 0; i++) {
            list.add(last);
            last = last.getParent(dcSet);
        }

        return list;
    }

    // get Target by last blocks in chain
    public long getTarget(DCSet dcSet) {
        Block block = this.getLastBlock(dcSet);
        return block.getTarget();
    }

    // CLEAR UNCONFIRMED TRANSACTION from Invalid and DEAD
    public void clearUnconfirmedRecords(DCSet dcSet, boolean cutDeadTime) {

        dcSet.getTransactionMap().clearByDeadTimeAndLimit(this.getTimestamp(dcSet), cutDeadTime);

    }
}<|MERGE_RESOLUTION|>--- conflicted
+++ resolved
@@ -95,24 +95,13 @@
     public static final int MAX_BLOCK_SIZE = MAX_BLOCK_SIZE_BYTES >> 8;
     public static final int MAX_REC_DATA_BYTES = 1 << 20; // MAX_BLOCK_SIZE_BYTES >>1;
 
-<<<<<<< HEAD
-    public static final int MAX_UNCONFIGMED_MAP_SIZE = MAX_BLOCK_SIZE<<3;
-    public static final int ON_CONNECT_SEND_UNCONFIRMED_UNTIL = MAX_UNCONFIGMED_MAP_SIZE;
-
     // переопределим размеры по HARD
     public static final int MAX_BLOCK_SIZE_GEN = 10 * MAX_BLOCK_SIZE / (2 + Controller.HARD_WORK);
     public static final int MAX_BLOCK_SIZE_BYTES_GEN = MAX_BLOCK_SIZE_GEN * 200;
 
-=======
-    // отдельно для генерации блока - так чтобы от протокольных ограничений отвязаться
-    ////public static final int MAX_BLOCK_SIZE_GEN = HARD_WORK? 26333: 5000;
-    public static final int MAX_BLOCK_SIZE_GEN = HARD_WORK? 26333: MAX_BLOCK_SIZE;
-    public static final int MAX_BLOCK_SIZE_BYTES_GEN = MAX_BLOCK_SIZE_GEN * 200;
-
     public static final int MAX_UNCONFIGMED_MAP_SIZE = MAX_BLOCK_SIZE_GEN<<3;
     public static final int ON_CONNECT_SEND_UNCONFIRMED_UNTIL = MAX_UNCONFIGMED_MAP_SIZE;
 
->>>>>>> f4f4972c
     public static final int GENESIS_WIN_VALUE = DEVELOP_USE ? 3000 : 22000;
     public static final String[] GENESIS_ADMINS = new String[]{"78JFPWVVAVP3WW7S8HPgSkt24QF2vsGiS5",
             "7B3gTXXKB226bxTxEHi8cJNfnjSbuuDoMC"};

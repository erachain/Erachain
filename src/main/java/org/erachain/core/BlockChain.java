--- conflicted
+++ resolved
@@ -250,11 +250,7 @@
 
     public static final int VERS_4_23_01 = TEST_DB > 0 || CLONE_MODE || TEST_MODE ? 0 : 800000;
 
-<<<<<<< HEAD
-    public static final int VERS_5_01_01 = TEST_DB > 0 || CLONE_MODE || TEST_MODE ? 0 : 990000;
-=======
     public static final int VERS_5_01_01 = TEST_DB > 0 || CLONE_MODE ? 0 : DEMO_MODE ? 16620 : TEST_MODE ? 0 : 990000;
->>>>>>> 2b921c4d
 
     /**
      * Включает новые права на выпуск персон и на удостоверение публичных ключей и увеличение Бонуса персоне

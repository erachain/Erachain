package org.erachain.core;

import org.erachain.controller.Controller;
import org.erachain.core.account.Account;
import org.erachain.core.account.PublicKeyAccount;
import org.erachain.core.block.Block;
import org.erachain.core.block.GenesisBlock;
import org.erachain.core.crypto.Base58;
import org.erachain.core.transaction.ArbitraryTransaction;
import org.erachain.core.transaction.Transaction;
import org.erachain.datachain.BlocksHeadsMap;
import org.erachain.datachain.DCSet;
import org.erachain.network.Peer;
import org.erachain.settings.Settings;
import org.erachain.utils.Pair;
import org.mapdb.Fun.Tuple2;
import org.mapdb.Fun.Tuple3;
import org.slf4j.Logger;
import org.slf4j.LoggerFactory;

import java.math.BigDecimal;
import java.util.*;

/**
 * для обработки цепочки блоков. Запоминает в себе генесиз-блок и базу данных.
 * Поидее именно тут должен быть метод FORK а не в базе данных - и отпочковывание новой цепочки.
 * А блоки должны добавляться в цепочку а не в базу данных напрямую. blockChain.add(BLOCK)
 */
public class BlockChain {

    // 1825 - 13189664557 - 2718
    // 1824 - 7635471

    //public static final int START_LEVEL = 1;

    public static final int TESTS_VERS = 0; // not use TESTs - or 411 (as version)
    public static final boolean DEVELOP_USE = false;

    public static final int BLOCK_COUNT = 0; ////
    static final public boolean TEST_DB_TXS_OFF = false;

<<<<<<< HEAD
    static final public int CHECK_BUGS = 2;
=======
    static final public int CHECK_BUGS = 5;
>>>>>>> 57434870

    /**
     * если задан - первое подключение к нему
     */
    public static final byte[] START_PEER = null; //new byte[]{(byte)138, (byte)197, (byte)135, (byte)122};

    public static final boolean PERSON_SEND_PROTECT = true;
    //public static final int BLOCK_COUNT = 10000; // max count Block (if =<0 to the moon)

    public static final int TESTNET_PORT = DEVELOP_USE ? 9075 : 9025;
    public static final int MAINNET_PORT = DEVELOP_USE ? 9076 : 9026;

    public static final int DEFAULT_WEB_PORT = DEVELOP_USE ? 9077 : 9027;
    public static final int DEFAULT_RPC_PORT = DEVELOP_USE ? 9078 : 9028;

    public static final String DEFAULT_EXPLORER = "explorer.erachain.org";

    //public static final String TIME_ZONE = "GMT+3";
    //
    public static final boolean ROBINHOOD_USE = false;
    public static final boolean ANONIM_SERT_USE = false;

    public static final int MAX_ORPHAN = 1000; // max orphan blocks in chain
    public static final int SYNCHRONIZE_PACKET = 300; // when synchronize - get blocks packet by transactions
    public static final int TARGET_COUNT_SHIFT = 10;
    public static final int TARGET_COUNT = 1 << TARGET_COUNT_SHIFT;
    public static final int BASE_TARGET = 100000;///1 << 15;
    public static final int REPEAT_WIN = DEVELOP_USE ? 4 : 10; // GENESIS START TOP ACCOUNTS

    // RIGHTs
    public static final int GENESIS_ERA_TOTAL = 10000000;
    public static final int GENERAL_ERA_BALANCE = GENESIS_ERA_TOTAL / 100;
    public static final int MAJOR_ERA_BALANCE = 33000;
    public static final int MINOR_ERA_BALANCE = 1000;
    public static final int MIN_GENERATING_BALANCE = 100;
    public static final BigDecimal MIN_GENERATING_BALANCE_BD = new BigDecimal(MIN_GENERATING_BALANCE);
    //public static final int GENERATING_RETARGET = 10;
    public static final int GENERATING_MIN_BLOCK_TIME = DEVELOP_USE ? 32 : 32; // 300 PER DAY
    public static final int GENERATING_MIN_BLOCK_TIME_MS = GENERATING_MIN_BLOCK_TIME * 1000;
    public static final int FLUSH_TIMEPOINT = GENERATING_MIN_BLOCK_TIME_MS - (GENERATING_MIN_BLOCK_TIME_MS >> 3);
    static final int WIN_TIMEPOINT = GENERATING_MIN_BLOCK_TIME_MS >> 2;
    public static final int WIN_BLOCK_BROADCAST_WAIT_MS = 10000; //
    // задержка на включение в блок для хорошей сортировки
    public static final int UNCONFIRMED_SORT_WAIT_MS = DEVELOP_USE? 5000: 5000;
    public static final int CHECK_PEERS_WEIGHT_AFTER_BLOCKS = Controller.HARD_WORK > 3 ? 1 : DEVELOP_USE? 2 : 1; // проверить наше цепочку по силе с окружающими
    // хранить неподтвержденные долше чем то время когда мы делаем обзор цепочки по силе
    public static final int UNCONFIRMED_DEADTIME_MS = DEVELOP_USE? GENERATING_MIN_BLOCK_TIME_MS << 4 : GENERATING_MIN_BLOCK_TIME_MS << 3;
    public static final int ON_CONNECT_SEND_UNCONFIRMED_NEED_COUNT = 10;

    public static final int BLOCKS_PER_DAY = 24 * 60 * 60 / GENERATING_MIN_BLOCK_TIME; // 300 PER DAY
    //public static final int GENERATING_MAX_BLOCK_TIME = 1000;
    public static final int MAX_BLOCK_SIZE_BYTES = 1 << 25; //4 * 1048576;
    public static final int MAX_BLOCK_SIZE = MAX_BLOCK_SIZE_BYTES >> 8;
    public static final int MAX_REC_DATA_BYTES = MAX_BLOCK_SIZE_BYTES >> 2;

    // переопределим размеры по HARD
    static private final int MAX_BLOCK_SIZE_GEN_TEMP = MAX_BLOCK_SIZE_BYTES / 100 * (10 * Controller.HARD_WORK + 10) ;
    public static final int MAX_BLOCK_SIZE_BYTES_GEN = MAX_BLOCK_SIZE_GEN_TEMP > MAX_BLOCK_SIZE_BYTES? MAX_BLOCK_SIZE_BYTES : MAX_BLOCK_SIZE_GEN_TEMP;
    public static final int MAX_BLOCK_SIZE_GEN = MAX_BLOCK_SIZE_BYTES_GEN >> 8;

    public static final int MAX_UNCONFIGMED_MAP_SIZE = MAX_BLOCK_SIZE_GEN << 3;
    public static final int ON_CONNECT_SEND_UNCONFIRMED_UNTIL = MAX_UNCONFIGMED_MAP_SIZE;

    public static final int GENESIS_WIN_VALUE = DEVELOP_USE ? 3000 : 22000;

    public static final String[] GENESIS_ADMINS = new String[]{"78JFPWVVAVP3WW7S8HPgSkt24QF2vsGiS5",
            "7B3gTXXKB226bxTxEHi8cJNfnjSbuuDoMC"};

    public static final long BONUS_STOP_PERSON_KEY = 13l;

    public static final int VERS_4_11 = DEVELOP_USE ? 230000 : 0;

    //public static final int ORDER_FEE_DOWN = VERS_4_11;
    public static final int HOLD_VALID_START = TESTS_VERS > 0? 0 : VERS_4_11;

    public static final int CANCEL_ORDERS_ALL_VALID = DEVELOP_USE ? 430000 : 0;
    public static final int ALL_BALANCES_OK_TO = TESTS_VERS > 0? 0 : DEVELOP_USE? 425555 : 0;

    public static final int SKIP_VALID_SIGN_BEFORE = DEVELOP_USE? 0 : 0;

    public static final int VERS_4_12 = DEVELOP_USE ? VERS_4_11 + 20000 : VERS_4_11;

    public static final int DEVELOP_FORGING_START = 100;

    public static final byte[][] WIPED_RECORDS = DEVELOP_USE ?
            new byte[][]{
            } :
            new byte[][]{
            };

    /*
     *  SEE in concrete TRANSACTIONS
     * public static final byte[][] VALID_RECORDS = new byte[][]{
     * };
     */

    public static final byte[][] VALID_ADDRESSES = new byte[][]{
    };

    public static final byte[][] DISCREDIR_ADDRESSES = new byte[][]{
    };
    public static final byte[][] VALID_SIGN = new byte[][]{
    };

    public static final byte[][] VALID_BAL = DEVELOP_USE ? new byte[][]{} :
            new byte[][]{
            };

    // DEX precision
    ///public static final int TRADE_PRECISION = 4;
    /**
     * Если после исполнения торговой сделки оостатется статок у ордера-инициатора и
     * цена для остатка отклонится больше чем на эту величину то ему возвращаем остаток
     */
    final public static BigDecimal INITIATOR_PRICE_DIFF_LIMIT =     new BigDecimal("0.000001");
    /**
     * Если после исполнения торговой сделки оостатется статок у ордера-цели и
     * цена для остатка отклонится больше чем на эту величину то либо скидываем остаток в эту сделку либо ему возвращаем остаток
     */
    final public static BigDecimal TARGET_PRICE_DIFF_LIMIT =        new BigDecimal("0.000006");
    /**
     * Если цена сделки после скидывания в нее сотатка ордера-цели не выйдет за это ограничени то скидываем в сделку.
     * Инача отдаем обратно
     */
    ///final public static BigDecimal TRADE_PRICE_DIFF_LIMIT = new BigDecimal("2.0").scaleByPowerOfTen(-(BlockChain.TRADE_PRECISION - 1));
    final public static BigDecimal TRADE_PRICE_DIFF_LIMIT =         new BigDecimal("0.001");


    public static final int ITEM_POLL_FROM = DEVELOP_USE ? 77000 : VERS_4_11;

    public static final int AMOUNT_SCALE_FROM = DEVELOP_USE ? 1034 : 0;
    public static final int AMOUNT_DEDAULT_SCALE = 8;
    public static final int FREEZE_FROM = DEVELOP_USE ? 12980 : 0;
    // только на них можно замороженные средства вернуть из списка FOUNDATION_ADDRESSES (там же и замароженные из-за утраты)
    public static final String[] TRUE_ADDRESSES = new String[]{
    };
    // CHAIN
    public static final int CONFIRMS_HARD = 3; // for reference by signature
    // MAX orphan CHAIN
    public static final int CONFIRMS_TRUE = MAX_ORPHAN; // for reference by ITEM_KEY
    //TESTNET
    //   1486444444444l
    //	 1487844444444   1509434273     1509434273
    public static final long DEFAULT_MAINNET_STAMP = DEVELOP_USE ? 1511164500000L : 1565872848222L;
    //public static final int FEE_MIN_BYTES = 200;
    public static final int FEE_PER_BYTE_4_10 = 64;
    public static final int FEE_PER_BYTE = 100;
    public static final int FEE_SCALE = 8;
    public static final BigDecimal FEE_RATE = BigDecimal.valueOf(1, FEE_SCALE);
    //public static final BigDecimal MIN_FEE_IN_BLOCK_4_10 = BigDecimal.valueOf(FEE_PER_BYTE_4_10 * 8 * 128, FEE_SCALE);
    public static final BigDecimal MIN_FEE_IN_BLOCK_4_10 = BigDecimal.valueOf(50000, FEE_SCALE);
    public static final BigDecimal MIN_FEE_IN_BLOCK = BigDecimal.valueOf(FEE_PER_BYTE * 6 * 128, FEE_SCALE);
    public static final float FEE_POW_BASE = (float) 1.5;
    public static final int FEE_POW_MAX = 6;
    public static final int FINANCIAL_FEE_LEVEL = 100;
    public static final int ISSUE_MULT_FEE = 1 << 10;
    public static final int ISSUE_ASSET_MULT_FEE = 1 << 8;
    public static final int TEST_FEE_ORPHAN = 0; //157000;

    public static final int FEE_FOR_ANONIMOUSE = 33;
    //
    public static final boolean VERS_4_11_USE_OLD_FEE = false;
    public static final int FEE_INVITED_DEEP = 2;

    // levels for deep
    public static final int FEE_INVITED_SHIFT = 1;
    public static final int BONUS_REFERAL = 50 * FEE_PER_BYTE;
    public static final int FEE_INVITED_SHIFT_IN_LEVEL = 1;

    // 0.0075 COMPU - is FEE for Issue Person - then >> 2 - всумме столько получают Форжер и кто привел
    // Бонус получает Персона, Вносит, Удостоверяет - 3 человека = Эмиссия
    // 0.0002 - цена за одну транзакцию
    public static final BigDecimal BONUS_FEE_LVL1 = new BigDecimal("0.01"); // < 3 000
    public static final BigDecimal BONUS_FEE_LVL2 = new BigDecimal("0.008"); // < 10 000
    public static final BigDecimal BONUS_FEE_LVL3 = new BigDecimal("0.005"); // < 100 000
    public static final BigDecimal BONUS_FEE_LVL4 = new BigDecimal("0.0025"); // < 1 000 000
    public static final BigDecimal BONUS_FEE_LVL5 = new BigDecimal("0.0015"); // else
    // SERTIFY
    // need RIGHTS for non PERSON account
    public static final BigDecimal MAJOR_ERA_BALANCE_BD = BigDecimal.valueOf(MAJOR_ERA_BALANCE);
    // need RIGHTS for PERSON account
    public static final BigDecimal MINOR_ERA_BALANCE_BD = BigDecimal.valueOf(MINOR_ERA_BALANCE);

    // GIFTS for RSertifyPubKeys
    public static final int GIFTED_COMPU_AMOUNT_4_10 = FEE_PER_BYTE_4_10 << 8;
    public static final BigDecimal GIFTED_COMPU_AMOUNT_BD_4_10 = BigDecimal.valueOf(GIFTED_COMPU_AMOUNT_4_10, FEE_SCALE);
    public static final int GIFTED_COMPU_AMOUNT_FOR_PERSON_4_10 = GIFTED_COMPU_AMOUNT_4_10 << 3;
    public static final BigDecimal GIFTED_COMPU_AMOUNT_FOR_PERSON_BD_4_10 = BigDecimal.valueOf(GIFTED_COMPU_AMOUNT_FOR_PERSON_4_10, FEE_SCALE);

    public static final int GIFTED_COMPU_AMOUNT = 50000; // FEE_PER_BYTE << 8;
    public static final BigDecimal GIFTED_COMPU_AMOUNT_BD = BigDecimal.valueOf(GIFTED_COMPU_AMOUNT, FEE_SCALE);
    public static final int GIFTED_COMPU_AMOUNT_FOR_PERSON = 250000; //GIFTED_COMPU_AMOUNT << 7;
    public static final BigDecimal GIFTED_COMPU_AMOUNT_FOR_PERSON_BD = BigDecimal.valueOf(GIFTED_COMPU_AMOUNT_FOR_PERSON, FEE_SCALE);

    public static final Tuple2<Integer, byte[]> CHECKPOINT = new Tuple2<Integer, byte[]>(
            DEVELOP_USE?289561 : 0,
            Base58.decode(DEVELOP_USE?
                    "4MhxLvzH3svg5MoVi4sX8LZYVQosamoBubsEbeTo2fqu6Fcv14zJSVPtZDuu93Tc7RuS2nPJDYycWjpvdSYdmm1W"
                    :"2VTp79BBpK5E4aZYV5Tk3dYRS887W1devsrnyJeN6WTBQYQzoe2cTg819DdRs5o9Wh6tsGLsetYTbDu9okgriJce"));

    // issue PERSON
    //public static final BigDecimal PERSON_MIN_ERA_BALANCE = BigDecimal.valueOf(10000000);
    public static HashSet<String> TRUSTED_ANONYMOUS = new HashSet<String>();
    public static HashSet<String> ANONYMASERS = new HashSet<String>();
    public static HashSet<String> FOUNDATION_ADDRESSES = new HashSet<String>();
    public static HashMap<String, int[][]> FREEZED_BALANCES = new HashMap<String, int[][]>();
    public static HashMap<String, Pair<Integer, byte[]>> NOVA_ASSETS = new HashMap<String, Pair<Integer, byte[]>>();
    public static HashMap<String, String> LOCKED__ADDRESSES = new HashMap<String, String>();
    public static HashMap<String, Tuple3<String, Integer, Integer>> LOCKED__ADDRESSES_PERIOD = new HashMap<String, Tuple3<String, Integer, Integer>>();
    public static HashMap<Long, PublicKeyAccount> ASSET_OWNERS = new HashMap<Long, PublicKeyAccount>();
    static Logger LOGGER = LoggerFactory.getLogger(BlockChain.class.getSimpleName());
    private GenesisBlock genesisBlock;
    private long genesisTimestamp;
    private Block waitWinBuffer;

    //private int target = 0;
    //private byte[] lastBlockSignature;
    //private Tuple2<Integer, Long> HWeight;

    public long transactionWinnedTimingAverage;
    public long transactionWinnedTimingCounter;

    public long transactionValidateTimingAverage;
    public long transactionValidateTimingCounter;

    public long transactionProcessTimingAverage;
    public long transactionProcessTimingCounter;

    //private DLSet dcSet;

    // dcSet_in = db() - for test
    public BlockChain(DCSet dcSet_in) throws Exception {

        //CREATE GENESIS BLOCK
        genesisBlock = new GenesisBlock();
        genesisTimestamp = genesisBlock.getTimestamp();

        // GENERAL TRUST


        if (DEVELOP_USE) {
        } else {
        }

        DCSet dcSet = dcSet_in;
        if (dcSet == null) {
            dcSet = DCSet.getInstance();
        }

        if (Settings.getInstance().isTestnet()) {
            LOGGER.info(genesisBlock.getTestNetInfo());
        }

        int height = dcSet.getBlockMap().size();
        if (height == 0)
        // process genesis block
        {
            if (dcSet_in == null && dcSet.getBlockMap().getLastBlockSignature() != null) {
                LOGGER.info("reCreateDB Database...");

                try {
                    dcSet.close();
                    dcSet = Controller.getInstance().reCreateDC(Controller.getInstance().inMemoryDC);
                } catch (Exception e) {
                    LOGGER.error(e.getMessage(), e);
                    Controller.getInstance().stopAll(6);
                }
            }

            //PROCESS
            genesisBlock.process(dcSet);

        } else {

            // TRY compare GENESIS BLOCK SIGNATURE
            if (!Arrays.equals(dcSet.getBlockMap().get(1).getSignature(),
                    genesisBlock.getSignature())) {

                throw new Exception("wrong DB for GENESIS BLOCK");
            }

        }

        //lastBlockSignature = dcSet.getBlocksHeadMap().getLastBlockSignature();
        //HWeight = dcSet.getBlockSignsMap().get(lastBlockSignature);

    }

    //
    public static int getHeight(DCSet dcSet) {

        //GET LAST BLOCK
        ///byte[] lastBlockSignature = dcSet.getBlocksHeadMap().getLastBlockSignature();
        ///return dcSet.getBlockSignsMap().getHeight(lastBlockSignature);
        return dcSet.getBlockMap().size();
    }

    public static int getCheckPoint(DCSet dcSet) {

        Integer item = dcSet.getBlockSignsMap().get(CHECKPOINT.b);
        if (item == null || item == -1)
            return 2;

        int heightCheckPoint = item;
        int dynamicCheckPoint = getHeight(dcSet) - BlockChain.MAX_ORPHAN;

        if (dynamicCheckPoint > heightCheckPoint)
            return dynamicCheckPoint;
        return heightCheckPoint;
    }

    public static int getNetworkPort() {
        if (Settings.getInstance().isTestnet()) {
            return BlockChain.TESTNET_PORT;
        } else {
            return BlockChain.MAINNET_PORT;
        }
    }

    /**
     * Calculate Target (Average Win Value for 1024 last blocks) for this block
     * @param height - height of blockchain
     * @param targetPrevious - previous Target
     * @param winValue - current Win Value
     * @return
     */
    public static long calcTarget(int height, long targetPrevious, long winValue) {

        if (height < TARGET_COUNT) {
            return targetPrevious - (targetPrevious / height) + (winValue / height);
        }

        // CUT GROWTH
        long cut1 = targetPrevious + (targetPrevious >> 1);
        if (height > TARGET_COUNT && winValue > cut1) {
            winValue = cut1;
        }

        //return targetPrevios - (targetPrevios>>TARGET_COUNT_SHIFT) + (winValue>>TARGET_COUNT_SHIFT);
        // better accuracy
        long target = (((targetPrevious << TARGET_COUNT_SHIFT) - targetPrevious) + winValue) >> TARGET_COUNT_SHIFT;
        if (target < 1000 && DEVELOP_USE)
            target = 1000;

        return target;
    }

    // GET MIN TARGET
    // TODO GENESIS_CHAIN
    // SEE core.block.Block.calcWinValue(DLSet, Account, int, int)
    public static int getTargetedMin(int height) {
        int base;
        if (height < BlockChain.REPEAT_WIN)
            // FOR not repeated WINS - not need check BASE_TARGET
            /////base = BlockChain.BASE_TARGET>>1;
            base = BlockChain.BASE_TARGET - (BlockChain.BASE_TARGET >> 2); // ONLY UP
        else if (DEVELOP_USE)
            base = 1; //BlockChain.BASE_TARGET >>5;
        else if (height < 110000)
            base = (BlockChain.BASE_TARGET >> 3); // + (BlockChain.BASE_TARGET>>4);
        else if (height < 115000)
            base = (BlockChain.BASE_TARGET >> 1) - (BlockChain.BASE_TARGET >> 4);
        else
            base = (BlockChain.BASE_TARGET >> 1) + (BlockChain.BASE_TARGET >> 4);

        return base;

    }

    public static int calcWinValueTargeted(long win_value, long target) {

        if (target == 0) {
            // in forked chain in may be = 0
            return -1;
        }

        int result = (int) (BlockChain.BASE_TARGET * win_value / target);
        if (result < 1 || result > BlockChain.BASE_TARGET * 10)
            // fix overload
            return BlockChain.BASE_TARGET * 10;
        return result;

    }

    /**
     * calc WIN_VALUE for ACCOUNT in HEIGHT
     * @param dcSet
     * @param creator account of block creator
     * @param height current blockchain height
     * @param forgingBalance current forging Balance on account
     * @return (long) Win Value
     */
    public static long calcWinValue(DCSet dcSet, Account creator, int height, int forgingBalance) {

        if (forgingBalance < MIN_GENERATING_BALANCE) {
            return 0l;
        }

        Tuple2<Integer, Integer> previousForgingPoint = creator.getForgingData(dcSet, height);

        if (true || DEVELOP_USE) {
            if (previousForgingPoint == null) {
                // IF BLOCK not inserted in MAP
                previousForgingPoint = creator.getLastForgingData(dcSet);
            }

            if (previousForgingPoint == null || previousForgingPoint.a.equals(height)) {
                // так как неизвестно когда блок первый со счета соберется - задаем постоянный отступ у ДЕВЕЛОП
                previousForgingPoint = new Tuple2<Integer, Integer>(height - DEVELOP_FORGING_START, forgingBalance);
                }
        } else {
            if (previousForgingPoint == null)
                return 0l;
        }

        int previousForgingHeight = previousForgingPoint.a;

        // OWN + RENT balance - in USE
        if (forgingBalance > previousForgingPoint.b) {
            forgingBalance = previousForgingPoint.b;
        }

        if (forgingBalance < BlockChain.MIN_GENERATING_BALANCE) {
            if (!Controller.getInstance().isTestNet() && !DEVELOP_USE)
                return 0l;
            forgingBalance = BlockChain.MIN_GENERATING_BALANCE;
        }

        int difference = height - previousForgingHeight;
        if (true || Controller.getInstance().isTestNet() || BlockChain.DEVELOP_USE) {
            if (difference < 10)
                difference = 10;
            ;
        } else {

            int repeatsMin;

            if (height < BlockChain.REPEAT_WIN) {
                repeatsMin = height - 2;
            } else {
                repeatsMin = BlockChain.GENESIS_ERA_TOTAL / forgingBalance;
                repeatsMin = (repeatsMin >> 2);

                if (height < 40000) {
                    if (repeatsMin > 4)
                        repeatsMin = 4;
                } else if (height < 100000) {
                    if (repeatsMin > 6)
                        repeatsMin = 6;
                } else if (height < 110000) {
                    if (repeatsMin > 10) {
                        repeatsMin = 10;
                    }
                } else if (height < 120000) {
                    if (repeatsMin > 40)
                        repeatsMin = 40;
                } else if (height < VERS_4_11) {
                    if (repeatsMin > 200)
                        repeatsMin = 200;
                } else if (repeatsMin < 10) {
                    repeatsMin = 10;
                }
            }

            if (difference < repeatsMin) {
                return difference - repeatsMin;
            }
        }

        long win_value;

        if (difference > 1)
            win_value = (long) forgingBalance * (long) difference;
        else
            win_value = forgingBalance;

        if (true || Controller.getInstance().isTestNet() || DEVELOP_USE)
            return win_value;

        if (false) {
            if (height < BlockChain.REPEAT_WIN)
                win_value >>= 4;
            else if (BlockChain.DEVELOP_USE)
                win_value >>= 4;
            else if (height < BlockChain.TARGET_COUNT)
                win_value = (win_value >> 4) - (win_value >> 6);
            else if (height < BlockChain.TARGET_COUNT << 2)
                win_value >>= 5;
            else if (height < BlockChain.TARGET_COUNT << 6)
                win_value = (win_value >> 5) - (win_value >> 7);
            else if (height < BlockChain.TARGET_COUNT << 10)
                win_value >>= 6;
            else
                win_value = (win_value >> 7) - (win_value >> 9);
        } else {
            if (height < BlockChain.REPEAT_WIN)
                win_value >>= 2;
            else if (height < (BlockChain.REPEAT_WIN<<2))
                win_value >>= 5;
            else
                win_value >>= 7;
        }


        return win_value;

    }

    /**
     * Calculate targeted Win Value and cut by BASE
     * @param dcSet dataChainSet
     * @param height blockchain height
     * @param win_value win value
     * @param target average win value for blockchain by 1024 last blocks
     * @return targeted Win Value and cut by BASE
     */
    public static int calcWinValueTargetedBase(DCSet dcSet, int height, long win_value, long target) {

        if (win_value < 1)
            return (int) win_value;

        int base = BlockChain.getTargetedMin(height);
        int targetedWinValue = calcWinValueTargeted(win_value, target);
        if (false && !DEVELOP_USE && !Controller.getInstance().isTestNet()
                && height > VERS_4_11
                && base > targetedWinValue) {
            return -targetedWinValue;
        }

        return targetedWinValue;

    }

    public GenesisBlock getGenesisBlock() {
        return this.genesisBlock;
    }

    //public long getGenesisTimestamp() {
    //    return this.genesisTimestamp;
    //}

	/*
	//public synchronized Tuple2<Integer, Long> getHWeight(DCSet dcSet, boolean withWinBuffer) {
	public Tuple2<Integer, Long> getHWeight(DCSet dcSet, boolean withWinBuffer) {

		if (dcSet.isStoped())
			return null;

		//GET LAST BLOCK
		byte[] lastBlockSignature = dcSet.getBlocksHeadMap().getLastBlockSignature();
		// test String b58 = Base58.encode(lastBlockSignature);

		int height;
		long weight;
		if (withWinBuffer && this.waitWinBuffer != null) {
			// with WIN BUFFER BLOCK
			height = 1;
			weight = this.waitWinBuffer.calcWinValueTargeted(dcSet);
		} else {
			height = 0;
			weight = 0l;
		}

		if (lastBlockSignature == null) {
			height++;
		} else {
			height += dcSet.getBlockSignsMap().getHeight(lastBlockSignature);
			weight += dcSet.getBlockSignsMap().getFullWeight();
		}

		return  new Tuple2<Integer, Long>(height, weight);

	}
	 */

    public long getTimestamp(int height) {
        return this.genesisTimestamp + (long) height * GENERATING_MIN_BLOCK_TIME_MS;
    }

    public long getTimestamp(DCSet dcSet) {
        return this.genesisTimestamp + (long) getHeight(dcSet) * GENERATING_MIN_BLOCK_TIME_MS;
    }

    public int getBlockOnTimestamp(long timestamp) {
        long diff = timestamp - genesisTimestamp;
        return (int) (diff / GENERATING_MIN_BLOCK_TIME_MS);
    }

    // BUFFER of BLOCK for WIN solving
    public Block getWaitWinBuffer() {
        return this.waitWinBuffer;
    }

	/*
	public void setCheckPoint(int checkPoint) {

		if (checkPoint > 1)
			this.checkPoint = checkPoint;
	}
	 */

    public void clearWaitWinBuffer() {
        this.waitWinBuffer = null;
    }

    public Block popWaitWinBuffer() {
        Block block = this.waitWinBuffer;
        this.waitWinBuffer = null;
        return block;
    }

    public int compareNewWin(DCSet dcSet, Block block) {
        return this.waitWinBuffer == null ? -1 : this.waitWinBuffer.compareWin(block);
    }

    // SOLVE WON BLOCK
    // 0 - unchanged;
    // 1 - changed, need broadcasting;
    public synchronized boolean setWaitWinBuffer(DCSet dcSet, Block block, Peer peer) {

        LOGGER.info("try set new winBlock: " + block.toString());

        if (this.waitWinBuffer != null && block.compareWin(waitWinBuffer) <= 0) {

            LOGGER.info("new winBlock is POOR!");
            return false;

        }

        // FULL VALIDATE because before was only HEAD validating
        if (!block.isValid(dcSet, false)) {

            LOGGER.info("new winBlock is BAD!");
            if (peer != null)
                Controller.getInstance().banPeerOnError(peer, "invalid block", 10);
            else
                LOGGER.error("MY WinBlock is INVALID! ignore...");

            return false;
        }

        this.waitWinBuffer = block;

        LOGGER.info("new winBlock setted!!!" + block.toString());
        return true;

    }

    /**
     * если идет синхронизация то записываем без проверки
     *
     * @param block
     */
    public void setWaitWinBufferUnchecked(Block block) {
        if (this.waitWinBuffer == null || block.compareWin(waitWinBuffer) > 0) {
            this.waitWinBuffer = block;
        }
    }

    public Tuple2<Integer, Long> getHWeightFull(DCSet dcSet) {
        return new Tuple2<Integer, Long>(dcSet.getBlocksHeadsMap().size(),
                dcSet.getBlocksHeadsMap().getFullWeight());
    }

    public long getFullWeight(DCSet dcSet) {

        return dcSet.getBlocksHeadsMap().getFullWeight();
    }

    public List<byte[]> getSignatures(DCSet dcSet, byte[] parentSignature) {

        //logger.debug("getSignatures for ->" + Base58.encode(parent));

        List<byte[]> headers = new ArrayList<byte[]>();

        //CHECK IF BLOCK EXISTS
        Integer height = dcSet.getBlockSignsMap().get(parentSignature);
        if (height != null && height > 0) {

            int packet;
            if (Arrays.equals(parentSignature, this.genesisBlock.getSignature())
                    || Arrays.equals(parentSignature, CHECKPOINT.b)) {
                packet = 3;
            } else {
                packet = SYNCHRONIZE_PACKET;
            }
            //BlocksHeads_2Map childsMap = dcSet.getBlockHeightsMap();
            //BlocksHeads_2Map map = dcSet.getBlockHeightsMap();
            BlocksHeadsMap map = dcSet.getBlocksHeadsMap();
            int counter = 0;
            do {
                headers.add(parentSignature);
                if (map.contains(++height))
                    parentSignature = map.get(height).signature;
                else
                    break;
            } while (parentSignature != null && counter++ < packet);
            //logger.debug("get size " + counter);
        } else if (Arrays.equals(parentSignature, this.CHECKPOINT.b)) {
            headers.add(parentSignature);
        } else {
            //logger.debug("*** getSignatures NOT FOUND !");
        }

        return headers;
    }

    public Block getBlock(DCSet dcSet, byte[] header) {

        return dcSet.getBlockSignsMap().getBlock(header);
    }

    public Block getBlock(DCSet dcSet, int height) {

        return dcSet.getBlockMap().get(height);
    }

    /**
     * Среднее время обработки транзакции при прилете блока из сети. Блок считается как одна транзакция
     *
     * @return
     */
    public void updateTXWinnedTimingAverage(long processTiming, int counter) {
        // при переполнении может быть минус
        // в миеросекундах подсчет делаем
        processTiming = processTiming / 1000 / (Controller.BLOCK_AS_TX_COUNT + counter);
        if (transactionWinnedTimingCounter < 1 << 5) {
            transactionWinnedTimingCounter++;
            transactionWinnedTimingAverage = ((transactionWinnedTimingAverage * transactionWinnedTimingCounter)
                    + processTiming - transactionWinnedTimingAverage) / transactionWinnedTimingCounter;
        } else
            transactionWinnedTimingAverage = ((transactionWinnedTimingAverage << 5)
                    + processTiming - transactionWinnedTimingAverage) >> 5;
    }

    private long pointValidateAverage;
    public void updateTXValidateTimingAverage(long processTiming, int counter) {
        // тут всегда Количество больше 0 приходит
        processTiming = processTiming / 1000 / counter;
        if (transactionValidateTimingCounter < 1 << 3) {
            transactionValidateTimingCounter++;
            transactionValidateTimingAverage = ((transactionValidateTimingAverage * transactionValidateTimingCounter)
                    + processTiming - transactionValidateTimingAverage) / transactionValidateTimingCounter;
        } else
            if (System.currentTimeMillis() - pointValidateAverage > 10000) {
                pointValidateAverage = System.currentTimeMillis();
                transactionValidateTimingAverage = ((transactionValidateTimingAverage << 1)
                        + processTiming - transactionValidateTimingAverage) >> 1;
            } else {
                transactionValidateTimingAverage = ((transactionValidateTimingAverage << 5)
                        + processTiming - transactionValidateTimingAverage) >> 5;
            }
    }

    private long pointProcessAverage;
    public void updateTXProcessTimingAverage(long processTiming, int counter) {
        if (processTiming < 999999999999l) {
            // при переполнении может быть минус
            // в микросекундах подсчет делаем
            processTiming = processTiming / 1000 / (Controller.BLOCK_AS_TX_COUNT + counter);
            if (transactionProcessTimingCounter < 1 << 3) {
                transactionProcessTimingCounter++;
                transactionProcessTimingAverage = ((transactionProcessTimingAverage * transactionProcessTimingCounter)
                        + processTiming - transactionProcessTimingAverage) / transactionProcessTimingCounter;
            } else
                if (System.currentTimeMillis() - pointProcessAverage > 10000) {
                    pointProcessAverage = System.currentTimeMillis();
                    transactionProcessTimingAverage = ((transactionProcessTimingAverage << 1)
                            + processTiming - transactionProcessTimingAverage) >> 1;

                } else {
                    transactionProcessTimingAverage = ((transactionProcessTimingAverage << 5)
                            + processTiming - transactionProcessTimingAverage) >> 5;
                }
        }
    }

    public Pair<Block, List<Transaction>> scanTransactions(DCSet dcSet, Block block, int blockLimit, int transactionLimit, int type, int service, Account account) {
        //CREATE LIST
        List<Transaction> transactions = new ArrayList<Transaction>();
        int counter = 0;

        //IF NO BLOCK START FROM GENESIS
        if (block == null) {
            block = new GenesisBlock();
        }

        //START FROM BLOCK
        int scannedBlocks = 0;
        do {
            int seqNo = 0;
            //FOR ALL TRANSACTIONS IN BLOCK
            for (Transaction transaction : block.getTransactions()) {

                transaction.setDC(dcSet, Transaction.FOR_NETWORK, block.heightBlock, ++seqNo);

                //CHECK IF ACCOUNT INVOLVED
                if (account != null && !transaction.isInvolved(account)) {
                    continue;
                }

                //CHECK IF TYPE OKE
                if (type != -1 && transaction.getType() != type) {
                    continue;
                }

                //CHECK IF SERVICE OKE
                if (service != -1 && transaction.getType() == Transaction.ARBITRARY_TRANSACTION) {
                    ArbitraryTransaction arbitraryTransaction = (ArbitraryTransaction) transaction;

                    if (arbitraryTransaction.getService() != service) {
                        continue;
                    }
                }

                //ADD TO LIST
                transactions.add(transaction);
                counter++;
            }

            //SET BLOCK TO CHILD
            block = block.getChild(dcSet);
            scannedBlocks++;
        }
        //WHILE BLOCKS EXIST && NOT REACHED TRANSACTIONLIMIT && NOT REACHED BLOCK LIMIT
        while (block != null && (counter < transactionLimit || transactionLimit == -1) && (scannedBlocks < blockLimit || blockLimit == -1));

        //CHECK IF WE REACHED THE END
        if (block == null) {
            block = this.getLastBlock(dcSet);
        } else {
            block = block.getParent(dcSet);
        }

        //RETURN PARENT BLOCK AS WE GET CHILD RIGHT BEFORE END OF WHILE
        return new Pair<Block, List<Transaction>>(block, transactions);
    }

    public Block getLastBlock(DCSet dcSet) {
        return dcSet.getBlockMap().last();
    }


    public byte[] getLastBlockSignature(DCSet dcSet) {
        return dcSet.getBlockMap().getLastBlockSignature();
    }

    // get last blocks for target
    public List<Block> getLastBlocksForTarget_old(DCSet dcSet) {

        Block last = dcSet.getBlockMap().last();

		/*
		if (this.lastBlocksForTarget != null
				&& Arrays.equals(this.lastBlocksForTarget.get(0).getSignature(), last.getSignature())) {
			return this.lastBlocksForTarget;
		}
		 */

        List<Block> list = new ArrayList<Block>();

        if (last == null || last.getVersion() == 0) {
            return list;
        }

        for (int i = 0; i < TARGET_COUNT && last.getVersion() > 0; i++) {
            list.add(last);
            last = last.getParent(dcSet);
        }

        return list;
    }

    // get Target by last blocks in chain
    public long getTarget(DCSet dcSet) {
        Block block = this.getLastBlock(dcSet);
        return block.getTarget();
    }

    // CLEAR UNCONFIRMED TRANSACTION from Invalid and DEAD
    public void clearUnconfirmedRecords(DCSet dcSet, boolean cutDeadTime) {

        dcSet.getTransactionMap().clearByDeadTimeAndLimit(this.getTimestamp(dcSet), cutDeadTime);

    }
}<|MERGE_RESOLUTION|>--- conflicted
+++ resolved
@@ -34,16 +34,12 @@
     //public static final int START_LEVEL = 1;
 
     public static final int TESTS_VERS = 0; // not use TESTs - or 411 (as version)
-    public static final boolean DEVELOP_USE = false;
+    public static final boolean DEVELOP_USE = true;
 
     public static final int BLOCK_COUNT = 0; ////
     static final public boolean TEST_DB_TXS_OFF = false;
 
-<<<<<<< HEAD
-    static final public int CHECK_BUGS = 2;
-=======
-    static final public int CHECK_BUGS = 5;
->>>>>>> 57434870
+    static final public int CHECK_BUGS = 1;
 
     /**
      * если задан - первое подключение к нему
@@ -53,11 +49,11 @@
     public static final boolean PERSON_SEND_PROTECT = true;
     //public static final int BLOCK_COUNT = 10000; // max count Block (if =<0 to the moon)
 
-    public static final int TESTNET_PORT = DEVELOP_USE ? 9075 : 9025;
-    public static final int MAINNET_PORT = DEVELOP_USE ? 9076 : 9026;
-
-    public static final int DEFAULT_WEB_PORT = DEVELOP_USE ? 9077 : 9027;
-    public static final int DEFAULT_RPC_PORT = DEVELOP_USE ? 9078 : 9028;
+    public static final int TESTNET_PORT = DEVELOP_USE ? 9065 : 9045;
+    public static final int MAINNET_PORT = DEVELOP_USE ? 9066 : 9046;
+
+    public static final int DEFAULT_WEB_PORT = DEVELOP_USE ? 9067 : 9047;
+    public static final int DEFAULT_RPC_PORT = DEVELOP_USE ? 9068 : 9048;
 
     public static final String DEFAULT_EXPLORER = "explorer.erachain.org";
 
@@ -71,7 +67,7 @@
     public static final int TARGET_COUNT_SHIFT = 10;
     public static final int TARGET_COUNT = 1 << TARGET_COUNT_SHIFT;
     public static final int BASE_TARGET = 100000;///1 << 15;
-    public static final int REPEAT_WIN = DEVELOP_USE ? 4 : 10; // GENESIS START TOP ACCOUNTS
+    public static final int REPEAT_WIN = DEVELOP_USE ? 4 : 40; // GENESIS START TOP ACCOUNTS
 
     // RIGHTs
     public static final int GENESIS_ERA_TOTAL = 10000000;
@@ -81,7 +77,7 @@
     public static final int MIN_GENERATING_BALANCE = 100;
     public static final BigDecimal MIN_GENERATING_BALANCE_BD = new BigDecimal(MIN_GENERATING_BALANCE);
     //public static final int GENERATING_RETARGET = 10;
-    public static final int GENERATING_MIN_BLOCK_TIME = DEVELOP_USE ? 32 : 32; // 300 PER DAY
+    public static final int GENERATING_MIN_BLOCK_TIME = DEVELOP_USE ? 120 : 288; // 300 PER DAY
     public static final int GENERATING_MIN_BLOCK_TIME_MS = GENERATING_MIN_BLOCK_TIME * 1000;
     public static final int FLUSH_TIMEPOINT = GENERATING_MIN_BLOCK_TIME_MS - (GENERATING_MIN_BLOCK_TIME_MS >> 3);
     static final int WIN_TIMEPOINT = GENERATING_MIN_BLOCK_TIME_MS >> 2;
@@ -114,13 +110,13 @@
 
     public static final long BONUS_STOP_PERSON_KEY = 13l;
 
-    public static final int VERS_4_11 = DEVELOP_USE ? 230000 : 0;
+    public static final int VERS_4_11 = DEVELOP_USE ? 230000 : 194400;
 
     //public static final int ORDER_FEE_DOWN = VERS_4_11;
     public static final int HOLD_VALID_START = TESTS_VERS > 0? 0 : VERS_4_11;
 
-    public static final int CANCEL_ORDERS_ALL_VALID = DEVELOP_USE ? 430000 : 0;
-    public static final int ALL_BALANCES_OK_TO = TESTS_VERS > 0? 0 : DEVELOP_USE? 425555 : 0;
+    public static final int CANCEL_ORDERS_ALL_VALID = DEVELOP_USE ? 430000 : 260120;
+    public static final int ALL_BALANCES_OK_TO = TESTS_VERS > 0? 0 : DEVELOP_USE? 425555 : 260120;
 
     public static final int SKIP_VALID_SIGN_BEFORE = DEVELOP_USE? 0 : 0;
 
@@ -130,8 +126,48 @@
 
     public static final byte[][] WIPED_RECORDS = DEVELOP_USE ?
             new byte[][]{
+                    // ORDER on ERG
+                    Base58.decode("4ycpev6jq5dagkCz49LHoMmo6MM7cQEyC36A7tHKLz6ex25NjjKMkd7hdfPnd8yEmuy3biYVSezQXUuEH8f3HZFv"),
+                    Base58.decode("3JR3Wivtjm1uTmrnzkTHtXRdUvMdxrApcmu2Q5uha82HMucWqFWLgN82SwKqYB7EXQ7ThVtJD5s7iJqR8BwqGxF9"),
+                    Base58.decode("5rh9StwPMPsxu7dRvsT5N3KmYkKwUTnRdfQ4Crhqmzbey6uDMh1i6SudphFSUZkexmDAJYJzrarUGsbdEycYytu4"),
+
             } :
             new byte[][]{
+
+        // WRONG Issue Person #125
+        Base58.decode("zDLLXWRmL8qhrU9DaxTTG4xrLHgb7xLx5fVrC2NXjRaw2vhzB1PArtgqNe2kxp655saohUcWcsSZ8Bo218ByUzH"),
+        // WRONG orders by Person 90 Yakovlev
+        Base58.decode("585CPBAusjDWpx9jyx2S2hsHByTd52wofYB3vVd9SvgZqd3igYHSqpS2gWu2THxNevv4LNkk4RRiJDULvHahPRGr"),
+        Base58.decode("4xDHswuk5GsmHAeu82qysfdq9GyTxZ798ZQQGquprirrNBr7ACUeLZxBv7c73ADpkEvfBbhocGMhouM9y13sP8dK"),
+        Base58.decode("3kFoA1giAr8irjA2iSC49ef8gJo9pftMg4Uif72Jcby6qvre9XAdFntpeLVZu2PAdWNi6DWiaeZRZQ8SHNT5GoZz"), // 23168
+        Base58.decode("4x2NkCc9JysnCmyMcYib7NjKaNf2kPoLZ3ywifmTzjc9S8JeiJRfNEGsovCTFrTR6RA1Tazn9emASZ3mK5WBBniV"), // 23424-1
+        Base58.decode("2Y81A7YjBji7NDKxYWMeNapSqFWFr8D4PSxBc4dCxSrCCVia6HPy2ZsezYKgeqZugNibAMra6DYT7NKCk6cSVUWX"), // 24732
+        Base58.decode("4drnqT2e8uYdhqz2TqscPYLNa94LWHhMZk4UD2dgjT5fLGMuSRiKmHyyghfMUMKreDLMZ5nCK2EMzUGz3Ggbc6W9"), //  25242
+        Base58.decode("L3cVbRemVECiPnLW3qdJixVkyc4QyUmjcbLmkAkz4SMMgmwHNq5KhBxNywmvfvAGGLcE3vjYFm4VT65rJktdALD"), //  25249
+        Base58.decode("2hmDQkDU4zdBGdAkmpvjPhTQCHhjGQcvHGwCnyxMfDVSJPiKPiLWeW5CuBW6ZVhHq9N4H5tRFPdkKQimcykqnpv3"), //  25846
+
+        // WRONG Vouch - from FUTURE
+        Base58.decode("x9mDarBVKNuGLXWNNLxkD9hkFcRYDNo19PfSk6TpCWPGxeQ5PJqfmzKkLLp2QcF8fcukYnNQZsmqwdnATZN4Hm6"),
+
+        // CANCEL ORDERS - wrongs after fix exchange
+        ///Base58.decode("3kaJVDpKhiv4jgTt6D1z8J5rfbx9b7tFcCh928cpji3pQnLqEmUK8TKUgXEdw5zjVLQ2eUFgT3YKBBcJaKXz6DAp"), // Cancel Order 29311-1
+        ///Base58.decode("2BiRnFY2hmJLCENMevcXsnC1cwmaJJgfaJtRby5xADmx7EGyFswiffTf23pGyohDmeeeFqB5LYAeatDrvvopHGqN"), // Cancel Order 86549-2
+        ///Base58.decode("5iU3zefyZnWKpv2wd7E8m2hUCmLWASLM96SEfujAfvTKKDm4TA8n1HYFF5YWZkuk1k6vHVNLLv3XCG2MWrT7oHd9"), // Cancel Order 136754-1
+
+        // DELETED base TOKEN (LIA, ERG, etc...
+        Base58.decode("Fb2TRdSLPUY7GvYnLXxhhM27qhJUQTGCRB3sRnZV5uKK3fDa4cuyGLK21xcgJ34GAaWqyh7tx6DMorqgR9s2t5g"), // 924 - 1
+        Base58.decode("sagBYvqLUVTbm6tjJ4rmkCxF1AY9SvC4jJEnfSnrc4F3T9JmqhNgGMZLzotXHxTwwQgGFprhWV4WQWYjv41Niq4"), // 926 - 1
+        Base58.decode("3LppekMMVMMuRcNrJdo14FxWRiwUnVs3KNULpjPAL7wThgqSAcDYy6369pZzSENZEenamWmUVaRUDASr3D9XrfrK"), // 972 - 1
+        Base58.decode("53gxbfbnp61Yjppf2aN33mbzEs5xWYGULsJTDBiUZ8zhdmsibZr7JFP3ZkEfiEXvsUApKmTiWvX1JVamD8YYgowo"), // 1823 - 1
+        Base58.decode("3q8y3fFAqpv8rc6vzQPtXpxHt1RCbSewJ8To4JVmB1D9JzoV37XMgmk3uk9vHzdVfTzTagjNRK1Hm6edXsawsGab"), // 1823 - 2
+        Base58.decode("4rEHZd1n5efcdKbbnodYrcURdyWhSLSQLUjPCwmDwjQ8m9BCzn8whZXrirxN8f94otiit2RSxJcUNggPHwhgK2r8"), // 2541 - 1
+        Base58.decode("2i1jHNAEFDvdaC93d2RjYy22ymiJLRnDMV2NedXdRGZfxpavZL3QnwgWNNATcwUMSAbwG2RtZxQ6TqVx2PkoyDuD"), // 3422 - 1
+        Base58.decode("1ArCghAasj2Jae6ynNEphHjQa1DsTskXqkHXCPLeTzChwzLw631d23FZjFHvnphnUJ6fw4mL2iu6AXBZQTFQkaA"), // 3735 - 1
+
+        // VOTE 2
+        // TODO добавить потом
+        Base58.decode("Xq48dimwhwkXRkFun6pSQFHDSmrDnNqpUbFMkvQHC26nAyoQ3Srip3gE42axNWi5cXSPfTX5yrFkK6R4Hinuq6V"), // 253554 - 1
+
             };
 
     /*
@@ -141,15 +177,19 @@
      */
 
     public static final byte[][] VALID_ADDRESSES = new byte[][]{
-    };
-
-    public static final byte[][] DISCREDIR_ADDRESSES = new byte[][]{
-    };
-    public static final byte[][] VALID_SIGN = new byte[][]{
+            Base58.decode("1A3P7u56G4NgYfsWMms1BuctZfnCeqrYk3")
     };
 
     public static final byte[][] VALID_BAL = DEVELOP_USE ? new byte[][]{} :
             new byte[][]{
+                    //Base58.decode("5sAJS3HeLQARZJia6Yzh7n18XfDp6msuaw8J5FPA8xZoinW4FtijNru1pcjqGjDqA3aP8HY2MQUxfdvk8GPC5kjh"),
+                    //Base58.decode("3K3QXeohM3V8beSBVKSZauSiREGtDoEqNYWLYHxdCREV7bxqE4v2VfBqSh9492dNG7ZiEcwuhhk6Y5EEt16b6sVe"),
+                    //Base58.decode("5JP71DmsBQAVTQFUHJ1LJXw4qAHHcoBCzXswN9Ez3H5KDzagtqjpWUU2UNofY2JaSC4qAzaC12ER11kbAFWPpukc"),
+                    //Base58.decode("33okYP8EdKkitutgat1PiAnyqJGnnWQHBfV7NyYndk7ZRy6NGogEoQMiuzfwumBTBwZyxchxXj82JaQiQXpFhRcs"),
+                    //Base58.decode("23bci9zcrPunGppKCm6hKvfRoAStWv4JV2xe16tBEVZSmkCrhw7bXAFzPvv2jqZJXcbA8cmr8oMUfdmS1HJGab7s"),
+
+                    //Base58.decode("54xdM25ommdxTbAVvP7C9cFYPmwaAexkWHfkhgb8yhfCVvvRNrs166q8maYuXWpk4w9ft2HvctaFaafnKNfjyoKR"),
+                    //Base58.decode("61Fzu3PhsQ74EoMKrwwxKHMQi3z9fYAU5UeUfxtGdXPRfKbWdgpBQWgAojEnmDHK2LWUKtsmyqWb4WpCEatthdgK"),
             };
 
     // DEX precision
@@ -174,11 +214,14 @@
 
     public static final int ITEM_POLL_FROM = DEVELOP_USE ? 77000 : VERS_4_11;
 
-    public static final int AMOUNT_SCALE_FROM = DEVELOP_USE ? 1034 : 0;
+    public static final int AMOUNT_SCALE_FROM = DEVELOP_USE ? 1034 : 1033;
     public static final int AMOUNT_DEDAULT_SCALE = 8;
-    public static final int FREEZE_FROM = DEVELOP_USE ? 12980 : 0;
+    public static final int FREEZE_FROM = DEVELOP_USE ? 12980 : 249222;
     // только на них можно замороженные средства вернуть из списка FOUNDATION_ADDRESSES (там же и замароженные из-за утраты)
     public static final String[] TRUE_ADDRESSES = new String[]{
+            "7R2WUFaS7DF2As6NKz13Pgn9ij4sFw6ymZ"
+            //"78JFPWVVAVP3WW7S8HPgSkt24QF2vsGiS5",
+            // "7S8qgSTdzDiBmyw7j3xgvXbVWdKSJVFyZv",
     };
     // CHAIN
     public static final int CONFIRMS_HARD = 3; // for reference by signature
@@ -187,7 +230,7 @@
     //TESTNET
     //   1486444444444l
     //	 1487844444444   1509434273     1509434273
-    public static final long DEFAULT_MAINNET_STAMP = DEVELOP_USE ? 1511164500000L : 1565872848222L;
+    public static final long DEFAULT_MAINNET_STAMP = DEVELOP_USE ? 1511164500000l : 1487844793333l;
     //public static final int FEE_MIN_BYTES = 200;
     public static final int FEE_PER_BYTE_4_10 = 64;
     public static final int FEE_PER_BYTE = 100;
@@ -239,7 +282,7 @@
     public static final BigDecimal GIFTED_COMPU_AMOUNT_FOR_PERSON_BD = BigDecimal.valueOf(GIFTED_COMPU_AMOUNT_FOR_PERSON, FEE_SCALE);
 
     public static final Tuple2<Integer, byte[]> CHECKPOINT = new Tuple2<Integer, byte[]>(
-            DEVELOP_USE?289561 : 0,
+            DEVELOP_USE?289561 : 235267,
             Base58.decode(DEVELOP_USE?
                     "4MhxLvzH3svg5MoVi4sX8LZYVQosamoBubsEbeTo2fqu6Fcv14zJSVPtZDuu93Tc7RuS2nPJDYycWjpvdSYdmm1W"
                     :"2VTp79BBpK5E4aZYV5Tk3dYRS887W1devsrnyJeN6WTBQYQzoe2cTg819DdRs5o9Wh6tsGLsetYTbDu9okgriJce"));
@@ -282,10 +325,161 @@
         genesisTimestamp = genesisBlock.getTimestamp();
 
         // GENERAL TRUST
+        TRUSTED_ANONYMOUS.add("7BAXHMTuk1vh6AiZU65oc7kFVJGqNxLEpt");
+        TRUSTED_ANONYMOUS.add("7PvUGfFTYPjYi5tcoKHL4UWcf417C8B3oh");
+        //TRUSTED_ANONYMOUS.add("79ZVGgCFrQPoVTsFm6qCNTZNkRbYNsTY4u");
 
 
         if (DEVELOP_USE) {
+            // права для Кибальникова
+            ASSET_OWNERS.put(7L, new PublicKeyAccount("FgdfKGEQkP1RobtbGqVSQN61AZYGy6W1WSAJvE9weYMe"));
+            ASSET_OWNERS.put(8L, new PublicKeyAccount("FgdfKGEQkP1RobtbGqVSQN61AZYGy6W1WSAJvE9weYMe"));
+
+            // из p130 счета для прорверки
+            NOVA_ASSETS.put("BTC",
+                    new Pair<Integer, byte[]>(12, new Account("7EPhDbpjsaRDFwB2nY8Cvn7XukF58kGdkz").getShortAddressBytes()));
+            NOVA_ASSETS.put("USD",
+                    new Pair<Integer, byte[]>(95, new Account("7EPhDbpjsaRDFwB2nY8Cvn7XukF58kGdkz").getShortAddressBytes()));
+
+            LOCKED__ADDRESSES.put("7EPhDbpjsaRDFwB2nY8Cvn7XukF58kGdkz", "7A94JWgdnNPZtbmbphhpMQdseHpKCxbrZ1");
+            TRUSTED_ANONYMOUS.add("762eatKnsB3xbyy2t9fwjjqUG1GoxQ8Rhx");
+            ANONYMASERS.add("7CzxxwH7u9aQtx5iNHskLQjyJvybyKg8rF");
+
+
+            ANONYMASERS.add("7KC2LXsD6h29XQqqEa7EpwRhfv89i8imGK"); // face2face
         } else {
+            // ANOMIMASER for incomes from PERSONALIZED
+            ANONYMASERS.add("7BAXHMTuk1vh6AiZU65oc7kFVJGqNxLEpt");
+            ANONYMASERS.add("79ZVGgCFrQPoVTsFm6qCNTZNkRbYNsTY4u");
+            ANONYMASERS.add("7KC2LXsD6h29XQqqEa7EpwRhfv89i8imGK"); // face2face
+            ANONYMASERS.add("7PvUGfFTYPjYi5tcoKHL4UWcf417C8B3oh"); // GATE-issuer
+
+
+            // TICKER = KEY + CREATOR
+            NOVA_ASSETS.put("BTC",
+                    new Pair<Integer, byte[]>(12, new Account("7PvUGfFTYPjYi5tcoKHL4UWcf417C8B3oh").getShortAddressBytes()));
+            NOVA_ASSETS.put("ETH",
+                    new Pair<Integer, byte[]>(14, new Account("7PvUGfFTYPjYi5tcoKHL4UWcf417C8B3oh").getShortAddressBytes()));
+            NOVA_ASSETS.put("USD",
+                    new Pair<Integer, byte[]>(95, new Account("7PvUGfFTYPjYi5tcoKHL4UWcf417C8B3oh").getShortAddressBytes()));
+            NOVA_ASSETS.put("EUR",
+                    new Pair<Integer, byte[]>(94, new Account("7PvUGfFTYPjYi5tcoKHL4UWcf417C8B3oh").getShortAddressBytes()));
+            NOVA_ASSETS.put("CNY",
+                    new Pair<Integer, byte[]>(93, new Account("7PvUGfFTYPjYi5tcoKHL4UWcf417C8B3oh").getShortAddressBytes()));
+            NOVA_ASSETS.put("RUB",
+                    new Pair<Integer, byte[]>(92, new Account("7PvUGfFTYPjYi5tcoKHL4UWcf417C8B3oh").getShortAddressBytes()));
+            NOVA_ASSETS.put("JPY",
+                    new Pair<Integer, byte[]>(91, new Account("7PvUGfFTYPjYi5tcoKHL4UWcf417C8B3oh").getShortAddressBytes()));
+            NOVA_ASSETS.put("GBP",
+                    new Pair<Integer, byte[]>(90, new Account("7PvUGfFTYPjYi5tcoKHL4UWcf417C8B3oh").getShortAddressBytes()));
+            NOVA_ASSETS.put("CHF",
+                    new Pair<Integer, byte[]>(89, new Account("7PvUGfFTYPjYi5tcoKHL4UWcf417C8B3oh").getShortAddressBytes()));
+            NOVA_ASSETS.put("AUD",
+                    new Pair<Integer, byte[]>(88, new Account("7PvUGfFTYPjYi5tcoKHL4UWcf417C8B3oh").getShortAddressBytes()));
+            NOVA_ASSETS.put("SGD",
+                    new Pair<Integer, byte[]>(87, new Account("7PvUGfFTYPjYi5tcoKHL4UWcf417C8B3oh").getShortAddressBytes()));
+            NOVA_ASSETS.put("TRY",
+                    new Pair<Integer, byte[]>(86, new Account("7PvUGfFTYPjYi5tcoKHL4UWcf417C8B3oh").getShortAddressBytes()));
+
+
+            // COMMODITY
+            NOVA_ASSETS.put("GOLD",
+                    new Pair<Integer, byte[]>(21, new Account("7PvUGfFTYPjYi5tcoKHL4UWcf417C8B3oh").getShortAddressBytes()));
+            NOVA_ASSETS.put("OIL",
+                    new Pair<Integer, byte[]>(22, new Account("7PvUGfFTYPjYi5tcoKHL4UWcf417C8B3oh").getShortAddressBytes()));
+            NOVA_ASSETS.put("GAS",
+                    new Pair<Integer, byte[]>(23, new Account("7PvUGfFTYPjYi5tcoKHL4UWcf417C8B3oh").getShortAddressBytes()));
+            NOVA_ASSETS.put("BREND",
+                    new Pair<Integer, byte[]>(24, new Account("7PvUGfFTYPjYi5tcoKHL4UWcf417C8B3oh").getShortAddressBytes()));
+
+
+            /// Права для Кибальникова в Боевой Версии
+            NOVA_ASSETS.put("ERG",
+                    new Pair<Integer, byte[]>(20, new Account("7GiE2pKyrULF2iQhAXvdUusXYqiKRQx68m").getShortAddressBytes()));
+
+            //NOVA_ASSETS.put("@@USD",
+            //		new Pair<Integer, byte[]>(95, new Account("7JS4ywtcqrcVpRyBxfqyToS2XBDeVrdqZL").getShortBytes()));
+            //NOVA_ASSETS.put("¤¤RUB",
+            //		new Pair<Integer, byte[]>(93, new Account("7JS4ywtcqrcVpRyBxfqyToS2XBDeVrdqZL").getShortBytes()));
+            //NOVA_ASSETS.put("ERARUB",
+            //		new Pair<Integer, byte[]>(91, new Account("7JS4ywtcqrcVpRyBxfqyToS2XBDeVrdqZL").getShortBytes()));
+            //NOVA_ASSETS.put("ERAUSD",
+            //		new Pair<Integer, byte[]>(85, new Account("7JS4ywtcqrcVpRyBxfqyToS2XBDeVrdqZL").getShortBytes()));
+
+            // LOCKED -> to TRUSTED for it address
+            LOCKED__ADDRESSES.put("7PvUGfFTYPjYi5tcoKHL4UWcf417C8B3oh", "79ZVGgCFrQPoVTsFm6qCNTZNkRbYNsTY4u");
+            LOCKED__ADDRESSES.put("7Rt6gdkrFzayyqNec3nLhEGjuK9UsxycZ6", "79ZVGgCFrQPoVTsFm6qCNTZNkRbYNsTY4u");
+
+            // TEAM 0 LOCKS
+            LOCKED__ADDRESSES_PERIOD.put("79kXsWXHRYEb7ESMohm9DXYjXBzPfi1seE", new Tuple3("78JFPWVVAVP3WW7S8HPgSkt24QF2vsGiS5", 137000, 240000)); // Vasya
+            LOCKED__ADDRESSES_PERIOD.put("787H1wwYPwu33BEm2KbNeksAgVaRf41b2H", new Tuple3("78JFPWVVAVP3WW7S8HPgSkt24QF2vsGiS5", 137000, 240000)); // Natasha
+            LOCKED__ADDRESSES_PERIOD.put("7CT5k4Qqhb53ciHfrxXaR3bGyribLgSoyZ", new Tuple3("78JFPWVVAVP3WW7S8HPgSkt24QF2vsGiS5", 137000, 240000)); // Lena
+            LOCKED__ADDRESSES_PERIOD.put("74g61DcTa8qdfvWxzcbTjTf6PhMfAB77HK", new Tuple3("78JFPWVVAVP3WW7S8HPgSkt24QF2vsGiS5", 137000, 240000)); // Ivan
+            LOCKED__ADDRESSES_PERIOD.put("7BfB66DpkEx7KJaMN9bzphTJcZR29wprMU", new Tuple3("78JFPWVVAVP3WW7S8HPgSkt24QF2vsGiS5", 137000, 240000)); // Ruslan
+            LOCKED__ADDRESSES_PERIOD.put("1", new Tuple3("78JFPWVVAVP3WW7S8HPgSkt24QF2vsGiS5", 137000, 240000)); // Sergey
+            LOCKED__ADDRESSES_PERIOD.put("1", new Tuple3("78JFPWVVAVP3WW7S8HPgSkt24QF2vsGiS5", 137000, 240000)); // Vladimir
+            LOCKED__ADDRESSES_PERIOD.put("1", new Tuple3("78JFPWVVAVP3WW7S8HPgSkt24QF2vsGiS5", 137000, 240000)); // Roman
+
+            // TEST
+            //FOUNDATION_ADDRESSES.add("7F9cZPE1hbzMT21g96U8E1EfMimovJyyJ7");
+
+            // ERACHAIN FUNDATION
+            FOUNDATION_ADDRESSES.add("74a73pykkNwmuwkZdh5Lt2xTbK7anG5B6i");
+            FOUNDATION_ADDRESSES.add("7QTDHp15vcHN3F4zP2BTcDXJkeotzQZkG4");
+            FOUNDATION_ADDRESSES.add("7FiXN8VTgjMsLrZUQY9ZBFNfek7SsDP6Uc");
+            FOUNDATION_ADDRESSES.add("74QcLxHgPkuMSPsKTh7zGpJsd5aAxpWpFA");
+            FOUNDATION_ADDRESSES.add("7BAXHMTuk1vh6AiZU65oc7kFVJGqNxLEpt");
+            FOUNDATION_ADDRESSES.add("7P3HR8kdj4ojXPvpTnEtVnpEwenipvrcH1");
+            FOUNDATION_ADDRESSES.add("75Mb8cGchcG4DF31wavhNrnoycWsoLQqP4");
+            FOUNDATION_ADDRESSES.add("75LzKAoxx4TgAAkpMRStve26YEY625TCRE");
+
+            FOUNDATION_ADDRESSES.add("73QYndpFQeFvyMvwBcMUwJRDTp7XaxkSmZ"); // STOLEN
+            FOUNDATION_ADDRESSES.add("7FJUV5GLMuVdopUHSwTLsjmKF4wkPwFEcG"); // LOSED
+            FOUNDATION_ADDRESSES.add("75LK84g7JHoLG2jRUmbJA6srLrFkaXEU5A"); // FREEZED
+
+
+            // TEST
+            //FREEZED_BALANCES.put("7F9cZPE1hbzMT21g96U8E1EfMimovJyyJ7",
+            //		new int[][]{{9000, 110000}, {3200, 90000}, {138000, 7000}, {547500, 5000}});
+
+            // TEAM 2
+            FREEZED_BALANCES.put("77QMFKSdY4ZsG8bFHynYdFNCmis9fNw5yP",
+                    new int[][]{{225655, 90000}, {333655, 60000}});
+            FREEZED_BALANCES.put("7N7d8juuSSeEd92rkcEsfXhdi9WXE8zYXs",
+                    new int[][]{{225655, 80000}, {333655, 53000}});
+            FREEZED_BALANCES.put("7LETj4cW4rLWBCN52CaXmzQDnhwkEcrv9G",
+                    new int[][]{{225655, 97000}, {333655, 65000}});
+
+            // TEAM 3
+            FREEZED_BALANCES.put("7GMENsugxjV8PToyUyHNUQF7yr9Gy6tJou",
+                    new int[][]{{225655, 197000}, {333655, 131000}});
+            FREEZED_BALANCES.put("7DMJcs8kw7EXUSeEFfNwznRKRLHLrcXJFm",
+                    new int[][]{{225655, 150000}, {333655, 100000}});
+            FREEZED_BALANCES.put("7QUeuMiWQjoQ3MZiriwhKfEG558RJWUUis",
+                    new int[][]{{225655, 150000}, {333655, 100000}});
+            FREEZED_BALANCES.put("7MxscS3mS6VWim8B9K3wEzFAUWYbsMkVon",
+                    new int[][]{{225655, 140000}, {333655, 90000}});
+            FREEZED_BALANCES.put("79NMuuW7thad2JodQ5mKxbMoyf1DjNT9Ap",
+                    new int[][]{{225655, 130000}, {333655, 90000}});
+            FREEZED_BALANCES.put("7MhifBHaZsUcjgckwFN57bAE9fPJVDLDQq",
+                    new int[][]{{225655, 110000}, {333655, 80000}});
+            FREEZED_BALANCES.put("7FRWJ4ww3VstdyAyKFwYfZnucJBK7Y4zmT",
+                    new int[][]{{225655, 100000}, {333655, 70000}});
+            FREEZED_BALANCES.put("7FNAphtSYXtP5ycn88B2KEywuHXzM3XNLK",
+                    new int[][]{{225655, 90000}, {333655, 60000}});
+            FREEZED_BALANCES.put("79ZVGgCFrQPoVTsFm6qCNTZNkRbYNsTY4u",
+                    new int[][]{{225655, 80000}, {333655, 60000}});
+
+            // TEAM 1
+            FREEZED_BALANCES.put("74rRXsxoKtVKJqN8z6t1zHfufBXsELF94y",
+                    new int[][]{{225655, 20000}, {333655, 10000}});
+            FREEZED_BALANCES.put("7PChKkoASF1eLtCnAMx8ynU2sMYdSPwkGV",
+                    new int[][]{{225655, 60000}, {333655, 40000}});
+
+            FREEZED_BALANCES.put("7Jhh3TPmfoLag8FxnJRBRYYfqnUduvFDbv",
+                    new int[][]{{225655, 150000}, {333655, 100000}});
+            FREEZED_BALANCES.put("7Rt6gdkrFzayyqNec3nLhEGjuK9UsxycZ6",
+                    new int[][]{{115000, 656000}, {225655, 441000}});
         }
 
         DCSet dcSet = dcSet_in;
@@ -444,7 +638,7 @@
 
         Tuple2<Integer, Integer> previousForgingPoint = creator.getForgingData(dcSet, height);
 
-        if (true || DEVELOP_USE) {
+        if (DEVELOP_USE) {
             if (previousForgingPoint == null) {
                 // IF BLOCK not inserted in MAP
                 previousForgingPoint = creator.getLastForgingData(dcSet);
@@ -473,7 +667,7 @@
         }
 
         int difference = height - previousForgingHeight;
-        if (true || Controller.getInstance().isTestNet() || BlockChain.DEVELOP_USE) {
+        if (Controller.getInstance().isTestNet() || BlockChain.DEVELOP_USE) {
             if (difference < 10)
                 difference = 10;
             ;
@@ -520,7 +714,7 @@
         else
             win_value = forgingBalance;
 
-        if (true || Controller.getInstance().isTestNet() || DEVELOP_USE)
+        if (Controller.getInstance().isTestNet() || DEVELOP_USE)
             return win_value;
 
         if (false) {
@@ -567,7 +761,7 @@
 
         int base = BlockChain.getTargetedMin(height);
         int targetedWinValue = calcWinValueTargeted(win_value, target);
-        if (false && !DEVELOP_USE && !Controller.getInstance().isTestNet()
+        if (!DEVELOP_USE && !Controller.getInstance().isTestNet()
                 && height > VERS_4_11
                 && base > targetedWinValue) {
             return -targetedWinValue;

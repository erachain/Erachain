package org.erachain.core;

import org.erachain.controller.Controller;
import org.erachain.core.account.Account;
import org.erachain.core.account.PublicKeyAccount;
import org.erachain.core.block.Block;
import org.erachain.core.block.GenesisBlock;
import org.erachain.core.crypto.Base58;
import org.erachain.core.transaction.ArbitraryTransaction;
import org.erachain.core.transaction.Transaction;
import org.erachain.datachain.BlocksHeadsMap;
import org.erachain.datachain.DCSet;
import org.erachain.network.Peer;
import org.erachain.settings.Settings;
import org.erachain.utils.Pair;
import org.mapdb.Fun.Tuple2;
import org.mapdb.Fun.Tuple3;
import org.slf4j.Logger;
import org.slf4j.LoggerFactory;

import java.math.BigDecimal;
import java.util.*;

/**
 * для обработки цепочки блоков. Запоминает в себе генесиз-блок и базу данных.
 * Поидее именно тут должен быть метод FORK а не в базе данных - и отпочковывание новой цепочки.
 * А блоки должны добавляться в цепочку а не в базу данных напрямую. blockChain.add(BLOCK)
 */
public class BlockChain {

    // 1825 - 13189664557 - 2718
    // 1824 - 7635471

    //public static final int START_LEVEL = 1;

    public static final int TESTS_VERS = 0; // not use TESTs - or 411 (as version)
    public static final boolean DEVELOP_USE = false;

    public static final int BLOCK_COUNT = 0; ////
    static final public boolean TEST_DB_TXS_OFF = false;

    static final public boolean CHECK_BUGS = true;

    /**
     * если задан - первое подключение к нему
     */
    public static final byte[] START_PEER = null; //new byte[]{(byte)138, (byte)197, (byte)135, (byte)122};

    public static final boolean PERSON_SEND_PROTECT = true;
    //public static final int BLOCK_COUNT = 10000; // max count Block (if =<0 to the moon)

    public static final int TESTNET_PORT = DEVELOP_USE ? 9095 : 9045;
    public static final int MAINNET_PORT = DEVELOP_USE ? 9096 : 9046;

    public static final int DEFAULT_WEB_PORT = DEVELOP_USE ? 9097 : 9047;
    public static final int DEFAULT_RPC_PORT = DEVELOP_USE ? 9098 : 9048;

    public static final String DEFAULT_EXPLORER = "explorer.erachain.org";

    //public static final String TIME_ZONE = "GMT+3";
    //
    public static final boolean ROBINHOOD_USE = false;
    public static final boolean ANONIM_SERT_USE = false;

    public static final int MAX_ORPHAN = 1000; // max orphan blocks in chain
    public static final int SYNCHRONIZE_PACKET = 300; // when synchronize - get blocks packet by transactions
    public static final int TARGET_COUNT_SHIFT = 10;
    public static final int TARGET_COUNT = 1 << TARGET_COUNT_SHIFT;
    public static final int BASE_TARGET = 100000;///1 << 15;
    public static final int REPEAT_WIN = DEVELOP_USE ? 4 : 40; // GENESIS START TOP ACCOUNTS

    // RIGHTs
    public static final int GENESIS_ERA_TOTAL = 10000000;
    public static final int GENERAL_ERA_BALANCE = GENESIS_ERA_TOTAL / 100;
    public static final int MAJOR_ERA_BALANCE = 33000;
    public static final int MINOR_ERA_BALANCE = 1000;
    public static final int MIN_GENERATING_BALANCE = 100;
    public static final BigDecimal MIN_GENERATING_BALANCE_BD = new BigDecimal(MIN_GENERATING_BALANCE);
    //public static final int GENERATING_RETARGET = 10;
    public static final int GENERATING_MIN_BLOCK_TIME = DEVELOP_USE ? 32 : 288; // 300 PER DAY
    public static final int GENERATING_MIN_BLOCK_TIME_MS = GENERATING_MIN_BLOCK_TIME * 1000;
    public static final int FLUSH_TIMEPOINT = GENERATING_MIN_BLOCK_TIME_MS - (GENERATING_MIN_BLOCK_TIME_MS >> 4);
    static final int WIN_TIMEPOINT = GENERATING_MIN_BLOCK_TIME_MS >> 2;
    public static final int WIN_BLOCK_BROADCAST_WAIT_MS = 10000; //
    // задержка на включение в блок для хорошей сортировки
    public static final int UNCONFIRMED_SORT_WAIT_MS = DEVELOP_USE? 2000: 15000;
    public static final int CHECK_PEERS_WEIGHT_AFTER_BLOCKS = DEVELOP_USE? 1 : 2; // проверить наше цепочку по силе с окружающими
    // хранить неподтвержденные долше чем то время когда мы делаем обзор цепочки по силе
    public static final int UNCONFIRMED_DEADTIME_MS = DEVELOP_USE? GENERATING_MIN_BLOCK_TIME_MS << 4 : GENERATING_MIN_BLOCK_TIME_MS << 3;
    public static final int ON_CONNECT_SEND_UNCONFIRMED_NEED_COUNT = 10;

    public static final int BLOCKS_PER_DAY = 24 * 60 * 60 / GENERATING_MIN_BLOCK_TIME; // 300 PER DAY
    //public static final int GENERATING_MAX_BLOCK_TIME = 1000;
    public static final int MAX_BLOCK_SIZE_BYTES = 1 << 24; //4 * 1048576;
    public static final int MAX_BLOCK_SIZE = MAX_BLOCK_SIZE_BYTES >> 8;
    public static final int MAX_REC_DATA_BYTES = 1 << 20; // MAX_BLOCK_SIZE_BYTES >>1;

    // переопределим размеры по HARD
    public static final int MAX_BLOCK_SIZE_GEN = 10 * MAX_BLOCK_SIZE / (2 + Controller.HARD_WORK);
    public static final int MAX_BLOCK_SIZE_BYTES_GEN = MAX_BLOCK_SIZE_GEN * 200;

    public static final int MAX_UNCONFIGMED_MAP_SIZE = MAX_BLOCK_SIZE_GEN<<3;
    public static final int ON_CONNECT_SEND_UNCONFIRMED_UNTIL = MAX_UNCONFIGMED_MAP_SIZE;

    public static final int GENESIS_WIN_VALUE = DEVELOP_USE ? 3000 : 22000;
    public static final String[] GENESIS_ADMINS = new String[]{"78JFPWVVAVP3WW7S8HPgSkt24QF2vsGiS5",
            "7B3gTXXKB226bxTxEHi8cJNfnjSbuuDoMC"};

    public static final long BONUS_STOP_PERSON_KEY = 13l;

    public static final int VERS_4_11 = DEVELOP_USE ? 0 : 194400;

    //public static final int ORDER_FEE_DOWN = VERS_4_11;
    public static final int HOLD_VALID_START = TESTS_VERS > 0? 0 : VERS_4_11;

<<<<<<< HEAD
    public static final int CANCEL_ORDERS_ALL_VALID = DEVELOP_USE ? 0 : 256555;
    public static final int ALL_BALANCES_OK_TO = TESTS_VERS > 0? 0 : DEVELOP_USE? 0 : 256555;
=======
    public static final int CANCEL_ORDERS_ALL_VALID = DEVELOP_USE ? 430000 : 260120;
    public static final int ALL_BALANCES_OK_TO = TESTS_VERS > 0? 0 : DEVELOP_USE? 425555 : 260120;
>>>>>>> 16a5559e

    public static final int VERS_4_12 = DEVELOP_USE ? VERS_4_11 + 0 : VERS_4_11;

    public static final int DEVELOP_FORGING_START = 100;

    public static final byte[][] WIPED_RECORDS = DEVELOP_USE ?
            new byte[][]{
            } :
            new byte[][]{

        // WRONG Issue Person #125
        Base58.decode("zDLLXWRmL8qhrU9DaxTTG4xrLHgb7xLx5fVrC2NXjRaw2vhzB1PArtgqNe2kxp655saohUcWcsSZ8Bo218ByUzH"),
        // WRONG orders by Person 90 Yakovlev
        Base58.decode("585CPBAusjDWpx9jyx2S2hsHByTd52wofYB3vVd9SvgZqd3igYHSqpS2gWu2THxNevv4LNkk4RRiJDULvHahPRGr"),
        Base58.decode("4xDHswuk5GsmHAeu82qysfdq9GyTxZ798ZQQGquprirrNBr7ACUeLZxBv7c73ADpkEvfBbhocGMhouM9y13sP8dK"),
        Base58.decode("3kFoA1giAr8irjA2iSC49ef8gJo9pftMg4Uif72Jcby6qvre9XAdFntpeLVZu2PAdWNi6DWiaeZRZQ8SHNT5GoZz"), // 23168
        Base58.decode("4x2NkCc9JysnCmyMcYib7NjKaNf2kPoLZ3ywifmTzjc9S8JeiJRfNEGsovCTFrTR6RA1Tazn9emASZ3mK5WBBniV"), // 23424-1
        Base58.decode("2Y81A7YjBji7NDKxYWMeNapSqFWFr8D4PSxBc4dCxSrCCVia6HPy2ZsezYKgeqZugNibAMra6DYT7NKCk6cSVUWX"), // 24732
        Base58.decode("4drnqT2e8uYdhqz2TqscPYLNa94LWHhMZk4UD2dgjT5fLGMuSRiKmHyyghfMUMKreDLMZ5nCK2EMzUGz3Ggbc6W9"), //  25242
        Base58.decode("L3cVbRemVECiPnLW3qdJixVkyc4QyUmjcbLmkAkz4SMMgmwHNq5KhBxNywmvfvAGGLcE3vjYFm4VT65rJktdALD"), //  25249
        Base58.decode("2hmDQkDU4zdBGdAkmpvjPhTQCHhjGQcvHGwCnyxMfDVSJPiKPiLWeW5CuBW6ZVhHq9N4H5tRFPdkKQimcykqnpv3"), //  25846

        // WRONG Vouch - from FUTURE
        Base58.decode("x9mDarBVKNuGLXWNNLxkD9hkFcRYDNo19PfSk6TpCWPGxeQ5PJqfmzKkLLp2QcF8fcukYnNQZsmqwdnATZN4Hm6"),

        // CANCEL ORDERS - wrongs after fix exchange
        ///Base58.decode("3kaJVDpKhiv4jgTt6D1z8J5rfbx9b7tFcCh928cpji3pQnLqEmUK8TKUgXEdw5zjVLQ2eUFgT3YKBBcJaKXz6DAp"), // Cancel Order 29311-1
        ///Base58.decode("2BiRnFY2hmJLCENMevcXsnC1cwmaJJgfaJtRby5xADmx7EGyFswiffTf23pGyohDmeeeFqB5LYAeatDrvvopHGqN"), // Cancel Order 86549-2
        ///Base58.decode("5iU3zefyZnWKpv2wd7E8m2hUCmLWASLM96SEfujAfvTKKDm4TA8n1HYFF5YWZkuk1k6vHVNLLv3XCG2MWrT7oHd9"), // Cancel Order 136754-1

        // DELETED base TOKEN (LIA, ERG, etc...
        Base58.decode("Fb2TRdSLPUY7GvYnLXxhhM27qhJUQTGCRB3sRnZV5uKK3fDa4cuyGLK21xcgJ34GAaWqyh7tx6DMorqgR9s2t5g"), // 924 - 1
        Base58.decode("sagBYvqLUVTbm6tjJ4rmkCxF1AY9SvC4jJEnfSnrc4F3T9JmqhNgGMZLzotXHxTwwQgGFprhWV4WQWYjv41Niq4"), // 926 - 1
        Base58.decode("3LppekMMVMMuRcNrJdo14FxWRiwUnVs3KNULpjPAL7wThgqSAcDYy6369pZzSENZEenamWmUVaRUDASr3D9XrfrK"), // 972 - 1
        Base58.decode("53gxbfbnp61Yjppf2aN33mbzEs5xWYGULsJTDBiUZ8zhdmsibZr7JFP3ZkEfiEXvsUApKmTiWvX1JVamD8YYgowo"), // 1823 - 1
        Base58.decode("3q8y3fFAqpv8rc6vzQPtXpxHt1RCbSewJ8To4JVmB1D9JzoV37XMgmk3uk9vHzdVfTzTagjNRK1Hm6edXsawsGab"), // 1823 - 2
        Base58.decode("4rEHZd1n5efcdKbbnodYrcURdyWhSLSQLUjPCwmDwjQ8m9BCzn8whZXrirxN8f94otiit2RSxJcUNggPHwhgK2r8"), // 2541 - 1
        Base58.decode("2i1jHNAEFDvdaC93d2RjYy22ymiJLRnDMV2NedXdRGZfxpavZL3QnwgWNNATcwUMSAbwG2RtZxQ6TqVx2PkoyDuD"), // 3422 - 1
        Base58.decode("1ArCghAasj2Jae6ynNEphHjQa1DsTskXqkHXCPLeTzChwzLw631d23FZjFHvnphnUJ6fw4mL2iu6AXBZQTFQkaA"), // 3735 - 1

        // VOTE 2
        // TODO добавить потом
        Base58.decode("Xq48dimwhwkXRkFun6pSQFHDSmrDnNqpUbFMkvQHC26nAyoQ3Srip3gE42axNWi5cXSPfTX5yrFkK6R4Hinuq6V"), // 253554 - 1

    };

    /*
     *  SEE in concrete TRANSACTIONS
     * public static final byte[][] VALID_RECORDS = new byte[][]{
     * };
     */

    public static final byte[][] VALID_ADDRESSES = new byte[][]{
            Base58.decode("1A3P7u56G4NgYfsWMms1BuctZfnCeqrYk3")
    };

    public static final byte[][] VALID_BAL = DEVELOP_USE ? new byte[][]{} :
            new byte[][]{
                    //Base58.decode("5sAJS3HeLQARZJia6Yzh7n18XfDp6msuaw8J5FPA8xZoinW4FtijNru1pcjqGjDqA3aP8HY2MQUxfdvk8GPC5kjh"),
                    //Base58.decode("3K3QXeohM3V8beSBVKSZauSiREGtDoEqNYWLYHxdCREV7bxqE4v2VfBqSh9492dNG7ZiEcwuhhk6Y5EEt16b6sVe"),
                    //Base58.decode("5JP71DmsBQAVTQFUHJ1LJXw4qAHHcoBCzXswN9Ez3H5KDzagtqjpWUU2UNofY2JaSC4qAzaC12ER11kbAFWPpukc"),
                    //Base58.decode("33okYP8EdKkitutgat1PiAnyqJGnnWQHBfV7NyYndk7ZRy6NGogEoQMiuzfwumBTBwZyxchxXj82JaQiQXpFhRcs"),
                    //Base58.decode("23bci9zcrPunGppKCm6hKvfRoAStWv4JV2xe16tBEVZSmkCrhw7bXAFzPvv2jqZJXcbA8cmr8oMUfdmS1HJGab7s"),

                    //Base58.decode("54xdM25ommdxTbAVvP7C9cFYPmwaAexkWHfkhgb8yhfCVvvRNrs166q8maYuXWpk4w9ft2HvctaFaafnKNfjyoKR"),
                    //Base58.decode("61Fzu3PhsQ74EoMKrwwxKHMQi3z9fYAU5UeUfxtGdXPRfKbWdgpBQWgAojEnmDHK2LWUKtsmyqWb4WpCEatthdgK"),
            };

    // DEX precision
    ///public static final int TRADE_PRECISION = 4;
    /**
     * Если после исполнения торговой сделки оостатется статок у ордера-инициатора и
     * цена для остатка отклонится больше чем на эту величину то ему возвращаем остаток
     */
    final public static BigDecimal INITIATOR_PRICE_DIFF_LIMIT =     new BigDecimal("0.000001");
    /**
     * Если после исполнения торговой сделки оостатется статок у ордера-цели и
     * цена для остатка отклонится больше чем на эту величину то либо скидываем остаток в эту сделку либо ему возвращаем остаток
     */
    final public static BigDecimal TARGET_PRICE_DIFF_LIMIT =        new BigDecimal("0.000006");
    /**
     * Если цена сделки после скидывания в нее сотатка ордера-цели не выйдет за это ограничени то скидываем в сделку.
     * Инача отдаем обратно
     */
    ///final public static BigDecimal TRADE_PRICE_DIFF_LIMIT = new BigDecimal("2.0").scaleByPowerOfTen(-(BlockChain.TRADE_PRECISION - 1));
    final public static BigDecimal TRADE_PRICE_DIFF_LIMIT =         new BigDecimal("0.001");


    public static final int ITEM_POLL_FROM = DEVELOP_USE ? 0 : VERS_4_11;

    public static final int AMOUNT_SCALE_FROM = DEVELOP_USE ? 0 : 1033;
    public static final int AMOUNT_DEDAULT_SCALE = 8;
    public static final int FREEZE_FROM = DEVELOP_USE ? 0 : 249222;
    // только на них можно замороженные средства вернуть из списка FOUNDATION_ADDRESSES (там же и замароженные из-за утраты)
    public static final String[] TRUE_ADDRESSES = new String[]{
            "7R2WUFaS7DF2As6NKz13Pgn9ij4sFw6ymZ"
            //"78JFPWVVAVP3WW7S8HPgSkt24QF2vsGiS5",
            // "7S8qgSTdzDiBmyw7j3xgvXbVWdKSJVFyZv",
    };
    // CHAIN
    public static final int CONFIRMS_HARD = 3; // for reference by signature
    // MAX orphan CHAIN
    public static final int CONFIRMS_TRUE = MAX_ORPHAN; // for reference by ITEM_KEY
    //TESTNET
    //   1486444444444l
    //	 1487844444444   1509434273     1509434273
    public static final long DEFAULT_MAINNET_STAMP = DEVELOP_USE ? 1562243542000l : 1487844793333l;
    //public static final int FEE_MIN_BYTES = 200;
    public static final int FEE_PER_BYTE_4_10 = 64;
    public static final int FEE_PER_BYTE = 100;
    public static final int FEE_SCALE = 8;
    public static final BigDecimal FEE_RATE = BigDecimal.valueOf(1, FEE_SCALE);
    //public static final BigDecimal MIN_FEE_IN_BLOCK_4_10 = BigDecimal.valueOf(FEE_PER_BYTE_4_10 * 8 * 128, FEE_SCALE);
    public static final BigDecimal MIN_FEE_IN_BLOCK_4_10 = BigDecimal.valueOf(50000, FEE_SCALE);
    public static final BigDecimal MIN_FEE_IN_BLOCK = BigDecimal.valueOf(FEE_PER_BYTE * 6 * 128, FEE_SCALE);
    public static final float FEE_POW_BASE = (float) 1.5;
    public static final int FEE_POW_MAX = 6;
    public static final int FINANCIAL_FEE_LEVEL = 100;
    public static final int ISSUE_MULT_FEE = 1 << 10;
    public static final int ISSUE_ASSET_MULT_FEE = 1 << 8;
    public static final int TEST_FEE_ORPHAN = 0; //157000;

    public static final int FEE_FOR_ANONIMOUSE = 33;
    //
    public static final boolean VERS_4_11_USE_OLD_FEE = false;
    public static final int FEE_INVITED_DEEP = 2;

    // levels for deep
    public static final int FEE_INVITED_SHIFT = 1;
    public static final int BONUS_REFERAL = 50 * FEE_PER_BYTE;
    public static final int FEE_INVITED_SHIFT_IN_LEVEL = 1;

    // 0.0075 COMPU - is FEE for Issue Person - then >> 2 - всумме столько получают Форжер и кто привел
    // Бонус получает Персона, Вносит, Удостоверяет - 3 человека = Эмиссия
    // 0.0002 - цена за одну транзакцию
    public static final BigDecimal BONUS_FEE_LVL1 = new BigDecimal("0.01"); // < 3 000
    public static final BigDecimal BONUS_FEE_LVL2 = new BigDecimal("0.008"); // < 10 000
    public static final BigDecimal BONUS_FEE_LVL3 = new BigDecimal("0.005"); // < 100 000
    public static final BigDecimal BONUS_FEE_LVL4 = new BigDecimal("0.0025"); // < 1 000 000
    public static final BigDecimal BONUS_FEE_LVL5 = new BigDecimal("0.0015"); // else
    // SERTIFY
    // need RIGHTS for non PERSON account
    public static final BigDecimal MAJOR_ERA_BALANCE_BD = BigDecimal.valueOf(MAJOR_ERA_BALANCE);
    // need RIGHTS for PERSON account
    public static final BigDecimal MINOR_ERA_BALANCE_BD = BigDecimal.valueOf(MINOR_ERA_BALANCE);

    // GIFTS for RSertifyPubKeys
    public static final int GIFTED_COMPU_AMOUNT_4_10 = FEE_PER_BYTE_4_10 << 8;
    public static final BigDecimal GIFTED_COMPU_AMOUNT_BD_4_10 = BigDecimal.valueOf(GIFTED_COMPU_AMOUNT_4_10, FEE_SCALE);
    public static final int GIFTED_COMPU_AMOUNT_FOR_PERSON_4_10 = GIFTED_COMPU_AMOUNT_4_10 << 3;
    public static final BigDecimal GIFTED_COMPU_AMOUNT_FOR_PERSON_BD_4_10 = BigDecimal.valueOf(GIFTED_COMPU_AMOUNT_FOR_PERSON_4_10, FEE_SCALE);

    public static final int GIFTED_COMPU_AMOUNT = 50000; // FEE_PER_BYTE << 8;
    public static final BigDecimal GIFTED_COMPU_AMOUNT_BD = BigDecimal.valueOf(GIFTED_COMPU_AMOUNT, FEE_SCALE);
    public static final int GIFTED_COMPU_AMOUNT_FOR_PERSON = 250000; //GIFTED_COMPU_AMOUNT << 7;
    public static final BigDecimal GIFTED_COMPU_AMOUNT_FOR_PERSON_BD = BigDecimal.valueOf(GIFTED_COMPU_AMOUNT_FOR_PERSON, FEE_SCALE);

    //private int checkPoint = DEVELOP_USE?1:32400;
    public static final Tuple2<Integer, byte[]> CHECKPOINT =
            DEVELOP_USE? new Tuple2<Integer, byte[]>(235267, Base58.decode("2VTp79BBpK5E4aZYV5Tk3dYRS887W1devsrnyJeN6WTBQYQzoe2cTg819DdRs5o9Wh6tsGLsetYTbDu9okgriJce"))
            : new Tuple2<Integer, byte[]>(0, null);

    // issue PERSON
    //public static final BigDecimal PERSON_MIN_ERA_BALANCE = BigDecimal.valueOf(10000000);
    public static HashSet<String> TRUSTED_ANONYMOUS = new HashSet<String>();
    public static HashSet<String> ANONYMASERS = new HashSet<String>();
    public static HashSet<String> FOUNDATION_ADDRESSES = new HashSet<String>();
    public static HashMap<String, int[][]> FREEZED_BALANCES = new HashMap<String, int[][]>();
    public static HashMap<String, Pair<Integer, byte[]>> NOVA_ASSETS = new HashMap<String, Pair<Integer, byte[]>>();
    public static HashMap<String, String> LOCKED__ADDRESSES = new HashMap<String, String>();
    public static HashMap<String, Tuple3<String, Integer, Integer>> LOCKED__ADDRESSES_PERIOD = new HashMap<String, Tuple3<String, Integer, Integer>>();
    public static HashMap<Long, PublicKeyAccount> ASSET_OWNERS = new HashMap<Long, PublicKeyAccount>();
    static Logger LOGGER = LoggerFactory.getLogger(BlockChain.class.getName());
    private GenesisBlock genesisBlock;
    private long genesisTimestamp;
    private Block waitWinBuffer;

    //private int target = 0;
    //private byte[] lastBlockSignature;
    //private Tuple2<Integer, Long> HWeight;

    public long transactionWinnedTimingAverage;
    public long transactionWinnedTimingCounter;

    public long transactionValidateTimingAverage;
    public long transactionValidateTimingCounter;

    public long transactionProcessTimingAverage;
    public long transactionProcessTimingCounter;

    //private DLSet dcSet;

    // dcSet_in = db() - for test
    public BlockChain(DCSet dcSet_in) throws Exception {

        //CREATE GENESIS BLOCK
        genesisBlock = new GenesisBlock();
        genesisTimestamp = genesisBlock.getTimestamp();

        // GENERAL TRUST
        TRUSTED_ANONYMOUS.add("7BAXHMTuk1vh6AiZU65oc7kFVJGqNxLEpt");
        TRUSTED_ANONYMOUS.add("7PvUGfFTYPjYi5tcoKHL4UWcf417C8B3oh");
        //TRUSTED_ANONYMOUS.add("79ZVGgCFrQPoVTsFm6qCNTZNkRbYNsTY4u");


        if (DEVELOP_USE) {
            // права для Кибальникова
            ASSET_OWNERS.put(7L, new PublicKeyAccount("FgdfKGEQkP1RobtbGqVSQN61AZYGy6W1WSAJvE9weYMe"));
            ASSET_OWNERS.put(8L, new PublicKeyAccount("FgdfKGEQkP1RobtbGqVSQN61AZYGy6W1WSAJvE9weYMe"));

            // из p130 счета для прорверки
            NOVA_ASSETS.put("BTC",
                    new Pair<Integer, byte[]>(12, new Account("7EPhDbpjsaRDFwB2nY8Cvn7XukF58kGdkz").getShortAddressBytes()));
            NOVA_ASSETS.put("USD",
                    new Pair<Integer, byte[]>(95, new Account("7EPhDbpjsaRDFwB2nY8Cvn7XukF58kGdkz").getShortAddressBytes()));

            LOCKED__ADDRESSES.put("7EPhDbpjsaRDFwB2nY8Cvn7XukF58kGdkz", "7A94JWgdnNPZtbmbphhpMQdseHpKCxbrZ1");
            TRUSTED_ANONYMOUS.add("762eatKnsB3xbyy2t9fwjjqUG1GoxQ8Rhx");
            ANONYMASERS.add("7CzxxwH7u9aQtx5iNHskLQjyJvybyKg8rF");


            ANONYMASERS.add("7KC2LXsD6h29XQqqEa7EpwRhfv89i8imGK"); // face2face
        } else {
            // ANOMIMASER for incomes from PERSONALIZED
            ANONYMASERS.add("7BAXHMTuk1vh6AiZU65oc7kFVJGqNxLEpt");
            ANONYMASERS.add("79ZVGgCFrQPoVTsFm6qCNTZNkRbYNsTY4u");
            ANONYMASERS.add("7KC2LXsD6h29XQqqEa7EpwRhfv89i8imGK"); // face2face
            ANONYMASERS.add("7PvUGfFTYPjYi5tcoKHL4UWcf417C8B3oh"); // GATE-issuer


            // TICKER = KEY + CREATOR
            NOVA_ASSETS.put("BTC",
                    new Pair<Integer, byte[]>(12, new Account("7PvUGfFTYPjYi5tcoKHL4UWcf417C8B3oh").getShortAddressBytes()));
            NOVA_ASSETS.put("ETH",
                    new Pair<Integer, byte[]>(14, new Account("7PvUGfFTYPjYi5tcoKHL4UWcf417C8B3oh").getShortAddressBytes()));
            NOVA_ASSETS.put("USD",
                    new Pair<Integer, byte[]>(95, new Account("7PvUGfFTYPjYi5tcoKHL4UWcf417C8B3oh").getShortAddressBytes()));
            NOVA_ASSETS.put("EUR",
                    new Pair<Integer, byte[]>(94, new Account("7PvUGfFTYPjYi5tcoKHL4UWcf417C8B3oh").getShortAddressBytes()));
            NOVA_ASSETS.put("CNY",
                    new Pair<Integer, byte[]>(93, new Account("7PvUGfFTYPjYi5tcoKHL4UWcf417C8B3oh").getShortAddressBytes()));
            NOVA_ASSETS.put("RUB",
                    new Pair<Integer, byte[]>(92, new Account("7PvUGfFTYPjYi5tcoKHL4UWcf417C8B3oh").getShortAddressBytes()));
            NOVA_ASSETS.put("JPY",
                    new Pair<Integer, byte[]>(91, new Account("7PvUGfFTYPjYi5tcoKHL4UWcf417C8B3oh").getShortAddressBytes()));
            NOVA_ASSETS.put("GBP",
                    new Pair<Integer, byte[]>(90, new Account("7PvUGfFTYPjYi5tcoKHL4UWcf417C8B3oh").getShortAddressBytes()));
            NOVA_ASSETS.put("CHF",
                    new Pair<Integer, byte[]>(89, new Account("7PvUGfFTYPjYi5tcoKHL4UWcf417C8B3oh").getShortAddressBytes()));
            NOVA_ASSETS.put("AUD",
                    new Pair<Integer, byte[]>(88, new Account("7PvUGfFTYPjYi5tcoKHL4UWcf417C8B3oh").getShortAddressBytes()));
            NOVA_ASSETS.put("SGD",
                    new Pair<Integer, byte[]>(87, new Account("7PvUGfFTYPjYi5tcoKHL4UWcf417C8B3oh").getShortAddressBytes()));
            NOVA_ASSETS.put("TRY",
                    new Pair<Integer, byte[]>(86, new Account("7PvUGfFTYPjYi5tcoKHL4UWcf417C8B3oh").getShortAddressBytes()));


            // COMMODITY
            NOVA_ASSETS.put("GOLD",
                    new Pair<Integer, byte[]>(21, new Account("7PvUGfFTYPjYi5tcoKHL4UWcf417C8B3oh").getShortAddressBytes()));
            NOVA_ASSETS.put("OIL",
                    new Pair<Integer, byte[]>(22, new Account("7PvUGfFTYPjYi5tcoKHL4UWcf417C8B3oh").getShortAddressBytes()));
            NOVA_ASSETS.put("GAS",
                    new Pair<Integer, byte[]>(23, new Account("7PvUGfFTYPjYi5tcoKHL4UWcf417C8B3oh").getShortAddressBytes()));
            NOVA_ASSETS.put("BREND",
                    new Pair<Integer, byte[]>(24, new Account("7PvUGfFTYPjYi5tcoKHL4UWcf417C8B3oh").getShortAddressBytes()));


            /// Права для Кибальникова в Боевой Версии
            NOVA_ASSETS.put("ERG",
                    new Pair<Integer, byte[]>(20, new Account("7GiE2pKyrULF2iQhAXvdUusXYqiKRQx68m").getShortAddressBytes()));

            //NOVA_ASSETS.put("@@USD",
            //		new Pair<Integer, byte[]>(95, new Account("7JS4ywtcqrcVpRyBxfqyToS2XBDeVrdqZL").getShortBytes()));
            //NOVA_ASSETS.put("¤¤RUB",
            //		new Pair<Integer, byte[]>(93, new Account("7JS4ywtcqrcVpRyBxfqyToS2XBDeVrdqZL").getShortBytes()));
            //NOVA_ASSETS.put("ERARUB",
            //		new Pair<Integer, byte[]>(91, new Account("7JS4ywtcqrcVpRyBxfqyToS2XBDeVrdqZL").getShortBytes()));
            //NOVA_ASSETS.put("ERAUSD",
            //		new Pair<Integer, byte[]>(85, new Account("7JS4ywtcqrcVpRyBxfqyToS2XBDeVrdqZL").getShortBytes()));

            // LOCKED -> to TRUSTED for it address
            LOCKED__ADDRESSES.put("7PvUGfFTYPjYi5tcoKHL4UWcf417C8B3oh", "79ZVGgCFrQPoVTsFm6qCNTZNkRbYNsTY4u");
            LOCKED__ADDRESSES.put("7Rt6gdkrFzayyqNec3nLhEGjuK9UsxycZ6", "79ZVGgCFrQPoVTsFm6qCNTZNkRbYNsTY4u");

            // TEAM 0 LOCKS
            LOCKED__ADDRESSES_PERIOD.put("79kXsWXHRYEb7ESMohm9DXYjXBzPfi1seE", new Tuple3("78JFPWVVAVP3WW7S8HPgSkt24QF2vsGiS5", 137000, 240000)); // Vasya
            LOCKED__ADDRESSES_PERIOD.put("787H1wwYPwu33BEm2KbNeksAgVaRf41b2H", new Tuple3("78JFPWVVAVP3WW7S8HPgSkt24QF2vsGiS5", 137000, 240000)); // Natasha
            LOCKED__ADDRESSES_PERIOD.put("7CT5k4Qqhb53ciHfrxXaR3bGyribLgSoyZ", new Tuple3("78JFPWVVAVP3WW7S8HPgSkt24QF2vsGiS5", 137000, 240000)); // Lena
            LOCKED__ADDRESSES_PERIOD.put("74g61DcTa8qdfvWxzcbTjTf6PhMfAB77HK", new Tuple3("78JFPWVVAVP3WW7S8HPgSkt24QF2vsGiS5", 137000, 240000)); // Ivan
            LOCKED__ADDRESSES_PERIOD.put("7BfB66DpkEx7KJaMN9bzphTJcZR29wprMU", new Tuple3("78JFPWVVAVP3WW7S8HPgSkt24QF2vsGiS5", 137000, 240000)); // Ruslan
            LOCKED__ADDRESSES_PERIOD.put("1", new Tuple3("78JFPWVVAVP3WW7S8HPgSkt24QF2vsGiS5", 137000, 240000)); // Sergey
            LOCKED__ADDRESSES_PERIOD.put("1", new Tuple3("78JFPWVVAVP3WW7S8HPgSkt24QF2vsGiS5", 137000, 240000)); // Vladimir
            LOCKED__ADDRESSES_PERIOD.put("1", new Tuple3("78JFPWVVAVP3WW7S8HPgSkt24QF2vsGiS5", 137000, 240000)); // Roman

            // TEST
            //FOUNDATION_ADDRESSES.add("7F9cZPE1hbzMT21g96U8E1EfMimovJyyJ7");

            // ERACHAIN FUNDATION
            FOUNDATION_ADDRESSES.add("74a73pykkNwmuwkZdh5Lt2xTbK7anG5B6i");
            FOUNDATION_ADDRESSES.add("7QTDHp15vcHN3F4zP2BTcDXJkeotzQZkG4");
            FOUNDATION_ADDRESSES.add("7FiXN8VTgjMsLrZUQY9ZBFNfek7SsDP6Uc");
            FOUNDATION_ADDRESSES.add("74QcLxHgPkuMSPsKTh7zGpJsd5aAxpWpFA");
            FOUNDATION_ADDRESSES.add("7BAXHMTuk1vh6AiZU65oc7kFVJGqNxLEpt");
            FOUNDATION_ADDRESSES.add("7P3HR8kdj4ojXPvpTnEtVnpEwenipvrcH1");
            FOUNDATION_ADDRESSES.add("75Mb8cGchcG4DF31wavhNrnoycWsoLQqP4");
            FOUNDATION_ADDRESSES.add("75LzKAoxx4TgAAkpMRStve26YEY625TCRE");

            FOUNDATION_ADDRESSES.add("73QYndpFQeFvyMvwBcMUwJRDTp7XaxkSmZ"); // STOLEN
            FOUNDATION_ADDRESSES.add("7FJUV5GLMuVdopUHSwTLsjmKF4wkPwFEcG"); // LOSED
            FOUNDATION_ADDRESSES.add("75LK84g7JHoLG2jRUmbJA6srLrFkaXEU5A"); // FREEZED


            // TEST
            //FREEZED_BALANCES.put("7F9cZPE1hbzMT21g96U8E1EfMimovJyyJ7",
            //		new int[][]{{9000, 110000}, {3200, 90000}, {138000, 7000}, {547500, 5000}});

            // TEAM 2
            FREEZED_BALANCES.put("77QMFKSdY4ZsG8bFHynYdFNCmis9fNw5yP",
                    new int[][]{{225655, 90000}, {333655, 60000}});
            FREEZED_BALANCES.put("7N7d8juuSSeEd92rkcEsfXhdi9WXE8zYXs",
                    new int[][]{{225655, 80000}, {333655, 53000}});
            FREEZED_BALANCES.put("7LETj4cW4rLWBCN52CaXmzQDnhwkEcrv9G",
                    new int[][]{{225655, 97000}, {333655, 65000}});

            // TEAM 3
            FREEZED_BALANCES.put("7GMENsugxjV8PToyUyHNUQF7yr9Gy6tJou",
                    new int[][]{{225655, 197000}, {333655, 131000}});
            FREEZED_BALANCES.put("7DMJcs8kw7EXUSeEFfNwznRKRLHLrcXJFm",
                    new int[][]{{225655, 150000}, {333655, 100000}});
            FREEZED_BALANCES.put("7QUeuMiWQjoQ3MZiriwhKfEG558RJWUUis",
                    new int[][]{{225655, 150000}, {333655, 100000}});
            FREEZED_BALANCES.put("7MxscS3mS6VWim8B9K3wEzFAUWYbsMkVon",
                    new int[][]{{225655, 140000}, {333655, 90000}});
            FREEZED_BALANCES.put("79NMuuW7thad2JodQ5mKxbMoyf1DjNT9Ap",
                    new int[][]{{225655, 130000}, {333655, 90000}});
            FREEZED_BALANCES.put("7MhifBHaZsUcjgckwFN57bAE9fPJVDLDQq",
                    new int[][]{{225655, 110000}, {333655, 80000}});
            FREEZED_BALANCES.put("7FRWJ4ww3VstdyAyKFwYfZnucJBK7Y4zmT",
                    new int[][]{{225655, 100000}, {333655, 70000}});
            FREEZED_BALANCES.put("7FNAphtSYXtP5ycn88B2KEywuHXzM3XNLK",
                    new int[][]{{225655, 90000}, {333655, 60000}});
            FREEZED_BALANCES.put("79ZVGgCFrQPoVTsFm6qCNTZNkRbYNsTY4u",
                    new int[][]{{225655, 80000}, {333655, 60000}});

            // TEAM 1
            FREEZED_BALANCES.put("74rRXsxoKtVKJqN8z6t1zHfufBXsELF94y",
                    new int[][]{{225655, 20000}, {333655, 10000}});
            FREEZED_BALANCES.put("7PChKkoASF1eLtCnAMx8ynU2sMYdSPwkGV",
                    new int[][]{{225655, 60000}, {333655, 40000}});

            FREEZED_BALANCES.put("7Jhh3TPmfoLag8FxnJRBRYYfqnUduvFDbv",
                    new int[][]{{225655, 150000}, {333655, 100000}});
            FREEZED_BALANCES.put("7Rt6gdkrFzayyqNec3nLhEGjuK9UsxycZ6",
                    new int[][]{{115000, 656000}, {225655, 441000}});
        }

        DCSet dcSet = dcSet_in;
        if (dcSet == null) {
            dcSet = DCSet.getInstance();
        }

        if (Settings.getInstance().isTestnet()) {
            LOGGER.info(genesisBlock.getTestNetInfo());
        }

        int height = dcSet.getBlockMap().size();
        if (height == 0)
        // process genesis block
        {
            if (dcSet_in == null && dcSet.getBlockMap().getLastBlockSignature() != null) {
                LOGGER.info("reCreateDB Database...");

                try {
                    dcSet.close();
                    dcSet = Controller.getInstance().reCreateDC(Controller.getInstance().inMemoryDC);
                } catch (Exception e) {
                    LOGGER.error(e.getMessage(), e);
                    Controller.getInstance().stopAll(6);
                }
            }

            //PROCESS
            genesisBlock.process(dcSet);

        } else {

            // TRY compare GENESIS BLOCK SIGNATURE
            if (!Arrays.equals(dcSet.getBlockMap().get(1).getSignature(),
                    genesisBlock.getSignature())) {

                throw new Exception("wrong DB for GENESIS BLOCK");
            }

        }

        //lastBlockSignature = dcSet.getBlocksHeadMap().getLastBlockSignature();
        //HWeight = dcSet.getBlockSignsMap().get(lastBlockSignature);

    }

    //
    public static int getHeight(DCSet dcSet) {

        //GET LAST BLOCK
        ///byte[] lastBlockSignature = dcSet.getBlocksHeadMap().getLastBlockSignature();
        ///return dcSet.getBlockSignsMap().getHeight(lastBlockSignature);
        return dcSet.getBlockMap().size();
    }

    public static int getCheckPoint(DCSet dcSet) {

        Integer item = dcSet.getBlockSignsMap().get(CHECKPOINT.b);
        if (item == null || item == -1)
            return 2;

        int heightCheckPoint = item;
        int dynamicCheckPoint = getHeight(dcSet) - BlockChain.MAX_ORPHAN;

        if (dynamicCheckPoint > heightCheckPoint)
            return dynamicCheckPoint;
        return heightCheckPoint;
    }

    public static int getNetworkPort() {
        if (Settings.getInstance().isTestnet()) {
            return BlockChain.TESTNET_PORT;
        } else {
            return BlockChain.MAINNET_PORT;
        }
    }

    /**
     * Calculate Target (Average Win Value for 1024 last blocks) for this block
     * @param height - height of blockchain
     * @param targetPrevious - previous Target
     * @param winValue - current Win Value
     * @return
     */
    public static long calcTarget(int height, long targetPrevious, long winValue) {

        if (height < TARGET_COUNT) {
            return targetPrevious - (targetPrevious / height) + (winValue / height);
        }

        // CUT GROWTH
        long cut1 = targetPrevious + (targetPrevious >> 1);
        if (height > TARGET_COUNT && winValue > cut1) {
            winValue = cut1;
        }

        //return targetPrevios - (targetPrevios>>TARGET_COUNT_SHIFT) + (winValue>>TARGET_COUNT_SHIFT);
        // better accuracy
        long target = (((targetPrevious << TARGET_COUNT_SHIFT) - targetPrevious) + winValue) >> TARGET_COUNT_SHIFT;
        if (target < 1000 && DEVELOP_USE)
            target = 1000;

        return target;
    }

    // GET MIN TARGET
    // TODO GENESIS_CHAIN
    // SEE core.block.Block.calcWinValue(DLSet, Account, int, int)
    public static int getTargetedMin(int height) {
        int base;
        if (height < BlockChain.REPEAT_WIN)
            // FOR not repeated WINS - not need check BASE_TARGET
            /////base = BlockChain.BASE_TARGET>>1;
            base = BlockChain.BASE_TARGET - (BlockChain.BASE_TARGET >> 2); // ONLY UP
        else if (DEVELOP_USE)
            base = 1; //BlockChain.BASE_TARGET >>5;
        else if (height < 110000)
            base = (BlockChain.BASE_TARGET >> 3); // + (BlockChain.BASE_TARGET>>4);
        else if (height < 115000)
            base = (BlockChain.BASE_TARGET >> 1) - (BlockChain.BASE_TARGET >> 4);
        else
            base = (BlockChain.BASE_TARGET >> 1) + (BlockChain.BASE_TARGET >> 4);

        return base;

    }

    public static int calcWinValueTargeted(long win_value, long target) {

        if (target == 0) {
            // in forked chain in may be = 0
            return -1;
        }

        int result = (int) (BlockChain.BASE_TARGET * win_value / target);
        if (result < 1 || result > BlockChain.BASE_TARGET * 10)
            // fix overload
            return BlockChain.BASE_TARGET * 10;
        return result;

    }

    /**
     * calc WIN_VALUE for ACCOUNT in HEIGHT
     * @param dcSet
     * @param creator account of block creator
     * @param height current blockchain height
     * @param forgingBalance current forging Balance on account
     * @return (long) Win Value
     */
    public static long calcWinValue(DCSet dcSet, Account creator, int height, int forgingBalance) {

        if (forgingBalance < MIN_GENERATING_BALANCE) {
                return 0l;
        }

        Tuple2<Integer, Integer> previousForgingPoint = creator.getForgingData(dcSet, height);

        if (DEVELOP_USE) {
            if (previousForgingPoint == null) {
                // IF BLOCK not inserted in MAP
                previousForgingPoint = creator.getLastForgingData(dcSet);
            }

            if (previousForgingPoint == null || previousForgingPoint.a.equals(height)) {
                // так как неизвестно когда блок первый со счета соберется - задаем постоянный отступ у ДЕВЕЛОП
                previousForgingPoint = new Tuple2<Integer, Integer>(height - DEVELOP_FORGING_START, forgingBalance);
                }
        } else {
            if (previousForgingPoint == null)
                return 0l;
        }

        int previousForgingHeight = previousForgingPoint.a;

        // OWN + RENT balance - in USE
        if (forgingBalance > previousForgingPoint.b) {
            forgingBalance = previousForgingPoint.b;
        }

        if (forgingBalance < BlockChain.MIN_GENERATING_BALANCE) {
            if (!Controller.getInstance().isTestNet() && !DEVELOP_USE)
                return 0l;
            forgingBalance = BlockChain.MIN_GENERATING_BALANCE;
        }

        int difference = height - previousForgingHeight;
        if (Controller.getInstance().isTestNet() || BlockChain.DEVELOP_USE) {
            if (difference < 10)
                difference = 10;
            ;
        } else {

            int repeatsMin;

            if (height < BlockChain.REPEAT_WIN) {
                repeatsMin = height - 2;
            } else {
                repeatsMin = BlockChain.GENESIS_ERA_TOTAL / forgingBalance;
                repeatsMin = (repeatsMin >> 2);

                if (height < 40000) {
                    if (repeatsMin > 4)
                        repeatsMin = 4;
                } else if (height < 100000) {
                    if (repeatsMin > 6)
                        repeatsMin = 6;
                } else if (height < 110000) {
                    if (repeatsMin > 10) {
                        repeatsMin = 10;
                    }
                } else if (height < 120000) {
                    if (repeatsMin > 40)
                        repeatsMin = 40;
                } else if (height < VERS_4_11) {
                    if (repeatsMin > 200)
                        repeatsMin = 200;
                } else if (repeatsMin < 10) {
                    repeatsMin = 10;
                }
            }

            if (difference < repeatsMin) {
                return difference - repeatsMin;
            }
        }

        long win_value;

        if (difference > 1)
            win_value = (long) forgingBalance * (long) difference;
        else
            win_value = forgingBalance;

        if (Controller.getInstance().isTestNet() || DEVELOP_USE)
            return win_value;

        if (false) {
            if (height < BlockChain.REPEAT_WIN)
                win_value >>= 4;
            else if (BlockChain.DEVELOP_USE)
                win_value >>= 4;
            else if (height < BlockChain.TARGET_COUNT)
                win_value = (win_value >> 4) - (win_value >> 6);
            else if (height < BlockChain.TARGET_COUNT << 2)
                win_value >>= 5;
            else if (height < BlockChain.TARGET_COUNT << 6)
                win_value = (win_value >> 5) - (win_value >> 7);
            else if (height < BlockChain.TARGET_COUNT << 10)
                win_value >>= 6;
            else
                win_value = (win_value >> 7) - (win_value >> 9);
        } else {
            if (height < BlockChain.REPEAT_WIN)
                win_value >>= 2;
            else if (height < (BlockChain.REPEAT_WIN<<2))
                win_value >>= 5;
            else
                win_value >>= 7;
        }


        return win_value;

    }

    /**
     * Calculate targeted Win Value and cut by BASE
     * @param dcSet dataChainSet
     * @param height blockchain height
     * @param win_value win value
     * @param target average win value for blockchain by 1024 last blocks
     * @return targeted Win Value and cut by BASE
     */
    public static int calcWinValueTargetedBase(DCSet dcSet, int height, long win_value, long target) {

        if (win_value < 1)
            return (int) win_value;

        int base = BlockChain.getTargetedMin(height);
        int targetedWinValue = calcWinValueTargeted(win_value, target);
        if (!DEVELOP_USE && !Controller.getInstance().isTestNet()
                && height > VERS_4_11
                && base > targetedWinValue) {
            return -targetedWinValue;
        }

        return targetedWinValue;

    }

    public GenesisBlock getGenesisBlock() {
        return this.genesisBlock;
    }

    //public long getGenesisTimestamp() {
    //    return this.genesisTimestamp;
    //}

	/*
	//public synchronized Tuple2<Integer, Long> getHWeight(DCSet dcSet, boolean withWinBuffer) {
	public Tuple2<Integer, Long> getHWeight(DCSet dcSet, boolean withWinBuffer) {

		if (dcSet.isStoped())
			return null;

		//GET LAST BLOCK
		byte[] lastBlockSignature = dcSet.getBlocksHeadMap().getLastBlockSignature();
		// test String b58 = Base58.encode(lastBlockSignature);

		int height;
		long weight;
		if (withWinBuffer && this.waitWinBuffer != null) {
			// with WIN BUFFER BLOCK
			height = 1;
			weight = this.waitWinBuffer.calcWinValueTargeted(dcSet);
		} else {
			height = 0;
			weight = 0l;
		}

		if (lastBlockSignature == null) {
			height++;
		} else {
			height += dcSet.getBlockSignsMap().getHeight(lastBlockSignature);
			weight += dcSet.getBlockSignsMap().getFullWeight();
		}

		return  new Tuple2<Integer, Long>(height, weight);

	}
	 */

    public long getTimestamp(int height) {
        return this.genesisTimestamp + (long) height * GENERATING_MIN_BLOCK_TIME_MS;
    }

    public long getTimestamp(DCSet dcSet) {
        return this.genesisTimestamp + (long) getHeight(dcSet) * GENERATING_MIN_BLOCK_TIME_MS;
    }

    public int getBlockOnTimestamp(long timestamp) {
        long diff = timestamp = genesisTimestamp;
        return (int) (diff / GENERATING_MIN_BLOCK_TIME_MS);
    }

    // BUFFER of BLOCK for WIN solving
    public Block getWaitWinBuffer() {
        return this.waitWinBuffer;
    }

	/*
	public void setCheckPoint(int checkPoint) {

		if (checkPoint > 1)
			this.checkPoint = checkPoint;
	}
	 */

    public void clearWaitWinBuffer() {
        this.waitWinBuffer = null;
    }

    public Block popWaitWinBuffer() {
        Block block = this.waitWinBuffer;
        this.waitWinBuffer = null;
        return block;
    }

    public int compareNewWin(DCSet dcSet, Block block) {
        return this.waitWinBuffer == null ? -1 : this.waitWinBuffer.compareWin(block);
    }

    // SOLVE WON BLOCK
    // 0 - unchanged;
    // 1 - changed, need broadcasting;
    public synchronized boolean setWaitWinBuffer(DCSet dcSet, Block block, Peer peer) {

        LOGGER.info("try set new winBlock: " + block.toString());

        if (this.waitWinBuffer != null && block.compareWin(waitWinBuffer) <= 0) {

            LOGGER.info("new winBlock is POOR!");
            return false;

        }

        // FULL VALIDATE because before was only HEAD validating
        if (!block.isValid(dcSet, false)) {

            LOGGER.info("new winBlock is BAD!");
            if (peer != null)
                Controller.getInstance().banPeerOnError(peer, "invalid block", 10);
            else
                LOGGER.error("MY WinBlock is INVALID! ignore...");

            return false;
        }

        this.waitWinBuffer = block;

        LOGGER.info("new winBlock setted!!!" + block.toString());
        return true;

    }

    /**
     * если идет синхронизация то записываем без проверки
     *
     * @param block
     */
    public void setWaitWinBufferUnchecked(Block block) {
        if (this.waitWinBuffer == null || block.compareWin(waitWinBuffer) > 0) {
            this.waitWinBuffer = block;
        }
    }

    public Tuple2<Integer, Long> getHWeightFull(DCSet dcSet) {
        return new Tuple2<Integer, Long>(dcSet.getBlocksHeadsMap().size(),
                dcSet.getBlocksHeadsMap().getFullWeight());
    }

    public long getFullWeight(DCSet dcSet) {

        return dcSet.getBlocksHeadsMap().getFullWeight();
    }

    public List<byte[]> getSignatures(DCSet dcSet, byte[] parentSignature) {

        //logger.debug("getSignatures for ->" + Base58.encode(parent));

        List<byte[]> headers = new ArrayList<byte[]>();

        //CHECK IF BLOCK EXISTS
        Integer height = dcSet.getBlockSignsMap().get(parentSignature);
        if (height != null && height > 0) {

            int packet;
            if (Arrays.equals(parentSignature, this.genesisBlock.getSignature())
                    || Arrays.equals(parentSignature, CHECKPOINT.b)) {
                packet = 3;
            } else {
                packet = SYNCHRONIZE_PACKET;
            }
            //BlocksHeads_2Map childsMap = dcSet.getBlockHeightsMap();
            //BlocksHeads_2Map map = dcSet.getBlockHeightsMap();
            BlocksHeadsMap map = dcSet.getBlocksHeadsMap();
            int counter = 0;
            do {
                headers.add(parentSignature);
                if (map.contains(++height))
                    parentSignature = map.get(height).signature;
                else
                    break;
            } while (parentSignature != null && counter++ < packet);
            //logger.debug("get size " + counter);
        } else if (Arrays.equals(parentSignature, this.CHECKPOINT.b)) {
            headers.add(parentSignature);
        } else {
            //logger.debug("*** getSignatures NOT FOUND !");
        }

        return headers;
    }

    public Block getBlock(DCSet dcSet, byte[] header) {

        return dcSet.getBlockSignsMap().getBlock(header);
    }

    public Block getBlock(DCSet dcSet, int height) {

        return dcSet.getBlockMap().get(height);
    }

    /**
     * Среднее время обработки транзакции при прилете блока из сети. Блок считается как одна транзакция
     *
     * @return
     */
    public void updateTXWinnedTimingAverage(long processTiming, int counter) {
        // при переполнении может быть минус
        // в миеросекундах подсчет делаем
        processTiming = processTiming / 1000 / (Controller.BLOCK_AS_TX_COUNT + counter);
        if (transactionWinnedTimingCounter < 1 << 5) {
            transactionWinnedTimingCounter++;
            transactionWinnedTimingAverage = ((transactionWinnedTimingAverage * transactionWinnedTimingCounter)
                    + processTiming - transactionWinnedTimingAverage) / transactionWinnedTimingCounter;
        } else
            transactionWinnedTimingAverage = ((transactionWinnedTimingAverage << 5)
                    + processTiming - transactionWinnedTimingAverage) >> 5;
    }

    public void updateTXValidateTimingAverage(long processTiming, int counter) {
        // тут всегда Количество больше 0 приходит
        processTiming = processTiming / 1000 / counter;
        if (transactionValidateTimingCounter < 1 << 5) {
            transactionValidateTimingCounter++;
            transactionValidateTimingAverage = ((transactionValidateTimingAverage * transactionValidateTimingCounter)
                    + processTiming - transactionValidateTimingAverage) / transactionValidateTimingCounter;
        } else
            transactionValidateTimingAverage = ((transactionValidateTimingAverage << 5)
                    + processTiming - transactionValidateTimingAverage) >> 5;
    }

    public void updateTXProcessTimingAverage(long processTiming, int counter) {
        if (processTiming < 999999999999l) {
            // при переполнении может быть минус
            // в микросекундах подсчет делаем
            processTiming = processTiming / 1000 / (Controller.BLOCK_AS_TX_COUNT + counter);
            if (transactionProcessTimingCounter < 1 << 5) {
                transactionProcessTimingCounter++;
                transactionProcessTimingAverage = ((transactionProcessTimingAverage * transactionProcessTimingCounter)
                        + processTiming - transactionProcessTimingAverage) / transactionProcessTimingCounter;
            } else
                transactionProcessTimingAverage = ((transactionProcessTimingAverage << 5)
                        + processTiming - transactionProcessTimingAverage) >> 5;
        }
    }

    public Pair<Block, List<Transaction>> scanTransactions(DCSet dcSet, Block block, int blockLimit, int transactionLimit, int type, int service, Account account) {
        //CREATE LIST
        List<Transaction> transactions = new ArrayList<Transaction>();
        int counter = 0;

        //IF NO BLOCK START FROM GENESIS
        if (block == null) {
            block = new GenesisBlock();
        }

        //START FROM BLOCK
        int scannedBlocks = 0;
        do {
            int seqNo = 0;
            //FOR ALL TRANSACTIONS IN BLOCK
            for (Transaction transaction : block.getTransactions()) {

                transaction.setDC(dcSet, Transaction.FOR_NETWORK, block.heightBlock, ++seqNo);

                //CHECK IF ACCOUNT INVOLVED
                if (account != null && !transaction.isInvolved(account)) {
                    continue;
                }

                //CHECK IF TYPE OKE
                if (type != -1 && transaction.getType() != type) {
                    continue;
                }

                //CHECK IF SERVICE OKE
                if (service != -1 && transaction.getType() == Transaction.ARBITRARY_TRANSACTION) {
                    ArbitraryTransaction arbitraryTransaction = (ArbitraryTransaction) transaction;

                    if (arbitraryTransaction.getService() != service) {
                        continue;
                    }
                }

                //ADD TO LIST
                transactions.add(transaction);
                counter++;
            }

            //SET BLOCK TO CHILD
            block = block.getChild(dcSet);
            scannedBlocks++;
        }
        //WHILE BLOCKS EXIST && NOT REACHED TRANSACTIONLIMIT && NOT REACHED BLOCK LIMIT
        while (block != null && (counter < transactionLimit || transactionLimit == -1) && (scannedBlocks < blockLimit || blockLimit == -1));

        //CHECK IF WE REACHED THE END
        if (block == null) {
            block = this.getLastBlock(dcSet);
        } else {
            block = block.getParent(dcSet);
        }

        //RETURN PARENT BLOCK AS WE GET CHILD RIGHT BEFORE END OF WHILE
        return new Pair<Block, List<Transaction>>(block, transactions);
    }

    public Block getLastBlock(DCSet dcSet) {
        return dcSet.getBlockMap().last();
    }


    public byte[] getLastBlockSignature(DCSet dcSet) {
        return dcSet.getBlockMap().getLastBlockSignature();
    }

    // get last blocks for target
    public List<Block> getLastBlocksForTarget_old(DCSet dcSet) {

        Block last = dcSet.getBlockMap().last();

		/*
		if (this.lastBlocksForTarget != null
				&& Arrays.equals(this.lastBlocksForTarget.get(0).getSignature(), last.getSignature())) {
			return this.lastBlocksForTarget;
		}
		 */

        List<Block> list = new ArrayList<Block>();

        if (last == null || last.getVersion() == 0) {
            return list;
        }

        for (int i = 0; i < TARGET_COUNT && last.getVersion() > 0; i++) {
            list.add(last);
            last = last.getParent(dcSet);
        }

        return list;
    }

    // get Target by last blocks in chain
    public long getTarget(DCSet dcSet) {
        Block block = this.getLastBlock(dcSet);
        return block.getTarget();
    }

    // CLEAR UNCONFIRMED TRANSACTION from Invalid and DEAD
    public void clearUnconfirmedRecords(DCSet dcSet, boolean cutDeadTime) {

        dcSet.getTransactionMap().clearByDeadTimeAndLimit(this.getTimestamp(dcSet), cutDeadTime);

    }
}<|MERGE_RESOLUTION|>--- conflicted
+++ resolved
@@ -113,13 +113,8 @@
     //public static final int ORDER_FEE_DOWN = VERS_4_11;
     public static final int HOLD_VALID_START = TESTS_VERS > 0? 0 : VERS_4_11;
 
-<<<<<<< HEAD
     public static final int CANCEL_ORDERS_ALL_VALID = DEVELOP_USE ? 0 : 256555;
     public static final int ALL_BALANCES_OK_TO = TESTS_VERS > 0? 0 : DEVELOP_USE? 0 : 256555;
-=======
-    public static final int CANCEL_ORDERS_ALL_VALID = DEVELOP_USE ? 430000 : 260120;
-    public static final int ALL_BALANCES_OK_TO = TESTS_VERS > 0? 0 : DEVELOP_USE? 425555 : 260120;
->>>>>>> 16a5559e
 
     public static final int VERS_4_12 = DEVELOP_USE ? VERS_4_11 + 0 : VERS_4_11;
 

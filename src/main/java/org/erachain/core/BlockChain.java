package org.erachain.core;

import com.google.common.primitives.Longs;
import org.erachain.controller.Controller;
import org.erachain.core.account.Account;
import org.erachain.core.account.PrivateKeyAccount;
import org.erachain.core.account.PublicKeyAccount;
import org.erachain.core.block.Block;
import org.erachain.core.block.GenesisBlock;
import org.erachain.core.crypto.Base58;
import org.erachain.core.item.persons.PersonCls;
import org.erachain.core.transaction.ArbitraryTransaction;
import org.erachain.core.transaction.Transaction;
import org.erachain.datachain.BlocksHeadsMap;
import org.erachain.datachain.DCSet;
import org.erachain.network.Peer;
import org.erachain.ntp.NTP;
import org.erachain.settings.Settings;
import org.erachain.utils.Pair;
import org.json.simple.JSONArray;
import org.mapdb.Fun.Tuple2;
import org.mapdb.Fun.Tuple3;
import org.slf4j.Logger;
import org.slf4j.LoggerFactory;

import java.math.BigDecimal;
import java.util.*;

/**
 * для обработки цепочки блоков. Запоминает в себе генесиз-блок и базу данных.
 * Поидее именно тут должен быть метод FORK а не в базе данных - и отпочковывание новой цепочки.
 * А блоки должны добавляться в цепочку а не в базу данных напрямую. blockChain.add(BLOCK)
 */
public class BlockChain {

    public static final int TESTS_VERS = 0; // not use TESTs - or a11 (as version)

    /**
     * Задает потолок цепочки
     */
    public static final int BLOCK_COUNT = 0;
    /**
     * DATABASE benchmark test. use start options:<br>
     * erachain.jar -pass=1 -seed=5:new:1 -nogui -opi -nodatawallet -nocalculated -hardwork=[0..10] -dbschain=[rocksdb|mapdb] <br>
     * сколько транзакции в блоке - если больше 0 то запускает тест на старте
     */
    public static final int TEST_DB = Settings.TEST_DB_MODE;
    // запрет сборки своих блоков в ТЕСТЕ
    public static final boolean STOP_GENERATE_BLOCKS = false;

    /**
     * для каждого счета по времени создания транзакции сохраняется ссылка на транзакцию,
     * что требует создания длинных ключей 20 + 8. Это используется при откатах для восстановления последего значения
     */
    public static final boolean NOT_STORE_REFFS_HISTORY = TEST_DB > 0;

    /**
     * для каждого счета сохраняется последнее время транзакции и потом проверяется на повторы.
     * 0 - все сохранять в базе, N - создать в памяти стек размером N для числа блоков последних
     * и при этом ограничиваем время жизни неподтвержденных на N блоков,
     * -1 - не проверяем вообще - возможно стоит уже запрет на транзакции с одного счета в одном блоке,
     * и при этом разрешены транзакции только по времени за 1 блок.
     * Вдобавок если != 0 то проверки на коллизию ключа (подписи) в TransactionFinalMapSigns не проверяется,
     * что ускоряет работу но воявляется вероятность колллизии - поэтому можно там увеличить длинну ключа если тут != 0
     * ! Вдобавок нужно понимать что если мы проверяем по времени трнзакции то 100% они уже будут иметь уникальные подписи
     * и проверять на уникальность их в Финал не нужно (если нет слишком большой обрезки ключа, see Transaction.KEY_COLLISION)
     */
    public static final int CHECK_DOUBLE_SPEND_DEEP = TEST_DB > 0 ? -1 : 0;

    /**
     * Число счетов для теста базы данных - чем больше тем болше нагрузка и сложнее считать.
     * Если меньше чем TEST_DB то улучшается скорость за счет схлопыания повторнных изменений балансов счетов.
     */
    public static PrivateKeyAccount[] TEST_DB_ACCOUNTS = TEST_DB == 0 ? null : new PrivateKeyAccount[1000];
    public static final boolean NOT_CHECK_SIGNS = TEST_DB > 0 && false;

    static public int CHECK_BUGS = TEST_DB > 0 ? 0 : 5;

    /**
     * если задан - первое подключение к нему
     */
    public static final byte[] START_PEER = null; //new byte[]{(byte)138, (byte)197, (byte)135, (byte)122};

    public static final boolean PERSON_SEND_PROTECT = true;
    //public static final int BLOCK_COUNT = 10000; // max count Block (if =<0 to the moon)

    public static final boolean SIDE_MODE = Settings.getInstance().isSideNet();
    public static final boolean DEMO_MODE = Settings.getInstance().isDemoNet();
    public static final boolean TEST_MODE = Settings.getInstance().isTestNet();

    /**
     * set uo all balances ERA to 10000 and COMPU to 100
     */
    public static final boolean ERA_COMPU_ALL_UP = TEST_MODE || TEST_DB > 0;

<<<<<<< HEAD
    public static int NETWORK_PORT = TEST_DB > 0 ? 9006 : TEST_MODE ? 9066 : SIDE_MODE ? 9056 : 9046;

    public static final int DEFAULT_WEB_PORT = NETWORK_PORT + 1;
    public static final int DEFAULT_RPC_PORT = NETWORK_PORT + 2;
=======
    public static final int TESTNET_PORT = TEST_DB > 0 ? 9906 : DEMO_MODE ? 9966 : 9966; // TESTNET - 95
    public static final int MAINNET_PORT = TEST_DB > 0 ? 9906 : 9946;

    public static final int DEFAULT_WEB_PORT = TEST_DB > 0 ? 9907 : TEST_MODE ? 9967 : 9947;
    public static final int DEFAULT_RPC_PORT = TEST_DB > 0 ? 9908 : TEST_MODE ? 9968 : 9948;
>>>>>>> 994bd228

    public static final String DEFAULT_EXPLORER = "explorer.erachain.org";

    //public static final String TIME_ZONE = "GMT+3";
    //
    public static final boolean ROBINHOOD_USE = false;
    public static final boolean ANONIM_SERT_USE = TEST_MODE || BlockChain.ERA_COMPU_ALL_UP;

    public static final int MAX_ORPHAN = 10000; // max orphan blocks in chain for 30 sec
    public static final int SYNCHRONIZE_PACKET = 300; // when synchronize - get blocks packet by transactions
    public static final int TARGET_COUNT_SHIFT = 10;
    public static final int TARGET_COUNT = 1 << TARGET_COUNT_SHIFT;
    public static final int BASE_TARGET = 10000;///1 << 15;
    public static final int REPEAT_WIN = DEMO_MODE ? 10 : TEST_MODE ? 5 : ERA_COMPU_ALL_UP ? 15 : 40; // GENESIS START TOP ACCOUNTS

    // RIGHTs
    public static final int GENESIS_ERA_TOTAL = 10000000;
    public static final int GENERAL_ERA_BALANCE = GENESIS_ERA_TOTAL / 100;
    public static final int MAJOR_ERA_BALANCE = 33000;
    public static final int MINOR_ERA_BALANCE = 1000;
    // SERTIFY
    // need RIGHTS for non PERSON account
    public static final BigDecimal MAJOR_ERA_BALANCE_BD = BigDecimal.valueOf(MAJOR_ERA_BALANCE);
    // need RIGHTS for PERSON account
    public static final BigDecimal MINOR_ERA_BALANCE_BD = BigDecimal.valueOf(MINOR_ERA_BALANCE);

    public static final int MIN_GENERATING_BALANCE = 100;
    public static final BigDecimal MIN_GENERATING_BALANCE_BD = new BigDecimal(MIN_GENERATING_BALANCE);

    public static final int MIN_REGISTRATING_BALANCE_10 = 10;
    public static final BigDecimal MIN_REGISTRATING_BALANCE_10_BD = new BigDecimal(MIN_REGISTRATING_BALANCE_10);

    public static final int MIN_REGISTRATING_BALANCE_100 = 100;
    public static final BigDecimal MIN_REGISTRATING_BALANCE_100_BD = new BigDecimal(MIN_REGISTRATING_BALANCE_100);

    public static final int MIN_REGISTRATING_BALANCE_1000 = 1000;
    public static final BigDecimal MIN_REGISTRATING_BALANCE_1000_BD = new BigDecimal(MIN_REGISTRATING_BALANCE_1000);

    //public static final int GENERATING_RETARGET = 10;
    //public static final int GENERATING_MIN_BLOCK_TIME = DEVELOP_USE ? 120 : 288; // 300 PER DAY
    //public static final int GENERATING_MIN_BLOCK_TIME_MS = GENERATING_MIN_BLOCK_TIME * 1000;
    public static final int WIN_BLOCK_BROADCAST_WAIT_MS = 10000; //
    // задержка на включение в блок для хорошей сортировки

    /**
     * проверить цепочку по силе у соседей. Если поставить меньше 2 то будет проверять каждый блок, что иногда плохо
     * Наверно оптимально 2-4 блока. Так же было замечено что если 2 узла всего тоони войдя в режим проверки
     * начинали поочереди откатывать свои цепочки до бесконечности - то есть нельзя чтобы каждый блок это смотрелось
     */
    public static final int CHECK_PEERS_WEIGHT_AFTER_BLOCKS = 3;
    // хранить неподтвержденные долше чем то время когда мы делаем обзор цепочки по силе
    public static final int ON_CONNECT_SEND_UNCONFIRMED_NEED_COUNT = 10;

    //public static final int GENERATING_MAX_BLOCK_TIME = 1000;
    public static final int MAX_BLOCK_SIZE_BYTES = 1 << 25; //4 * 1048576;
    public static final int MAX_BLOCK_SIZE = MAX_BLOCK_SIZE_BYTES >> 8;
    public static final int MAX_REC_DATA_BYTES = MAX_BLOCK_SIZE_BYTES >> 2;

    // переопределим размеры по HARD
    static private final int MAX_BLOCK_SIZE_GEN_TEMP = MAX_BLOCK_SIZE_BYTES / 100 * (10 * Controller.HARD_WORK + 10);
    public static final int MAX_BLOCK_SIZE_BYTES_GEN = TEST_DB > 0 ? TEST_DB << 9
            : MAX_BLOCK_SIZE_GEN_TEMP > MAX_BLOCK_SIZE_BYTES ? MAX_BLOCK_SIZE_BYTES : MAX_BLOCK_SIZE_GEN_TEMP;
    public static final int MAX_BLOCK_SIZE_GEN = TEST_DB > 0 ? TEST_DB << 1 : MAX_BLOCK_SIZE_BYTES_GEN >> 8;

    public static final int MAX_UNCONFIGMED_MAP_SIZE = MAX_BLOCK_SIZE_GEN << 2;
    public static final int ON_CONNECT_SEND_UNCONFIRMED_UNTIL = MAX_UNCONFIGMED_MAP_SIZE;

    public static final int GENESIS_WIN_VALUE = TEST_MODE ? 3000 : ERA_COMPU_ALL_UP ? 10000 : 22000;

<<<<<<< HEAD
    public static final String[] GENESIS_ADMINS = SIDE_MODE ? new String[]{
            (((JSONArray) ((JSONArray) Settings.genesisJSON.get(2)).get(0)).get(0)).toString()}
            : new String[]{"78JFPWVVAVP3WW7S8HPgSkt24QF2vsGiS5",
            "7B3gTXXKB226bxTxEHi8cJNfnjSbuuDoMC"};

    public static final int VERS_4_11 = TEST_DB > 0 ? 0 : SIDE_MODE || TEST_MODE ? 0 : 194400;
=======
    public static final String[] GENESIS_ADMINS = new String[]{"79BXYUAA29MKa9LQntiA289rCtCREi3GPu"};

    public static final int VERS_4_11 = TEST_DB > 0 ? 0 : TEST_MODE ? 0 : 0;
>>>>>>> 994bd228

    //public static final int ORDER_FEE_DOWN = VERS_4_11;
    public static final int HOLD_VALID_START = TESTS_VERS > 0 ? 0 : VERS_4_11;

<<<<<<< HEAD
    public static final int ALL_BALANCES_OK_TO = TESTS_VERS > 0 ? 0 : SIDE_MODE || TEST_MODE ? 0 : 623904;
=======
    public static final int ALL_BALANCES_OK_TO = TESTS_VERS > 0 ? 0 : TEST_MODE ? 0 : 0;
>>>>>>> 994bd228
    public static final int CANCEL_ORDERS_ALL_VALID = TEST_DB > 0 ? 0 : ALL_BALANCES_OK_TO; //260120;
    /**
     * Включает обработку заявок на бирже по цене рассчитанной по остаткам
     */
    public static final int LEFT_PRICE_HEIGHT = TEST_DB > 0 ? 0 : CANCEL_ORDERS_ALL_VALID;
    /**
     * {@link LEFT_PRICE_HEIGHT} as SeqNo
     */
    public static final long LEFT_PRICE_HEIGHT_SEQ = TEST_DB > 0 ? 0 : Transaction.makeDBRef(LEFT_PRICE_HEIGHT, 0);

<<<<<<< HEAD
    public static final int SKIP_VALID_SIGN_BEFORE = TEST_DB > 0 ? 0 : SIDE_MODE || TEST_MODE ? 0 : 44666;

    public static final int VERS_4_12 = TEST_DB > 0 ? 0 : VERS_4_11;

    public static final int VERS_30SEC = TEST_DB > 0 ? 0 : SIDE_MODE || TEST_MODE ? 0 : 280785; //	2019-09-17 12:01:13

    //public static final long VERS_30SEC_TIME = Settings.DEFAULT_MAINNET_STAMP + (long) VERS_30SEC
    //        * (DEVELOP_USE ? 120L : TEST_MODE? 30L : 288L);
=======
    public static final int SKIP_VALID_SIGN_BEFORE = TEST_DB > 0 ? 0 : TEST_MODE ? 0 : 0;

    public static final int VERS_4_12 = TEST_DB > 0 ? 0 : VERS_4_11;

    public static final int VERS_30SEC = TEST_DB > 0 ? 0 : TEST_MODE ? 0 : 0;
>>>>>>> 994bd228

    // TODO поидее отрицательное тоже работать будет как надо
    public static final long VERS_30SEC_TIME =
            SIDE_MODE || TEST_MODE ? 0 : Settings.DEFAULT_MAINNET_STAMP + (long) VERS_30SEC * 288L;

    public static final int VERS_4_21_02 = 684000;

    /**
     * Включает реферальную систему
     */
<<<<<<< HEAD
    public static final int REFERAL_BONUS_FOR_PERSON_4_21 = SIDE_MODE || TEST_MODE ? 0 : Integer.MAX_VALUE;

    /**
     * Включает новые права на выпуск персон и на удостоверение публичных ключей и увеличение Бонуса персоне
     */
    public static final int START_ISSUE_RIGHTS = TEST_DB > 0 ? 0 : SIDE_MODE || TEST_MODE ? 0 : Integer.MAX_VALUE; ///VERS_4_21_02;
=======
    public static final int REFERAL_BONUS_FOR_PERSON_4_21 = TEST_MODE ? 0 : 0;

    /**
     * Включает новые права на выпуск персон и на удостоверение публичных ключей и увеличение Бонуса персоне
     */
    public static final int START_ISSUE_RIGHTS = TEST_DB > 0 ? 0 : TEST_MODE ? 0 : 0; // Integer.MAX_VALUE;
>>>>>>> 994bd228
    public static final int DEFAULT_DURATION = 365 * 5; // 5 years

    public static final int DEVELOP_FORGING_START = 100;

    public HashSet<String> trustedPeers = new HashSet<>();

    public static final HashSet<Integer> validBlocks = new HashSet<>();

    /**
     * Записи которые удалены
     */
    public static final HashSet<Long> WIPED_RECORDS =  new HashSet<>();

    /*
     *  SEE in concrete TRANSACTIONS
     * public static final byte[][] VALID_RECORDS = new byte[][]{
     * };
     */

    public static final byte[][] VALID_ADDRESSES = TEST_DB > 0? new byte[][]{} : new byte[][]{
            //Base58.decode("1A3P7u56G4NgYfsWMms1BuctZfnCeqrYk3")
    };

    public static final byte[][] DISCREDIR_ADDRESSES = TEST_DB > 0? new byte[][]{} : new byte[][]{
            //Base58.decode("HPftF6gmSH3mn9dKSAwSEoaxW2Lb6SVoguhKyHXbyjr7"),
    };
    public static final byte[][] VALID_SIGN = TEST_DB > 0? new byte[][]{} : new byte[][]{
            //Base58.decode("5DnTfBxw2y8fDshzkdqppB24y5P98vnc873z4cofQZ31JskfJbnpRPjU5uZMQwfSYJYkJZzMxMYq6EeNCys18sEq"),
    };

    public static final byte[][] VALID_BAL = TEST_DB > 0 ? new byte[][]{} : SIDE_MODE || TEST_MODE ? new byte[][]{} :
            new byte[][]{
<<<<<<< HEAD
                    //Base58.decode("61Fzu3PhsQ74EoMKrwwxKHMQi3z9fYAU5UeUfxtGdXPRfKbWdgpBQWgAojEnmDHK2LWUKtsmyqWb4WpCEatthdgK"),
=======
                    //Base58.decode("5sAJS3HeLQARZJia6Yzh7n18XfDp6msuaw8J5FPA8xZoinW4FtijNru1pcjqGjDqA3aP8HY2MQUxfdvk8GPC5kjh"),
>>>>>>> 994bd228
            };

    // DEX precision
    ///public static final int TRADE_PRECISION = 4;
    /**
     * Если после исполнения торговой сделки оостатется статок у ордера-инициатора и
     * цена для остатка отклонится больше чем на эту величину то ему возвращаем остаток
     * see org.erachain.core.item.assets.OrderTestsMy#testOrderProcessingNonDivisible() - 0.0000432
     * Тут точность можно сделать меньше так он либо полностью исполнится либо встанет уже с новой ценой по остатку в стакане
     */
    final public static BigDecimal INITIATOR_PRICE_DIFF_LIMIT = new BigDecimal("0.0005");
    final public static BigDecimal INITIATOR_PRICE_DIFF_LIMIT_NEG = INITIATOR_PRICE_DIFF_LIMIT.multiply(new BigDecimal(5));
    /**
     * Если после исполнения торговой сделки оостатется статок у ордера-цели и
     * цена для остатка отклонится больше чем на эту величину то либо скидываем остаток в эту сделку либо ему возвращаем остаток
     * Тут нужно точность выше чем у Инициатора - так как он может перекрыть цену других встречных ордеров в стакане
     * И по хорошему его нужно пересчитать как Активный если цена полезла не в его сторону
     */
    final public static BigDecimal TARGET_PRICE_DIFF_LIMIT = new BigDecimal("0.00005");
    final public static BigDecimal TARGET_PRICE_DIFF_LIMIT_NEG = TARGET_PRICE_DIFF_LIMIT.multiply(new BigDecimal(5));
    /**
     * Если сыграло INITIATOR_PRICE_DIFF_LIMIT и цена сделки после скидывания в нее остатка ордера-цели не выйдет за это ограничени то скидываем в сделку.
     * Инача отдаем обратно
     */
    ///final public static BigDecimal TRADE_PRICE_DIFF_LIMIT = new BigDecimal("2.0").scaleByPowerOfTen(-(BlockChain.TRADE_PRECISION - 1));
    final public static BigDecimal TRADE_PRICE_DIFF_LIMIT = new BigDecimal("0.001");

    public static final int ITEM_POLL_FROM = TEST_DB > 0 ? 0 : SIDE_MODE || TEST_MODE ? 0 : VERS_4_11;

<<<<<<< HEAD
    public static final int AMOUNT_SCALE_FROM = TEST_DB > 0 ? 0 : SIDE_MODE || TEST_MODE ? 0 : 1033;
    public static final int AMOUNT_DEDAULT_SCALE = 8;
    public static final int FREEZE_FROM = TEST_DB > 0 ? 0 : SIDE_MODE || TEST_MODE ? 0 : 249222;
=======
    public static final int ITEM_POLL_FROM = TEST_DB > 0 ? 0 : TEST_MODE ? 0 : VERS_4_11;

    public static final int AMOUNT_SCALE_FROM = TEST_DB > 0 ? 0 : TEST_MODE ? 0 : 0;
    public static final int AMOUNT_DEDAULT_SCALE = 8;
    public static final int FREEZE_FROM = TEST_DB > 0 ? 0 : TEST_MODE ? 0 : 0;
>>>>>>> 994bd228
    // только на них можно замороженные средства вернуть из списка FOUNDATION_ADDRESSES (там же и замароженные из-за утраты)
    public static final String[] TRUE_ADDRESSES = TEST_DB > 0 ? new String[]{} : new String[]{
            "7R2WUFaS7DF2As6NKz13Pgn9ij4sFw6ymZ"
            //"78JFPWVVAVP3WW7S8HPgSkt24QF2vsGiS5",
            // "7S8qgSTdzDiBmyw7j3xgvXbVWdKSJVFyZv",
    };
    // CHAIN
    public static final int CONFIRMS_HARD = 3; // for reference by signature
    // MAX orphan CHAIN
    public static final int CONFIRMS_TRUE = MAX_ORPHAN; // for reference by ITEM_KEY
    //public static final int FEE_MIN_BYTES = 200;
    public static final int FEE_PER_BYTE_4_10 = 64;
    public static final int FEE_PER_BYTE = 100;
    public static final int FEE_SCALE = 8;
    public static final BigDecimal FEE_RATE = BigDecimal.valueOf(1, FEE_SCALE);
    //public static final BigDecimal MIN_FEE_IN_BLOCK_4_10 = BigDecimal.valueOf(FEE_PER_BYTE_4_10 * 8 * 128, FEE_SCALE);
    public static final BigDecimal MIN_FEE_IN_BLOCK_4_10 = BigDecimal.valueOf(50000, FEE_SCALE);
    public static final BigDecimal MIN_FEE_IN_BLOCK = BigDecimal.valueOf(FEE_PER_BYTE * 6 * 128, FEE_SCALE);
    public static final float FEE_POW_BASE = (float) 1.5;
    public static final int FEE_POW_MAX = 6;
    public static final int FINANCIAL_FEE_LEVEL = 100;
    public static final int ISSUE_MULT_FEE = 1 << 10;
    public static final int ISSUE_ASSET_MULT_FEE = 1 << 8;
    public static final int TEST_FEE_ORPHAN = 0; //157000;

    public static final int FEE_FOR_ANONIMOUSE = 33;
    //
    public static final boolean VERS_4_11_USE_OLD_FEE = false;


    /**
     * Multi-level Referal Sysytem. Levels for deep
     */
    public static final int FEE_INVITED_DEEP = TEST_DB > 0 ? 0 : 3;
    /**
     * Stop referals system on this person Number. Причем рефералка которая должна упать этим персонам
     * (с номером ниже заданного) по сути просто сжигается - то есть идет дефляция.
     */
<<<<<<< HEAD
    public static final long BONUS_STOP_PERSON_KEY = SIDE_MODE || TEST_MODE ? 0 : 13L;
=======
    public static final long BONUS_STOP_PERSON_KEY = TEST_MODE ? 0 : PersonCls.STATEMENT_TYPE;
>>>>>>> 994bd228

    public static final int FEE_INVITED_SHIFT = 1;
    /**
     * Постаянная награда за байт трнзакции
     */
    public static final int BONUS_REFERAL = 200 * FEE_PER_BYTE;
    /**
     * Какую долю отдавать на уровень ниже - как степерь двойки. 1 - половину, 2 - четверть, 3 - восьмую часть
     */
    public static final int FEE_INVITED_SHIFT_IN_LEVEL = 1;

    // GIFTS for RSertifyPubKeys
    public static final int GIFTED_COMPU_AMOUNT_4_10 = FEE_PER_BYTE_4_10 << 8;
    public static final BigDecimal GIFTED_COMPU_AMOUNT_BD_4_10 = BigDecimal.valueOf(GIFTED_COMPU_AMOUNT_4_10, FEE_SCALE);
    public static final int GIFTED_COMPU_AMOUNT_FOR_PERSON_4_10 = GIFTED_COMPU_AMOUNT_4_10 << 3;
    public static final BigDecimal GIFTED_COMPU_AMOUNT_FOR_PERSON_BD_4_10 = BigDecimal.valueOf(GIFTED_COMPU_AMOUNT_FOR_PERSON_4_10, FEE_SCALE);

    public static final int GIFTED_COMPU_AMOUNT = 50000; // FEE_PER_BYTE << 8;
    public static final BigDecimal GIFTED_COMPU_AMOUNT_BD = BigDecimal.valueOf(GIFTED_COMPU_AMOUNT, FEE_SCALE);
    public static final int GIFTED_COMPU_AMOUNT_FOR_PERSON = 250000; //GIFTED_COMPU_AMOUNT << 7;
    public static final BigDecimal GIFTED_COMPU_AMOUNT_FOR_PERSON_BD = BigDecimal.valueOf(GIFTED_COMPU_AMOUNT_FOR_PERSON, FEE_SCALE);

    public static final Tuple2<Integer, byte[]> CHECKPOINT = new Tuple2<Integer, byte[]>(
<<<<<<< HEAD
            SIDE_MODE || TEST_MODE ? 0 : 235267,
            Base58.decode(
                    SIDE_MODE || TEST_MODE ? ""
                            : "2VTp79BBpK5E4aZYV5Tk3dYRS887W1devsrnyJeN6WTBQYQzoe2cTg819DdRs5o9Wh6tsGLsetYTbDu9okgriJce"));
=======
            TEST_MODE ? 0 : 0,
            Base58.decode(
                    TEST_MODE ? ""
                            : ""));
>>>>>>> 994bd228

    // issue PERSON
    //public static final BigDecimal PERSON_MIN_ERA_BALANCE = BigDecimal.valueOf(10000000);
    public static HashSet<String> TRUSTED_ANONYMOUS = new HashSet<String>();
    public static HashSet<String> ANONYMASERS = new HashSet<String>();
    public static HashSet<String> FOUNDATION_ADDRESSES = new HashSet<String>();
    public static HashMap<String, int[][]> FREEZED_BALANCES = new HashMap<String, int[][]>();
    public static HashMap<String, Pair<Integer, byte[]>> NOVA_ASSETS = new HashMap<String, Pair<Integer, byte[]>>();
    public static HashMap<String, String> LOCKED__ADDRESSES = new HashMap<String, String>();
    public static HashMap<String, Tuple3<String, Integer, Integer>> LOCKED__ADDRESSES_PERIOD = new HashMap<String, Tuple3<String, Integer, Integer>>();
    public static HashMap<Long, PublicKeyAccount> ASSET_OWNERS = new HashMap<Long, PublicKeyAccount>();
    static Logger LOGGER = LoggerFactory.getLogger(BlockChain.class.getSimpleName());
    private GenesisBlock genesisBlock;
    private long genesisTimestamp;
    private Block waitWinBuffer;

    //private int target = 0;
    //private byte[] lastBlockSignature;
    //private Tuple2<Integer, Long> HWeight;

    public long transactionWinnedTimingAverage;
    public long transactionWinnedTimingCounter;

    public long transactionValidateTimingAverage;
    public long transactionValidateTimingCounter;

    /**
     * Учитывает время очистки очереди неподтвержденных трнзакций и сброса на жесткий диск их памяти
     * И поэтому это число хуже чем в Логе по подстчету обработки транзакций в блоке
     */
    public long transactionProcessTimingAverage;
    public long transactionProcessTimingCounter;

    //private DLSet dcSet;

    // dcSet_in = db() - for test
    public BlockChain(DCSet dcSet_in) throws Exception {

        //CREATE GENESIS BLOCK
        genesisBlock = new GenesisBlock();
        genesisTimestamp = genesisBlock.getTimestamp();

        trustedPeers.addAll(Settings.getInstance().getTrustedPeers());


        if (TEST_DB > 0 || SIDE_MODE || TEST_MODE && !DEMO_MODE) {
            ;
        } else if (DEMO_MODE) {

            // GENERAL TRUST
            TRUSTED_ANONYMOUS.add("7BAXHMTuk1vh6AiZU65oc7kFVJGqNxLEpt");
            TRUSTED_ANONYMOUS.add("7PvUGfFTYPjYi5tcoKHL4UWcf417C8B3oh");
            //TRUSTED_ANONYMOUS.add("79ZVGgCFrQPoVTsFm6qCNTZNkRbYNsTY4u");

            // права для Кибальникова
            ASSET_OWNERS.put(7L, new PublicKeyAccount("FgdfKGEQkP1RobtbGqVSQN61AZYGy6W1WSAJvE9weYMe"));
            ASSET_OWNERS.put(8L, new PublicKeyAccount("FgdfKGEQkP1RobtbGqVSQN61AZYGy6W1WSAJvE9weYMe"));

            // из p130 счета для прорверки
            NOVA_ASSETS.put("BTC",
                    new Pair<Integer, byte[]>(12, new Account("7EPhDbpjsaRDFwB2nY8Cvn7XukF58kGdkz").getShortAddressBytes()));
            NOVA_ASSETS.put("USD",
                    new Pair<Integer, byte[]>(95, new Account("7EPhDbpjsaRDFwB2nY8Cvn7XukF58kGdkz").getShortAddressBytes()));

            LOCKED__ADDRESSES.put("7EPhDbpjsaRDFwB2nY8Cvn7XukF58kGdkz", "7A94JWgdnNPZtbmbphhpMQdseHpKCxbrZ1");
            TRUSTED_ANONYMOUS.add("762eatKnsB3xbyy2t9fwjjqUG1GoxQ8Rhx");
            ANONYMASERS.add("7CzxxwH7u9aQtx5iNHskLQjyJvybyKg8rF");


            ANONYMASERS.add("7KC2LXsD6h29XQqqEa7EpwRhfv89i8imGK"); // face2face
        } else {

            ////////// WPIPED
            // WRONG Issue Person #125
            /// WIPED_RECORDS.add(Longs.fromByteArray(Base58.decode("zDLLXWRmL8qhrU9DaxTTG4xrLHgb7xLx5fVrC2NXjRaw2vhzB1PArtgqNe2kxp655saohUcWcsSZ8Bo218ByUzH")));
            // WRONG orders by Person 90 Yakovlev
            /// WIPED_RECORDS.add(Longs.fromByteArray(Base58.decode("585CPBAusjDWpx9jyx2S2hsHByTd52wofYB3vVd9SvgZqd3igYHSqpS2gWu2THxNevv4LNkk4RRiJDULvHahPRGr")));

            // GENERAL TRUST
            /// TRUSTED_ANONYMOUS.add("7BAXHMTuk1vh6AiZU65oc7kFVJGqNxLEpt");
            /// TRUSTED_ANONYMOUS.add("7PvUGfFTYPjYi5tcoKHL4UWcf417C8B3oh");
            //TRUSTED_ANONYMOUS.add("79ZVGgCFrQPoVTsFm6qCNTZNkRbYNsTY4u");

            // ANOMIMASER for incomes from PERSONALIZED
            //// ANONYMASERS.add("7BAXHMTuk1vh6AiZU65oc7kFVJGqNxLEpt");


            // TICKER = KEY + CREATOR
            NOVA_ASSETS.put("BTC",
                    new Pair<Integer, byte[]>(12, new Account("7PvUGfFTYPjYi5tcoKHL4UWcf417C8B3oh").getShortAddressBytes()));
            //NOVA_ASSETS.put("ETH",
            //        new Pair<Integer, byte[]>(14, new Account("7PvUGfFTYPjYi5tcoKHL4UWcf417C8B3oh").getShortAddressBytes()));

            NOVA_ASSETS.put("USD",
                    new Pair<Integer, byte[]>(95, new Account("7PvUGfFTYPjYi5tcoKHL4UWcf417C8B3oh").getShortAddressBytes()));
            NOVA_ASSETS.put("EUR",
                    new Pair<Integer, byte[]>(94, new Account("7PvUGfFTYPjYi5tcoKHL4UWcf417C8B3oh").getShortAddressBytes()));
            NOVA_ASSETS.put("CNY",
                    new Pair<Integer, byte[]>(93, new Account("7PvUGfFTYPjYi5tcoKHL4UWcf417C8B3oh").getShortAddressBytes()));
            NOVA_ASSETS.put("RUB",
                    new Pair<Integer, byte[]>(92, new Account("7PvUGfFTYPjYi5tcoKHL4UWcf417C8B3oh").getShortAddressBytes()));
            NOVA_ASSETS.put("JPY",
                    new Pair<Integer, byte[]>(91, new Account("7PvUGfFTYPjYi5tcoKHL4UWcf417C8B3oh").getShortAddressBytes()));
            NOVA_ASSETS.put("GBP",
                    new Pair<Integer, byte[]>(90, new Account("7PvUGfFTYPjYi5tcoKHL4UWcf417C8B3oh").getShortAddressBytes()));
            NOVA_ASSETS.put("CHF",
                    new Pair<Integer, byte[]>(89, new Account("7PvUGfFTYPjYi5tcoKHL4UWcf417C8B3oh").getShortAddressBytes()));
            NOVA_ASSETS.put("AUD",
                    new Pair<Integer, byte[]>(88, new Account("7PvUGfFTYPjYi5tcoKHL4UWcf417C8B3oh").getShortAddressBytes()));
            NOVA_ASSETS.put("SGD",
                    new Pair<Integer, byte[]>(87, new Account("7PvUGfFTYPjYi5tcoKHL4UWcf417C8B3oh").getShortAddressBytes()));
            NOVA_ASSETS.put("TRY",
                    new Pair<Integer, byte[]>(86, new Account("7PvUGfFTYPjYi5tcoKHL4UWcf417C8B3oh").getShortAddressBytes()));


            // COMMODITY
            NOVA_ASSETS.put("GOLD",
                    new Pair<Integer, byte[]>(21, new Account("7PvUGfFTYPjYi5tcoKHL4UWcf417C8B3oh").getShortAddressBytes()));
            NOVA_ASSETS.put("OIL",
                    new Pair<Integer, byte[]>(22, new Account("7PvUGfFTYPjYi5tcoKHL4UWcf417C8B3oh").getShortAddressBytes()));
            NOVA_ASSETS.put("GAS",
                    new Pair<Integer, byte[]>(23, new Account("7PvUGfFTYPjYi5tcoKHL4UWcf417C8B3oh").getShortAddressBytes()));
            NOVA_ASSETS.put("BREND",
                    new Pair<Integer, byte[]>(24, new Account("7PvUGfFTYPjYi5tcoKHL4UWcf417C8B3oh").getShortAddressBytes()));


            // LOCKED -> to TRUSTED for it address
            ///  LOCKED__ADDRESSES.put("7PvUGfFTYPjYi5tcoKHL4UWcf417C8B3oh", "79ZVGgCFrQPoVTsFm6qCNTZNkRbYNsTY4u");
            ///   LOCKED__ADDRESSES.put("7Rt6gdkrFzayyqNec3nLhEGjuK9UsxycZ6", "79ZVGgCFrQPoVTsFm6qCNTZNkRbYNsTY4u");

            // ERACHAIN FUNDATION
            ///  FOUNDATION_ADDRESSES.add("74a73pykkNwmuwkZdh5Lt2xTbK7anG5B6i");


            /// validBlocks.add(214085);
            /// validBlocks.add(330685);

        }

        DCSet dcSet = dcSet_in;
        if (dcSet == null) {
            dcSet = DCSet.getInstance();
        }

        if (TEST_MODE || SIDE_MODE) {
            LOGGER.info(genesisBlock.getTestNetInfo());
        }

        int height = dcSet.getBlockSignsMap().size();
        if (height <= 0)
        // process genesis block
        {
            if (dcSet_in == null && dcSet.getBlockMap().getLastBlockSignature() != null) {
                LOGGER.info("reCreateDB Database...");

                try {
                    dcSet.close();
                    dcSet = Controller.getInstance().reCreateDC(Controller.getInstance().inMemoryDC);
                } catch (Exception e) {
                    LOGGER.error(e.getMessage(), e);
                    Controller.getInstance().stopAll(101);
                }
            }

            //PROCESS
            genesisBlock.process(dcSet);

        } else {

            // TRY compare GENESIS BLOCK SIGNATURE
            if (!Arrays.equals(dcSet.getBlockMap().getAndProcess(1).getSignature(),
                    genesisBlock.getSignature())) {

                throw new Exception("wrong DB for GENESIS BLOCK");
            }

        }

        //lastBlockSignature = dcSet.getBlocksHeadMap().getLastBlockSignature();
        //HWeight = dcSet.getBlockSignsMap().get(lastBlockSignature);

    }

    //
    public static int getHeight(DCSet dcSet) {

        //GET LAST BLOCK
        ///byte[] lastBlockSignature = dcSet.getBlocksHeadMap().getLastBlockSignature();
        ///return dcSet.getBlockSignsMap().getHeight(lastBlockSignature);
        return dcSet.getBlockSignsMap().size();
    }

    public static int GENERATING_MIN_BLOCK_TIME(int height) {

        if (VERS_30SEC > 0 && height <= VERS_30SEC) {
            return 288; // old MainNet
        }

        return 30;
    }

    public static boolean isWiped(byte[] signature) {
        return WIPED_RECORDS.contains(Longs.fromByteArray(signature));
    }

    public static int GENERATING_MIN_BLOCK_TIME_MS(int height) {
        return GENERATING_MIN_BLOCK_TIME(height) * 1000;
    }

    public static int GENERATING_MIN_BLOCK_TIME_MS(long timestamp) {
        int height = timestamp < VERS_30SEC_TIME? 1 : VERS_30SEC + 1;
        return GENERATING_MIN_BLOCK_TIME(height) * 1000;
    }

    public static int FLUSH_TIMEPOINT(int height) {
        return GENERATING_MIN_BLOCK_TIME_MS(height) - (GENERATING_MIN_BLOCK_TIME_MS(height) >> 3);
    }

    public static int UNCONFIRMED_SORT_WAIT_MS(int height) {
        if (VERS_30SEC > 0 && height <= VERS_30SEC) {
            return -GENERATING_MIN_BLOCK_TIME_MS(height);
        }
        return 0;
    }

    public static int BLOCKS_PER_DAY(int height) {
        return 24 * 60 * 60 / GENERATING_MIN_BLOCK_TIME(height); // 300 PER DAY
    }

    public static int WIN_TIMEPOINT(int height) {
        return GENERATING_MIN_BLOCK_TIME_MS(height) >> 2;
    }

    public static int UNCONFIRMED_DEADTIME_MS(long timestamp) {
        int height = timestamp < VERS_30SEC_TIME ? 1 : VERS_30SEC + 1;
        if (TEST_DB > 0) {
            return GENERATING_MIN_BLOCK_TIME_MS(height);
        } else {
            return TEST_MODE ? GENERATING_MIN_BLOCK_TIME_MS(height) << 4 : GENERATING_MIN_BLOCK_TIME_MS(height) << 3;
        }
    }

    public static int VALID_PERSON_REG_ERA(int height, BigDecimal totalERA, BigDecimal totalLIA) {

        if (START_ISSUE_RIGHTS > 0 && height < START_ISSUE_RIGHTS) {
            return 0;
        }

        if (totalLIA.compareTo(BigDecimal.TEN) < 0) {
            ;
        } else if (totalERA.compareTo(new BigDecimal("20")) < 0) {
            if (totalERA.compareTo(MIN_REGISTRATING_BALANCE_100_BD) < 0) {
                return Transaction.NOT_ENOUGH_ERA_OWN_100;
            }
        } else {
            if (totalERA.compareTo(MIN_REGISTRATING_BALANCE_1000_BD) < 0) {
                return Transaction.NOT_ENOUGH_ERA_OWN_1000;
            }
        }

        return 0;

    }

    public static int VALID_PERSON_CERT_ERA(int height, BigDecimal totalERA, BigDecimal totalLIA) {

        if (START_ISSUE_RIGHTS > 0 && height < START_ISSUE_RIGHTS) {
            if (totalERA.compareTo(MIN_REGISTRATING_BALANCE_100_BD) < 0) {
                return Transaction.NOT_ENOUGH_ERA_OWN_100;
            }
            return 0;
        }

        if (totalLIA.compareTo(BigDecimal.TEN) < 0) {
            ;
        } else if (totalERA.compareTo(new BigDecimal("20")) < 0) {
            if (totalERA.compareTo(MIN_REGISTRATING_BALANCE_100_BD) < 0) {
                return Transaction.NOT_ENOUGH_ERA_OWN_100;
            }
        } else {
            if (totalERA.compareTo(MIN_REGISTRATING_BALANCE_1000_BD) < 0) {
                return Transaction.NOT_ENOUGH_ERA_OWN_1000;
            }
        }

        return 0;

    }

    public static BigDecimal BONUS_FOR_PERSON(int height) {

        if (SIDE_MODE || TEST_MODE || START_ISSUE_RIGHTS == 0 || height > START_ISSUE_RIGHTS) {
            return BigDecimal.valueOf(5000 * BlockChain.FEE_PER_BYTE, BlockChain.FEE_SCALE);
        } else {
            return BigDecimal.valueOf(2000 * BlockChain.FEE_PER_BYTE, BlockChain.FEE_SCALE);
        }
    }

    public static boolean REFERAL_BONUS_FOR_PERSON(int height) {
        return SIDE_MODE || TEST_MODE || height > REFERAL_BONUS_FOR_PERSON_4_21;
    }

    public static int getCheckPoint(DCSet dcSet, boolean useDynamic) {

        int heightCheckPoint = 1;
        if (CHECKPOINT.a > 1) {
            Integer item = dcSet.getBlockSignsMap().get(CHECKPOINT.b);
            if (item == null || item < 1)
                return 1;

            heightCheckPoint = item;
        }

        if (!useDynamic)
            return heightCheckPoint;

        int dynamicCheckPoint = getHeight(dcSet) - BlockChain.MAX_ORPHAN;

        if (dynamicCheckPoint > heightCheckPoint)
            return dynamicCheckPoint;
        return heightCheckPoint;
    }

    public byte[] getMyHardCheckPointSign() {
        byte[] mySign;
        if (CHECKPOINT.a > 1) {
            return CHECKPOINT.b;
        } else {
            return genesisBlock.getSignature();
        }
    }

    public boolean validageHardCheckPointPeerSign(String peerSign) {
        return Arrays.equals(getMyHardCheckPointSign(), Base58.decode(peerSign));
    }

    public boolean isPeerTrusted(Peer peer) {
        return trustedPeers.contains(peer.getAddress().getHostAddress());
    }

    public static boolean isNovaAsset(Long key) {
        Iterator<Pair<Integer, byte[]>> iterator = NOVA_ASSETS.values().iterator();
        while (iterator.hasNext()) {
            if (iterator.next().getA().equals(key))
                return true;
        }
        return false;
    }

    /**
     * Calculate Target (Average Win Value for 1024 last blocks) for this block
     *
     * @param height         - height of blockchain
     * @param targetPrevious - previous Target
     * @param winValue       - current Win Value
     * @return
     */
    public static long calcTarget(int height, long targetPrevious, long winValue) {

        if (height < TARGET_COUNT) {
            return targetPrevious - (targetPrevious / height) + (winValue / height);
        }

        // CUT GROWTH
        long cut1 = targetPrevious + (targetPrevious >> 1);
        if (height > TARGET_COUNT && winValue > cut1) {
            winValue = cut1;
        }

        //return targetPrevios - (targetPrevios>>TARGET_COUNT_SHIFT) + (winValue>>TARGET_COUNT_SHIFT);
        // better accuracy
        long target = (((targetPrevious << TARGET_COUNT_SHIFT) - targetPrevious) + winValue) >> TARGET_COUNT_SHIFT;
        if (target < 1000 && (ERA_COMPU_ALL_UP))
            target = 1000;

        return target;
    }

    // GET MIN TARGET
    // TODO GENESIS_CHAIN
    // SEE core.block.Block.calcWinValue(DLSet, Account, int, int)
    public static int getTargetedMin(int height) {
        int base;
        if (height < BlockChain.REPEAT_WIN)
            // FOR not repeated WINS - not need check BASE_TARGET
            /////base = BlockChain.BASE_TARGET>>1;
            base = BlockChain.BASE_TARGET - (BlockChain.BASE_TARGET >> 2); // ONLY UP
        else if (ERA_COMPU_ALL_UP)
            base = 1; //BlockChain.BASE_TARGET >>5;
        else if (height < 110000)
            base = (BlockChain.BASE_TARGET >> 3); // + (BlockChain.BASE_TARGET>>4);
        else if (height < 115000)
            base = (BlockChain.BASE_TARGET >> 1) - (BlockChain.BASE_TARGET >> 4);
        else
            base = (BlockChain.BASE_TARGET >> 1) + (BlockChain.BASE_TARGET >> 4);

        return base;

    }

    public static int calcWinValueTargeted(long win_value, long target) {

        if (target == 0) {
            // in forked chain in may be = 0
            return -1;
        }

        int result = (int) (BlockChain.BASE_TARGET * win_value / target);
        if (result < 1 || result > BlockChain.BASE_TARGET * 10)
            // fix overload
            return BlockChain.BASE_TARGET * 10;
        return result;

    }

    /**
     * calc WIN_VALUE for ACCOUNT in HEIGHT
     *
     * @param dcSet
     * @param creator                 account of block creator
     * @param height                  current blockchain height
     * @param forgingBalance          current forging Balance on account
     * @param previousForgingPoint_in
     * @return (long) Win Value
     */
    public static long calcWinValue(DCSet dcSet, Account creator, int height, int forgingBalance,
                                    Tuple3<Integer, Integer, Integer> previousForgingPoint_in) {

        if (forgingBalance < MIN_GENERATING_BALANCE && height > ALL_BALANCES_OK_TO) {
            return 0L;
        }

        Tuple3<Integer, Integer, Integer> previousForgingPoint;
        if (previousForgingPoint_in == null) {
            previousForgingPoint = creator.getForgingData(dcSet, height);
            if (previousForgingPoint == null) {
                previousForgingPoint = creator.getLastForgingData(dcSet);
            }
        } else {
            previousForgingPoint = previousForgingPoint_in;
        }

        if (ERA_COMPU_ALL_UP) {
            if (previousForgingPoint == null) {
                // так как неизвестно когда блок первый со счета соберется - задаем постоянный отступ у ДЕВЕЛОП
                previousForgingPoint = new Tuple3<Integer, Integer, Integer>(height - DEVELOP_FORGING_START, forgingBalance, 0);
            }
        } else {
            if (previousForgingPoint == null)
                return 0l;
        }

        int previousForgingHeight = previousForgingPoint.a;

        // OWN + RENT balance - in USE
        if (forgingBalance > previousForgingPoint.b) {
            forgingBalance = previousForgingPoint.b;
        }

        if (forgingBalance < BlockChain.MIN_GENERATING_BALANCE) {
            if (height > ALL_BALANCES_OK_TO)
                return 0l;
            forgingBalance = BlockChain.MIN_GENERATING_BALANCE;
        }

        int difference = height - previousForgingHeight;

        if (CHECK_BUGS > 1 && difference < REPEAT_WIN) {
            boolean debug = true;
        }

        int repeatsMin;

        if (height < BlockChain.REPEAT_WIN) {
            repeatsMin = height - 2;
        } else {
            repeatsMin = BlockChain.GENESIS_ERA_TOTAL / forgingBalance;
            repeatsMin = (repeatsMin >> 2);

            if (ERA_COMPU_ALL_UP) {
                if (DEMO_MODE && height < 2100) {
                    repeatsMin = 1;
                } else {
                    repeatsMin = REPEAT_WIN;
                }
            } else {
                if (height < 40000) {
                    if (repeatsMin > 4)
                        repeatsMin = 4;
                } else if (height < 100000) {
                    if (repeatsMin > 6)
                        repeatsMin = 6;
                } else if (height < 110000) {
                    if (repeatsMin > 10) {
                        repeatsMin = 10;
                    }
                } else if (height < 120000) {
                    if (repeatsMin > 40)
                        repeatsMin = 40;
                } else if (height < VERS_4_21_02) {
                    if (repeatsMin > 200)
                        repeatsMin = 200;
                } else if (repeatsMin < 10) {
                    repeatsMin = 10;
                }
            }
        }

        if (difference < repeatsMin) {
            return difference - repeatsMin;
        }

        long win_value;

        if (difference > 1)
            win_value = (long) forgingBalance * (long) difference;
        else
            win_value = forgingBalance;

        if (ERA_COMPU_ALL_UP || BlockChain.TEST_MODE)
            return win_value;

        if (false) {
            if (height < BlockChain.REPEAT_WIN)
                win_value >>= 4;
            else if (TEST_MODE)
                win_value >>= 4;
            else if (height < BlockChain.TARGET_COUNT)
                win_value = (win_value >> 4) - (win_value >> 6);
            else if (height < BlockChain.TARGET_COUNT << 2)
                win_value >>= 5;
            else if (height < BlockChain.TARGET_COUNT << 6)
                win_value = (win_value >> 5) - (win_value >> 7);
            else if (height < BlockChain.TARGET_COUNT << 10)
                win_value >>= 6;
            else
                win_value = (win_value >> 7) - (win_value >> 9);
        } else {
            if (height < BlockChain.REPEAT_WIN)
                win_value >>= 2;
            else if (height < (BlockChain.REPEAT_WIN<<2))
                win_value >>= 5;
            else
                win_value >>= 7;
        }


        return win_value;

    }

    /**
     * Calculate targeted Win Value and cut by BASE
     * @param dcSet dataChainSet
     * @param height blockchain height
     * @param win_value win value
     * @param target average win value for blockchain by 1024 last blocks
     * @return targeted Win Value and cut by BASE
     */
    public static int calcWinValueTargetedBase(DCSet dcSet, int height, long win_value, long target) {

        if (win_value < 1)
            return (int) win_value;

        int base = BlockChain.getTargetedMin(height);
        int targetedWinValue = calcWinValueTargeted(win_value, target);
        if (!ERA_COMPU_ALL_UP && !BlockChain.TEST_MODE
                && height > VERS_4_11
                && base > targetedWinValue) {
            return -targetedWinValue;
        }

        return targetedWinValue;

    }

    public GenesisBlock getGenesisBlock() {
        return this.genesisBlock;
    }

    //public long getGenesisTimestamp() {
    //    return this.genesisTimestamp;
    //}

	/*
	//public synchronized Tuple2<Integer, Long> getHWeight(DCSet dcSet, boolean withWinBuffer) {
	public Tuple2<Integer, Long> getHWeight(DCSet dcSet, boolean withWinBuffer) {

		if (dcSet.isStoped())
			return null;

		//GET LAST BLOCK
		byte[] lastBlockSignature = dcSet.getBlocksHeadMap().getLastBlockSignature();
		// test String b58 = Base58.encode(lastBlockSignature);

		int height;
		long weight;
		if (withWinBuffer && this.waitWinBuffer != null) {
			// with WIN BUFFER BLOCK
			height = 1;
			weight = this.waitWinBuffer.calcWinValueTargeted(dcSet);
		} else {
			height = 0;
			weight = 0l;
		}

		if (lastBlockSignature == null) {
			height++;
		} else {
			height += dcSet.getBlockSignsMap().getHeight(lastBlockSignature);
			weight += dcSet.getBlockSignsMap().getFullWeight();
		}

		return  new Tuple2<Integer, Long>(height, weight);

	}
	 */

    public long getTimestamp(int height) {
        if (VERS_30SEC == 0 || height <= VERS_30SEC) {
            return this.genesisTimestamp + (long) height * GENERATING_MIN_BLOCK_TIME_MS(height);
        }

        return this.genesisTimestamp + (SIDE_MODE || TEST_MODE ? 0L : 16667L)
                + (long) VERS_30SEC * GENERATING_MIN_BLOCK_TIME_MS(VERS_30SEC)
                + (long) (height - VERS_30SEC) * GENERATING_MIN_BLOCK_TIME_MS(height);

    }

    public long getTimestamp(DCSet dcSet) {
        int height = getHeight(dcSet);
        return getTimestamp(height);
    }

    public int getHeightOnTimestamp(long timestamp) {
        long diff = timestamp - genesisTimestamp;
        int height = (int) (diff / GENERATING_MIN_BLOCK_TIME_MS(1));
        if (height <= VERS_30SEC)
            return height;

        // новый шаг между блоками
        diff -= VERS_30SEC * GENERATING_MIN_BLOCK_TIME_MS(1);

        height = (int) (diff / GENERATING_MIN_BLOCK_TIME_MS(VERS_30SEC + 1));

        return VERS_30SEC + height;

    }

    // BUFFER of BLOCK for WIN solving
    public Block getWaitWinBuffer() {
        return this.waitWinBuffer;
    }

	/*
	public void setCheckPoint(int checkPoint) {

		if (checkPoint > 1)
			this.checkPoint = checkPoint;
	}
	 */

    public int compareNewWin(DCSet dcSet, Block block) {
        return this.waitWinBuffer == null ? -1 : this.waitWinBuffer.compareWin(block);
    }

    public void clearWaitWinBuffer() {
        if (this.waitWinBuffer != null) {
            synchronized (waitWinBuffer) {
                waitWinBuffer.close();
                this.waitWinBuffer = null;
            }
        }
    }

    public Block popWaitWinBuffer() {
        if (waitWinBuffer == null)
            return null;

        synchronized (waitWinBuffer) {
            Block block = this.waitWinBuffer;
            this.waitWinBuffer = null;
            return block;
        }
    }

    // SOLVE WON BLOCK
    // 0 - unchanged;
    // 1 - changed, need broadcasting;
    public synchronized boolean setWaitWinBuffer(DCSet dcSet, Block block, Peer peer) {

        LOGGER.info("try set new winBlock: " + block.toString());

        byte[] lastSignature = dcSet.getBlockMap().getLastBlockSignature();
        if (!Arrays.equals(lastSignature, block.getReference())) {
            LOGGER.info("new winBlock from FORK!");
            return false;
        }

        if (this.waitWinBuffer != null && block.compareWin(waitWinBuffer) <= 0) {
            LOGGER.info("new winBlock is POOR!");
            return false;
        }

        // создаем в памяти базу - так как она на 1 блок только нужна - а значит много памяти не возьмет
        int noValid = 99999;
        DCSet fork = dcSet.fork(DCSet.makeDBinMemory());

        try {
            noValid = block.isValid(fork, true);
        } catch (Exception e) {
            LOGGER.error(e.getMessage(), e);
            Controller.getInstance().stopAll(1104);
        } catch (Throwable e) {
            LOGGER.error(e.getMessage(), e);
            Controller.getInstance().stopAll(1105);
        }

        // FULL VALIDATE because before was only HEAD validating
        if (noValid > 0) {

            // если невалидная то закроем Форк базы, иначе базу храним для последующего слива
            fork.close();

            if (peer != null) {
                if (noValid > Block.INVALID_REFERENCE) {
                    peer.ban(10, "invalid block");
                } else if (noValid > Block.INVALID_BRANCH) {
                    peer.ban(0, "invalid block reference");
                } else {
                    // вообще не баним - это просто не успел блок встать в цепочку а мы ее уже обновили
                    LOGGER.info("new winBlock is LATE");
                }
            } else {
                LOGGER.error("MY WinBlock is INVALID! ignore...");
            }

            return false;
        }

        // иначе запоним форкнутую СУБД чтобы потом быстро слить
        block.setValidatedForkDB(fork);

        // set and close OLD
        setWaitWinBufferUnchecked(block);


        LOGGER.info("new winBlock setted!!!" + block.toString());
        return true;

    }

    /**
     * если идет синхронизация то записываем без проверки
     *
     * @param block
     */
    public synchronized void setWaitWinBufferUnchecked(Block block) {

        if (true || // тут же мы без проверки должны вносить любой блок
                // иначе просто прилетевший блок в момент синхронизации не будет принят
                this.waitWinBuffer == null || block.compareWin(waitWinBuffer) > 0) {
            if (this.waitWinBuffer != null) {
                synchronized (waitWinBuffer) {
                    waitWinBuffer.close();
                    this.waitWinBuffer = block;
                }
            } else {
                this.waitWinBuffer = block;
            }
        }
    }

    public Tuple2<Integer, Long> getHWeightFull(DCSet dcSet) {
        return new Tuple2<Integer, Long>(dcSet.getBlocksHeadsMap().size(),
                dcSet.getBlocksHeadsMap().getFullWeight());
    }

    public long getFullWeight(DCSet dcSet) {

        return dcSet.getBlocksHeadsMap().getFullWeight();
    }

    public List<byte[]> getSignatures(DCSet dcSet, byte[] parentSignature) {

        //logger.debug("getSignatures for ->" + Base58.encode(parent));

        List<byte[]> headers = new ArrayList<byte[]>();

        //CHECK IF BLOCK EXISTS
        Integer height = dcSet.getBlockSignsMap().get(parentSignature);
        if (height != null && height > 0) {

            int packet;
            if (Arrays.equals(parentSignature, this.genesisBlock.getSignature())
                    || Arrays.equals(parentSignature, CHECKPOINT.b)) {
                packet = 3;
            } else {
                packet = SYNCHRONIZE_PACKET;
            }
            //BlocksHeads_2Map childsMap = dcSet.getBlockHeightsMap();
            //BlocksHeads_2Map map = dcSet.getBlockHeightsMap();
            BlocksHeadsMap map = dcSet.getBlocksHeadsMap();
            int counter = 0;
            do {
                headers.add(parentSignature);
                if (map.contains(++height))
                    parentSignature = map.get(height).signature;
                else
                    break;
            } while (parentSignature != null && counter++ < packet);
            //logger.debug("get size " + counter);
        } else if (Arrays.equals(parentSignature, this.CHECKPOINT.b)) {
            headers.add(parentSignature);
        } else {
            //logger.debug("*** getSignatures NOT FOUND !");
        }

        return headers;
    }

    public Block getBlock(DCSet dcSet, byte[] header) {

        return dcSet.getBlockSignsMap().getBlock(header);
    }

    public Block getBlock(DCSet dcSet, int height) {

        return dcSet.getBlockMap().getAndProcess(height);
    }

    /**
     * Среднее время обработки транзакции при прилете блока из сети. Блок считается как одна транзакция
     *
     * @return
     */
    public void updateTXWinnedTimingAverage(long processTiming, int counter) {
        // при переполнении может быть минус
        // в миеросекундах подсчет делаем
        processTiming = processTiming / 1000 / (Controller.BLOCK_AS_TX_COUNT + counter);
        if (transactionWinnedTimingCounter < 1 << 5) {
            transactionWinnedTimingCounter++;
            transactionWinnedTimingAverage = ((transactionWinnedTimingAverage * transactionWinnedTimingCounter)
                    + processTiming - transactionWinnedTimingAverage) / transactionWinnedTimingCounter;
        } else
            transactionWinnedTimingAverage = ((transactionWinnedTimingAverage << 5)
                    + processTiming - transactionWinnedTimingAverage) >> 5;
    }

    private long pointValidateAverage;
    public void updateTXValidateTimingAverage(long processTiming, int counter) {
        // тут всегда Количество больше 0 приходит
        processTiming = processTiming / 1000 / counter;
        if (transactionValidateTimingCounter < 1 << 3) {
            transactionValidateTimingCounter++;
            transactionValidateTimingAverage = ((transactionValidateTimingAverage * transactionValidateTimingCounter)
                    + processTiming - transactionValidateTimingAverage) / transactionValidateTimingCounter;
        } else
            if (System.currentTimeMillis() - pointValidateAverage > 10000) {
                pointValidateAverage = System.currentTimeMillis();
                transactionValidateTimingAverage = ((transactionValidateTimingAverage << 1)
                        + processTiming - transactionValidateTimingAverage) >> 1;
            } else {
                transactionValidateTimingAverage = ((transactionValidateTimingAverage << 5)
                        + processTiming - transactionValidateTimingAverage) >> 5;
            }
    }

    private long pointProcessAverage;
    public void updateTXProcessTimingAverage(long processTiming, int counter) {
        if (processTiming < 999999999999L) {
            // при переполнении может быть минус
            // в микросекундах подсчет делаем
            processTiming = processTiming / 1000 / (Controller.BLOCK_AS_TX_COUNT + counter);
            if (transactionProcessTimingCounter < 1 << 3) {
                transactionProcessTimingCounter++;
                transactionProcessTimingAverage = ((transactionProcessTimingAverage * transactionProcessTimingCounter)
                        + processTiming - transactionProcessTimingAverage) / transactionProcessTimingCounter;
            } else if (System.currentTimeMillis() - pointProcessAverage > 10000) {
                pointProcessAverage = System.currentTimeMillis();
                    transactionProcessTimingAverage = ((transactionProcessTimingAverage << 1)
                            + processTiming - transactionProcessTimingAverage) >> 1;

                } else {
                    transactionProcessTimingAverage = ((transactionProcessTimingAverage << 5)
                            + processTiming - transactionProcessTimingAverage) >> 5;
                }
        }
    }

    public Pair<Block, List<Transaction>> scanTransactions(DCSet dcSet, Block block, int blockLimit, int transactionLimit, int type, int service, Account account) {
        //CREATE LIST
        List<Transaction> transactions = new ArrayList<Transaction>();
        int counter = 0;

        //IF NO BLOCK START FROM GENESIS
        if (block == null) {
            block = new GenesisBlock();
        }

        //START FROM BLOCK
        int scannedBlocks = 0;
        do {
            int seqNo = 0;
            //FOR ALL TRANSACTIONS IN BLOCK
            for (Transaction transaction : block.getTransactions()) {

                transaction.setDC(dcSet, Transaction.FOR_NETWORK, block.heightBlock, ++seqNo);

                //CHECK IF ACCOUNT INVOLVED
                if (account != null && !transaction.isInvolved(account)) {
                    continue;
                }

                //CHECK IF TYPE OKE
                if (type != -1 && transaction.getType() != type) {
                    continue;
                }

                //CHECK IF SERVICE OKE
                if (service != -1 && transaction.getType() == Transaction.ARBITRARY_TRANSACTION) {
                    ArbitraryTransaction arbitraryTransaction = (ArbitraryTransaction) transaction;

                    if (arbitraryTransaction.getService() != service) {
                        continue;
                    }
                }

                //ADD TO LIST
                transactions.add(transaction);
                counter++;
            }

            //SET BLOCK TO CHILD
            block = block.getChild(dcSet);
            scannedBlocks++;
        }
        //WHILE BLOCKS EXIST && NOT REACHED TRANSACTIONLIMIT && NOT REACHED BLOCK LIMIT
        while (block != null && (counter < transactionLimit || transactionLimit == -1) && (scannedBlocks < blockLimit || blockLimit == -1));

        //CHECK IF WE REACHED THE END
        if (block == null) {
            block = this.getLastBlock(dcSet);
        } else {
            block = block.getParent(dcSet);
        }

        //RETURN PARENT BLOCK AS WE GET CHILD RIGHT BEFORE END OF WHILE
        return new Pair<Block, List<Transaction>>(block, transactions);
    }

    public Block getLastBlock(DCSet dcSet) {
        return dcSet.getBlockMap().last();
    }


    public byte[] getLastBlockSignature(DCSet dcSet) {
        return dcSet.getBlockMap().getLastBlockSignature();
    }

    // get last blocks for target
    public List<Block> getLastBlocksForTarget_old(DCSet dcSet) {

        Block last = dcSet.getBlockMap().last();

		/*
		if (this.lastBlocksForTarget != null
				&& Arrays.equals(this.lastBlocksForTarget.get(0).getSignature(), last.getSignature())) {
			return this.lastBlocksForTarget;
		}
		 */

        List<Block> list = new ArrayList<Block>();

        if (last == null || last.getVersion() == 0) {
            return list;
        }

        for (int i = 0; i < TARGET_COUNT && last.getVersion() > 0; i++) {
            list.add(last);
            last = last.getParent(dcSet);
        }

        return list;
    }

    // get Target by last blocks in chain
    public long getTarget(DCSet dcSet) {
        Block block = this.getLastBlock(dcSet);
        return block.getTarget();
    }

    public String blockFromFuture(int height) {
        long blockTimestamp = getTimestamp(height);
        if (blockTimestamp + (BlockChain.WIN_BLOCK_BROADCAST_WAIT_MS >> 2) > NTP.getTime()) {
            return "invalid Timestamp from FUTURE: "
                    + (blockTimestamp + (BlockChain.WIN_BLOCK_BROADCAST_WAIT_MS >> 2) - NTP.getTime());
        }

        return null;
    }
}<|MERGE_RESOLUTION|>--- conflicted
+++ resolved
@@ -93,18 +93,12 @@
      */
     public static final boolean ERA_COMPU_ALL_UP = TEST_MODE || TEST_DB > 0;
 
-<<<<<<< HEAD
     public static int NETWORK_PORT = TEST_DB > 0 ? 9006 : TEST_MODE ? 9066 : SIDE_MODE ? 9056 : 9046;
+    public static final int TESTNET_PORT = TEST_DB > 0 ? 9906 : DEMO_MODE ? 9966 : 9966; // TESTNET - 95
+    public static final int MAINNET_PORT = TEST_DB > 0 ? 9906 : 9946;
 
     public static final int DEFAULT_WEB_PORT = NETWORK_PORT + 1;
     public static final int DEFAULT_RPC_PORT = NETWORK_PORT + 2;
-=======
-    public static final int TESTNET_PORT = TEST_DB > 0 ? 9906 : DEMO_MODE ? 9966 : 9966; // TESTNET - 95
-    public static final int MAINNET_PORT = TEST_DB > 0 ? 9906 : 9946;
-
-    public static final int DEFAULT_WEB_PORT = TEST_DB > 0 ? 9907 : TEST_MODE ? 9967 : 9947;
-    public static final int DEFAULT_RPC_PORT = TEST_DB > 0 ? 9908 : TEST_MODE ? 9968 : 9948;
->>>>>>> 994bd228
 
     public static final String DEFAULT_EXPLORER = "explorer.erachain.org";
 
@@ -174,27 +168,17 @@
 
     public static final int GENESIS_WIN_VALUE = TEST_MODE ? 3000 : ERA_COMPU_ALL_UP ? 10000 : 22000;
 
-<<<<<<< HEAD
     public static final String[] GENESIS_ADMINS = SIDE_MODE ? new String[]{
             (((JSONArray) ((JSONArray) Settings.genesisJSON.get(2)).get(0)).get(0)).toString()}
             : new String[]{"78JFPWVVAVP3WW7S8HPgSkt24QF2vsGiS5",
             "7B3gTXXKB226bxTxEHi8cJNfnjSbuuDoMC"};
 
     public static final int VERS_4_11 = TEST_DB > 0 ? 0 : SIDE_MODE || TEST_MODE ? 0 : 194400;
-=======
-    public static final String[] GENESIS_ADMINS = new String[]{"79BXYUAA29MKa9LQntiA289rCtCREi3GPu"};
-
-    public static final int VERS_4_11 = TEST_DB > 0 ? 0 : TEST_MODE ? 0 : 0;
->>>>>>> 994bd228
 
     //public static final int ORDER_FEE_DOWN = VERS_4_11;
     public static final int HOLD_VALID_START = TESTS_VERS > 0 ? 0 : VERS_4_11;
 
-<<<<<<< HEAD
     public static final int ALL_BALANCES_OK_TO = TESTS_VERS > 0 ? 0 : SIDE_MODE || TEST_MODE ? 0 : 623904;
-=======
-    public static final int ALL_BALANCES_OK_TO = TESTS_VERS > 0 ? 0 : TEST_MODE ? 0 : 0;
->>>>>>> 994bd228
     public static final int CANCEL_ORDERS_ALL_VALID = TEST_DB > 0 ? 0 : ALL_BALANCES_OK_TO; //260120;
     /**
      * Включает обработку заявок на бирже по цене рассчитанной по остаткам
@@ -205,7 +189,6 @@
      */
     public static final long LEFT_PRICE_HEIGHT_SEQ = TEST_DB > 0 ? 0 : Transaction.makeDBRef(LEFT_PRICE_HEIGHT, 0);
 
-<<<<<<< HEAD
     public static final int SKIP_VALID_SIGN_BEFORE = TEST_DB > 0 ? 0 : SIDE_MODE || TEST_MODE ? 0 : 44666;
 
     public static final int VERS_4_12 = TEST_DB > 0 ? 0 : VERS_4_11;
@@ -214,13 +197,6 @@
 
     //public static final long VERS_30SEC_TIME = Settings.DEFAULT_MAINNET_STAMP + (long) VERS_30SEC
     //        * (DEVELOP_USE ? 120L : TEST_MODE? 30L : 288L);
-=======
-    public static final int SKIP_VALID_SIGN_BEFORE = TEST_DB > 0 ? 0 : TEST_MODE ? 0 : 0;
-
-    public static final int VERS_4_12 = TEST_DB > 0 ? 0 : VERS_4_11;
-
-    public static final int VERS_30SEC = TEST_DB > 0 ? 0 : TEST_MODE ? 0 : 0;
->>>>>>> 994bd228
 
     // TODO поидее отрицательное тоже работать будет как надо
     public static final long VERS_30SEC_TIME =
@@ -231,21 +207,12 @@
     /**
      * Включает реферальную систему
      */
-<<<<<<< HEAD
     public static final int REFERAL_BONUS_FOR_PERSON_4_21 = SIDE_MODE || TEST_MODE ? 0 : Integer.MAX_VALUE;
 
     /**
      * Включает новые права на выпуск персон и на удостоверение публичных ключей и увеличение Бонуса персоне
      */
     public static final int START_ISSUE_RIGHTS = TEST_DB > 0 ? 0 : SIDE_MODE || TEST_MODE ? 0 : Integer.MAX_VALUE; ///VERS_4_21_02;
-=======
-    public static final int REFERAL_BONUS_FOR_PERSON_4_21 = TEST_MODE ? 0 : 0;
-
-    /**
-     * Включает новые права на выпуск персон и на удостоверение публичных ключей и увеличение Бонуса персоне
-     */
-    public static final int START_ISSUE_RIGHTS = TEST_DB > 0 ? 0 : TEST_MODE ? 0 : 0; // Integer.MAX_VALUE;
->>>>>>> 994bd228
     public static final int DEFAULT_DURATION = 365 * 5; // 5 years
 
     public static final int DEVELOP_FORGING_START = 100;
@@ -266,23 +233,37 @@
      */
 
     public static final byte[][] VALID_ADDRESSES = TEST_DB > 0? new byte[][]{} : new byte[][]{
-            //Base58.decode("1A3P7u56G4NgYfsWMms1BuctZfnCeqrYk3")
+            Base58.decode("1A3P7u56G4NgYfsWMms1BuctZfnCeqrYk3")
     };
 
     public static final byte[][] DISCREDIR_ADDRESSES = TEST_DB > 0? new byte[][]{} : new byte[][]{
-            //Base58.decode("HPftF6gmSH3mn9dKSAwSEoaxW2Lb6SVoguhKyHXbyjr7"),
+            Base58.decode("HPftF6gmSH3mn9dKSAwSEoaxW2Lb6SVoguhKyHXbyjr7"),
+            Base58.decode("AoPMZ3Q8u5q2g9aK8JZSQRnb6iS53FjUjrtT8hCfHg9F") // 7DedW8f87pSDiRnDArq381DNn1FsTBa68Y")
     };
     public static final byte[][] VALID_SIGN = TEST_DB > 0? new byte[][]{} : new byte[][]{
-            //Base58.decode("5DnTfBxw2y8fDshzkdqppB24y5P98vnc873z4cofQZ31JskfJbnpRPjU5uZMQwfSYJYkJZzMxMYq6EeNCys18sEq"),
+            Base58.decode("5DnTfBxw2y8fDshzkdqppB24y5P98vnc873z4cofQZ31JskfJbnpRPjU5uZMQwfSYJYkJZzMxMYq6EeNCys18sEq"),
+            Base58.decode("4CqzJSD9j4GNGcYVtNvMic98Zq9aQALLdkFkuXMLGnGqUTgdHqHcoSU7wJ24wvaAAukg2g1Kw1SA6UFQo7h3VasN"),
+            Base58.decode("E4pUUdCqQt6HWCJ1pUeEtCDngow7pEJjyRtLZTLEDWFEFwicvxVXAgJbUPyASueZVUobZ28xtX6ZgDLb5cxeXy2"),
+            Base58.decode("4UPo6sAF63fkqhgkAXh94tcF43XYz8d7f6PqBGSX13eo3UWCENptrk72qkLxtXYEEsHs1wS2eH6VnZEVctnPdUkb"),
+            Base58.decode("3aYMNRUVYxVaozihhGkxU8JTeAFT73Ua7JDqUfvrDUpDNPs7mS4pxHUaaDiZsGYi91fK5c2yVLWVQW9tqqDGCK2a"),
+            Base58.decode("KhVG9kHf4nttWSEvM6Rd99wuTtRtFAQvSwwo9ae4WFJ2fWaidY4jF33WTRDvYEtaWWu2cmh6x4tEX7ded6QDSGt"),
+            Base58.decode("2KW1mywfP99GcEo5hV8mdHxgPDkFJj5ABcVjNa7vQd1GPC13HRqBERUPKfLZ5HrQ3Dyp42u8PWrzBKUP3cUHG3N4"),
+            Base58.decode("2SsSCv8EuMnZrGYq4jFhvJ3gRdbdEU92Unp6u4JNwrw4D7SHHaRpH2b9VuLtTA3zuUVx1EqTB5wJQWxeuJbwxYvs"),
+            Base58.decode("4iM1HvHgSV3WTXJ3M4XVMZ4AcfrDaA3bdyFmZcX5BJJkacNTjVURWuhp2gLyhxCJok7eAHkd94nM4q3VcDAc2zCJ"),
+            Base58.decode("3THvTzHcyEDPGisprZAN955RMEhye84ygnBMPxrFRT6bCocQ84xt1jaSaNyD9px9dxq3zCNbebXnmL251JZhfCHm"),
+            Base58.decode("M7jNQ8w2fCjD3Mvo8cH2G5JYFTnGfLYSQv7xCCso7BsmMKJ7Ruc3pnr1rbpFwVrBkQG3auB5SGCmoWbCq9pw8hU"),
+            Base58.decode("m1ryu4QMHLaoALYwx35ugNtQec1QAS1KZe8kkx8bQ8UKcesGGbCbqRYhJrtrPDy3gsxVp4hTQGr7qY3NsndBebr"),
+            Base58.decode("3Lzamim6R4khdsVfpdsCzyuhqbguCM6yQTyJPJmvPC7agsaBk7UhYuRxZ8tduLpRhZEMpJwAVd5ucRAiXY8cX6ZE"),
+            Base58.decode("44chQvtt3NKgRjphBwKTgRfz4rD7YvpHs4k17w1Xvt6drmjBwJWXsFXBfHV97LbMx4kMkzpHCXgN7mNjDUZeTL6M"),
+            Base58.decode("xckfcdNWJN1uoGGTe5nXg5JmGUEyzoJQYkt3bUB6vGUGs8p9j8uhVKeYsY5g2sj67w4pz6CcxdhrVFPzGZnkba2"),
+            Base58.decode("2x8QSztNRFDKmMjotzfTvbAkDo7s7Uqh9HpyFVQTiDqYpfweV4z1wzcMjn6GtVHszqBZp6ynuUr4JP9PAEBPLtiy"),
+            Base58.decode("9UBPJ4XJzRkw7kQAdFvXbEZuroUszFPomH25UAmMkYyTFPfnbyo9qKKTMZffoSjoMHzMssszaTPiFVhxaxEwBrY"),
+            Base58.decode("4Vo6hmojFGgAJhfjyiN8PNYktpgrdHGF8Bqe12Pk3PvcvcH8tuJTcTnnCqyGChriHTuZX1u5Qwho8BuBPT4FJ53W")
     };
 
     public static final byte[][] VALID_BAL = TEST_DB > 0 ? new byte[][]{} : SIDE_MODE || TEST_MODE ? new byte[][]{} :
             new byte[][]{
-<<<<<<< HEAD
                     //Base58.decode("61Fzu3PhsQ74EoMKrwwxKHMQi3z9fYAU5UeUfxtGdXPRfKbWdgpBQWgAojEnmDHK2LWUKtsmyqWb4WpCEatthdgK"),
-=======
-                    //Base58.decode("5sAJS3HeLQARZJia6Yzh7n18XfDp6msuaw8J5FPA8xZoinW4FtijNru1pcjqGjDqA3aP8HY2MQUxfdvk8GPC5kjh"),
->>>>>>> 994bd228
             };
 
     // DEX precision
@@ -312,17 +293,9 @@
 
     public static final int ITEM_POLL_FROM = TEST_DB > 0 ? 0 : SIDE_MODE || TEST_MODE ? 0 : VERS_4_11;
 
-<<<<<<< HEAD
     public static final int AMOUNT_SCALE_FROM = TEST_DB > 0 ? 0 : SIDE_MODE || TEST_MODE ? 0 : 1033;
     public static final int AMOUNT_DEDAULT_SCALE = 8;
     public static final int FREEZE_FROM = TEST_DB > 0 ? 0 : SIDE_MODE || TEST_MODE ? 0 : 249222;
-=======
-    public static final int ITEM_POLL_FROM = TEST_DB > 0 ? 0 : TEST_MODE ? 0 : VERS_4_11;
-
-    public static final int AMOUNT_SCALE_FROM = TEST_DB > 0 ? 0 : TEST_MODE ? 0 : 0;
-    public static final int AMOUNT_DEDAULT_SCALE = 8;
-    public static final int FREEZE_FROM = TEST_DB > 0 ? 0 : TEST_MODE ? 0 : 0;
->>>>>>> 994bd228
     // только на них можно замороженные средства вернуть из списка FOUNDATION_ADDRESSES (там же и замароженные из-за утраты)
     public static final String[] TRUE_ADDRESSES = TEST_DB > 0 ? new String[]{} : new String[]{
             "7R2WUFaS7DF2As6NKz13Pgn9ij4sFw6ymZ"
@@ -361,11 +334,7 @@
      * Stop referals system on this person Number. Причем рефералка которая должна упать этим персонам
      * (с номером ниже заданного) по сути просто сжигается - то есть идет дефляция.
      */
-<<<<<<< HEAD
     public static final long BONUS_STOP_PERSON_KEY = SIDE_MODE || TEST_MODE ? 0 : 13L;
-=======
-    public static final long BONUS_STOP_PERSON_KEY = TEST_MODE ? 0 : PersonCls.STATEMENT_TYPE;
->>>>>>> 994bd228
 
     public static final int FEE_INVITED_SHIFT = 1;
     /**
@@ -389,17 +358,10 @@
     public static final BigDecimal GIFTED_COMPU_AMOUNT_FOR_PERSON_BD = BigDecimal.valueOf(GIFTED_COMPU_AMOUNT_FOR_PERSON, FEE_SCALE);
 
     public static final Tuple2<Integer, byte[]> CHECKPOINT = new Tuple2<Integer, byte[]>(
-<<<<<<< HEAD
             SIDE_MODE || TEST_MODE ? 0 : 235267,
             Base58.decode(
                     SIDE_MODE || TEST_MODE ? ""
                             : "2VTp79BBpK5E4aZYV5Tk3dYRS887W1devsrnyJeN6WTBQYQzoe2cTg819DdRs5o9Wh6tsGLsetYTbDu9okgriJce"));
-=======
-            TEST_MODE ? 0 : 0,
-            Base58.decode(
-                    TEST_MODE ? ""
-                            : ""));
->>>>>>> 994bd228
 
     // issue PERSON
     //public static final BigDecimal PERSON_MIN_ERA_BALANCE = BigDecimal.valueOf(10000000);
@@ -474,24 +436,54 @@
 
             ////////// WPIPED
             // WRONG Issue Person #125
-            /// WIPED_RECORDS.add(Longs.fromByteArray(Base58.decode("zDLLXWRmL8qhrU9DaxTTG4xrLHgb7xLx5fVrC2NXjRaw2vhzB1PArtgqNe2kxp655saohUcWcsSZ8Bo218ByUzH")));
+            WIPED_RECORDS.add(Longs.fromByteArray(Base58.decode("zDLLXWRmL8qhrU9DaxTTG4xrLHgb7xLx5fVrC2NXjRaw2vhzB1PArtgqNe2kxp655saohUcWcsSZ8Bo218ByUzH")));
             // WRONG orders by Person 90 Yakovlev
-            /// WIPED_RECORDS.add(Longs.fromByteArray(Base58.decode("585CPBAusjDWpx9jyx2S2hsHByTd52wofYB3vVd9SvgZqd3igYHSqpS2gWu2THxNevv4LNkk4RRiJDULvHahPRGr")));
+            WIPED_RECORDS.add(Longs.fromByteArray(Base58.decode("585CPBAusjDWpx9jyx2S2hsHByTd52wofYB3vVd9SvgZqd3igYHSqpS2gWu2THxNevv4LNkk4RRiJDULvHahPRGr")));
+            WIPED_RECORDS.add(Longs.fromByteArray(Base58.decode("4xDHswuk5GsmHAeu82qysfdq9GyTxZ798ZQQGquprirrNBr7ACUeLZxBv7c73ADpkEvfBbhocGMhouM9y13sP8dK")));
+            WIPED_RECORDS.add(Longs.fromByteArray(Base58.decode("3kFoA1giAr8irjA2iSC49ef8gJo9pftMg4Uif72Jcby6qvre9XAdFntpeLVZu2PAdWNi6DWiaeZRZQ8SHNT5GoZz")));
+            WIPED_RECORDS.add(Longs.fromByteArray(Base58.decode("4x2NkCc9JysnCmyMcYib7NjKaNf2kPoLZ3ywifmTzjc9S8JeiJRfNEGsovCTFrTR6RA1Tazn9emASZ3mK5WBBniV")));
+            WIPED_RECORDS.add(Longs.fromByteArray(Base58.decode("2Y81A7YjBji7NDKxYWMeNapSqFWFr8D4PSxBc4dCxSrCCVia6HPy2ZsezYKgeqZugNibAMra6DYT7NKCk6cSVUWX")));
+            WIPED_RECORDS.add(Longs.fromByteArray(Base58.decode("4drnqT2e8uYdhqz2TqscPYLNa94LWHhMZk4UD2dgjT5fLGMuSRiKmHyyghfMUMKreDLMZ5nCK2EMzUGz3Ggbc6W9")));
+            WIPED_RECORDS.add(Longs.fromByteArray(Base58.decode("L3cVbRemVECiPnLW3qdJixVkyc4QyUmjcbLmkAkz4SMMgmwHNq5KhBxNywmvfvAGGLcE3vjYFm4VT65rJktdALD")));
+            WIPED_RECORDS.add(Longs.fromByteArray(Base58.decode("2hmDQkDU4zdBGdAkmpvjPhTQCHhjGQcvHGwCnyxMfDVSJPiKPiLWeW5CuBW6ZVhHq9N4H5tRFPdkKQimcykqnpv3")));
+
+            // WRONG Vouch - from FUTURE
+            WIPED_RECORDS.add(Longs.fromByteArray(Base58.decode("x9mDarBVKNuGLXWNNLxkD9hkFcRYDNo19PfSk6TpCWPGxeQ5PJqfmzKkLLp2QcF8fcukYnNQZsmqwdnATZN4Hm6")));
+
+            // CANCEL ORDERS - wrongs after fix exchange
+
+            // DELETED base TOKEN (LIA, ERG, etc...
+            WIPED_RECORDS.add(Longs.fromByteArray(Base58.decode("Fb2TRdSLPUY7GvYnLXxhhM27qhJUQTGCRB3sRnZV5uKK3fDa4cuyGLK21xcgJ34GAaWqyh7tx6DMorqgR9s2t5g")));
+            WIPED_RECORDS.add(Longs.fromByteArray(Base58.decode("sagBYvqLUVTbm6tjJ4rmkCxF1AY9SvC4jJEnfSnrc4F3T9JmqhNgGMZLzotXHxTwwQgGFprhWV4WQWYjv41Niq4")));
+            WIPED_RECORDS.add(Longs.fromByteArray(Base58.decode("3LppekMMVMMuRcNrJdo14FxWRiwUnVs3KNULpjPAL7wThgqSAcDYy6369pZzSENZEenamWmUVaRUDASr3D9XrfrK")));
+            WIPED_RECORDS.add(Longs.fromByteArray(Base58.decode("53gxbfbnp61Yjppf2aN33mbzEs5xWYGULsJTDBiUZ8zhdmsibZr7JFP3ZkEfiEXvsUApKmTiWvX1JVamD8YYgowo")));
+            WIPED_RECORDS.add(Longs.fromByteArray(Base58.decode("3q8y3fFAqpv8rc6vzQPtXpxHt1RCbSewJ8To4JVmB1D9JzoV37XMgmk3uk9vHzdVfTzTagjNRK1Hm6edXsawsGab")));
+            WIPED_RECORDS.add(Longs.fromByteArray(Base58.decode("4rEHZd1n5efcdKbbnodYrcURdyWhSLSQLUjPCwmDwjQ8m9BCzn8whZXrirxN8f94otiit2RSxJcUNggPHwhgK2r8")));
+            WIPED_RECORDS.add(Longs.fromByteArray(Base58.decode("2i1jHNAEFDvdaC93d2RjYy22ymiJLRnDMV2NedXdRGZfxpavZL3QnwgWNNATcwUMSAbwG2RtZxQ6TqVx2PkoyDuD")));
+            WIPED_RECORDS.add(Longs.fromByteArray(Base58.decode("1ArCghAasj2Jae6ynNEphHjQa1DsTskXqkHXCPLeTzChwzLw631d23FZjFHvnphnUJ6fw4mL2iu6AXBZQTFQkaA")));
+
+            // VOTE 2
+            // TODO добавить потом
+            WIPED_RECORDS.add(Longs.fromByteArray(Base58.decode("Xq48dimwhwkXRkFun6pSQFHDSmrDnNqpUbFMkvQHC26nAyoQ3Srip3gE42axNWi5cXSPfTX5yrFkK6R4Hinuq6V")));
+
 
             // GENERAL TRUST
-            /// TRUSTED_ANONYMOUS.add("7BAXHMTuk1vh6AiZU65oc7kFVJGqNxLEpt");
-            /// TRUSTED_ANONYMOUS.add("7PvUGfFTYPjYi5tcoKHL4UWcf417C8B3oh");
+            TRUSTED_ANONYMOUS.add("7BAXHMTuk1vh6AiZU65oc7kFVJGqNxLEpt");
+            TRUSTED_ANONYMOUS.add("7PvUGfFTYPjYi5tcoKHL4UWcf417C8B3oh");
             //TRUSTED_ANONYMOUS.add("79ZVGgCFrQPoVTsFm6qCNTZNkRbYNsTY4u");
 
             // ANOMIMASER for incomes from PERSONALIZED
-            //// ANONYMASERS.add("7BAXHMTuk1vh6AiZU65oc7kFVJGqNxLEpt");
+            ANONYMASERS.add("7BAXHMTuk1vh6AiZU65oc7kFVJGqNxLEpt");
+            ANONYMASERS.add("79ZVGgCFrQPoVTsFm6qCNTZNkRbYNsTY4u");
+            ANONYMASERS.add("7KC2LXsD6h29XQqqEa7EpwRhfv89i8imGK"); // face2face
+            ANONYMASERS.add("7PvUGfFTYPjYi5tcoKHL4UWcf417C8B3oh"); // GATE-issuer
 
 
             // TICKER = KEY + CREATOR
             NOVA_ASSETS.put("BTC",
                     new Pair<Integer, byte[]>(12, new Account("7PvUGfFTYPjYi5tcoKHL4UWcf417C8B3oh").getShortAddressBytes()));
-            //NOVA_ASSETS.put("ETH",
-            //        new Pair<Integer, byte[]>(14, new Account("7PvUGfFTYPjYi5tcoKHL4UWcf417C8B3oh").getShortAddressBytes()));
+            NOVA_ASSETS.put("ETH",
+                    new Pair<Integer, byte[]>(14, new Account("7PvUGfFTYPjYi5tcoKHL4UWcf417C8B3oh").getShortAddressBytes()));
 
             NOVA_ASSETS.put("USD",
                     new Pair<Integer, byte[]>(95, new Account("7PvUGfFTYPjYi5tcoKHL4UWcf417C8B3oh").getShortAddressBytes()));
@@ -526,16 +518,96 @@
                     new Pair<Integer, byte[]>(24, new Account("7PvUGfFTYPjYi5tcoKHL4UWcf417C8B3oh").getShortAddressBytes()));
 
 
+            /// Права для Кибальникова в Боевой Версии
+            NOVA_ASSETS.put("ERG",
+                    new Pair<Integer, byte[]>(20, new Account("7GiE2pKyrULF2iQhAXvdUusXYqiKRQx68m").getShortAddressBytes()));
+
+            //NOVA_ASSETS.put("@@USD",
+            //		new Pair<Integer, byte[]>(95, new Account("7JS4ywtcqrcVpRyBxfqyToS2XBDeVrdqZL").getShortBytes()));
+            //NOVA_ASSETS.put("¤¤RUB",
+            //		new Pair<Integer, byte[]>(93, new Account("7JS4ywtcqrcVpRyBxfqyToS2XBDeVrdqZL").getShortBytes()));
+            //NOVA_ASSETS.put("ERARUB",
+            //		new Pair<Integer, byte[]>(91, new Account("7JS4ywtcqrcVpRyBxfqyToS2XBDeVrdqZL").getShortBytes()));
+            //NOVA_ASSETS.put("ERAUSD",
+            //		new Pair<Integer, byte[]>(85, new Account("7JS4ywtcqrcVpRyBxfqyToS2XBDeVrdqZL").getShortBytes()));
+
             // LOCKED -> to TRUSTED for it address
-            ///  LOCKED__ADDRESSES.put("7PvUGfFTYPjYi5tcoKHL4UWcf417C8B3oh", "79ZVGgCFrQPoVTsFm6qCNTZNkRbYNsTY4u");
-            ///   LOCKED__ADDRESSES.put("7Rt6gdkrFzayyqNec3nLhEGjuK9UsxycZ6", "79ZVGgCFrQPoVTsFm6qCNTZNkRbYNsTY4u");
+            LOCKED__ADDRESSES.put("7PvUGfFTYPjYi5tcoKHL4UWcf417C8B3oh", "79ZVGgCFrQPoVTsFm6qCNTZNkRbYNsTY4u");
+            LOCKED__ADDRESSES.put("7Rt6gdkrFzayyqNec3nLhEGjuK9UsxycZ6", "79ZVGgCFrQPoVTsFm6qCNTZNkRbYNsTY4u");
+
+            // TEAM 0 LOCKS
+/// end            LOCKED__ADDRESSES_PERIOD.put("79kXsWXHRYEb7ESMohm9DXYjXBzPfi1seE", new Tuple3("78JFPWVVAVP3WW7S8HPgSkt24QF2vsGiS5", 137000, 240000)); // Vasya
+/// end            LOCKED__ADDRESSES_PERIOD.put("787H1wwYPwu33BEm2KbNeksAgVaRf41b2H", new Tuple3("78JFPWVVAVP3WW7S8HPgSkt24QF2vsGiS5", 137000, 240000)); // Natasha
+/// end            LOCKED__ADDRESSES_PERIOD.put("7CT5k4Qqhb53ciHfrxXaR3bGyribLgSoyZ", new Tuple3("78JFPWVVAVP3WW7S8HPgSkt24QF2vsGiS5", 137000, 240000)); // Lena
+/// end            LOCKED__ADDRESSES_PERIOD.put("74g61DcTa8qdfvWxzcbTjTf6PhMfAB77HK", new Tuple3("78JFPWVVAVP3WW7S8HPgSkt24QF2vsGiS5", 137000, 240000)); // Ivan
+/// end            LOCKED__ADDRESSES_PERIOD.put("7BfB66DpkEx7KJaMN9bzphTJcZR29wprMU", new Tuple3("78JFPWVVAVP3WW7S8HPgSkt24QF2vsGiS5", 137000, 240000)); // Ruslan
+/// end            LOCKED__ADDRESSES_PERIOD.put("1", new Tuple3("78JFPWVVAVP3WW7S8HPgSkt24QF2vsGiS5", 137000, 240000)); // Sergey
+/// end            LOCKED__ADDRESSES_PERIOD.put("1", new Tuple3("78JFPWVVAVP3WW7S8HPgSkt24QF2vsGiS5", 137000, 240000)); // Vladimir
+/// end            LOCKED__ADDRESSES_PERIOD.put("1", new Tuple3("78JFPWVVAVP3WW7S8HPgSkt24QF2vsGiS5", 137000, 240000)); // Roman
+
+            // TEST
+            //FOUNDATION_ADDRESSES.add("7F9cZPE1hbzMT21g96U8E1EfMimovJyyJ7");
 
             // ERACHAIN FUNDATION
-            ///  FOUNDATION_ADDRESSES.add("74a73pykkNwmuwkZdh5Lt2xTbK7anG5B6i");
-
-
-            /// validBlocks.add(214085);
-            /// validBlocks.add(330685);
+            FOUNDATION_ADDRESSES.add("74a73pykkNwmuwkZdh5Lt2xTbK7anG5B6i");
+            FOUNDATION_ADDRESSES.add("7QTDHp15vcHN3F4zP2BTcDXJkeotzQZkG4");
+            FOUNDATION_ADDRESSES.add("7FiXN8VTgjMsLrZUQY9ZBFNfek7SsDP6Uc");
+            FOUNDATION_ADDRESSES.add("74QcLxHgPkuMSPsKTh7zGpJsd5aAxpWpFA");
+            FOUNDATION_ADDRESSES.add("7BAXHMTuk1vh6AiZU65oc7kFVJGqNxLEpt");
+            FOUNDATION_ADDRESSES.add("7P3HR8kdj4ojXPvpTnEtVnpEwenipvrcH1");
+            FOUNDATION_ADDRESSES.add("75Mb8cGchcG4DF31wavhNrnoycWsoLQqP4");
+            FOUNDATION_ADDRESSES.add("75LzKAoxx4TgAAkpMRStve26YEY625TCRE");
+
+            FOUNDATION_ADDRESSES.add("73QYndpFQeFvyMvwBcMUwJRDTp7XaxkSmZ"); // STOLEN
+            FOUNDATION_ADDRESSES.add("7FJUV5GLMuVdopUHSwTLsjmKF4wkPwFEcG"); // LOSED
+            FOUNDATION_ADDRESSES.add("75LK84g7JHoLG2jRUmbJA6srLrFkaXEU5A"); // FREEZED
+
+
+            // TEST
+            //FREEZED_BALANCES.put("7F9cZPE1hbzMT21g96U8E1EfMimovJyyJ7",
+            //		new int[][]{{9000, 110000}, {3200, 90000}, {138000, 7000}, {547500, 5000}});
+
+            // TEAM 2
+/// end             FREEZED_BALANCES.put("77QMFKSdY4ZsG8bFHynYdFNCmis9fNw5yP",
+/// end                     new int[][]{{225655, 90000}, {333655, 60000}});
+/// end             FREEZED_BALANCES.put("7N7d8juuSSeEd92rkcEsfXhdi9WXE8zYXs",
+/// end                     new int[][]{{225655, 80000}, {333655, 53000}});
+/// end             FREEZED_BALANCES.put("7LETj4cW4rLWBCN52CaXmzQDnhwkEcrv9G",
+/// end                     new int[][]{{225655, 97000}, {333655, 65000}});
+
+            // TEAM 3
+/// end             FREEZED_BALANCES.put("7GMENsugxjV8PToyUyHNUQF7yr9Gy6tJou",
+/// end                    new int[][]{{225655, 197000}, {333655, 131000}});
+/// end            FREEZED_BALANCES.put("7DMJcs8kw7EXUSeEFfNwznRKRLHLrcXJFm",
+/// end                    new int[][]{{225655, 150000}, {333655, 100000}});
+/// end            FREEZED_BALANCES.put("7QUeuMiWQjoQ3MZiriwhKfEG558RJWUUis",
+/// end                    new int[][]{{225655, 150000}, {333655, 100000}});
+/// end            FREEZED_BALANCES.put("7MxscS3mS6VWim8B9K3wEzFAUWYbsMkVon",
+/// end                    new int[][]{{225655, 140000}, {333655, 90000}});
+/// end            FREEZED_BALANCES.put("79NMuuW7thad2JodQ5mKxbMoyf1DjNT9Ap",
+/// end                    new int[][]{{225655, 130000}, {333655, 90000}});
+/// end            FREEZED_BALANCES.put("7MhifBHaZsUcjgckwFN57bAE9fPJVDLDQq",
+/// end                    new int[][]{{225655, 110000}, {333655, 80000}});
+/// end            FREEZED_BALANCES.put("7FRWJ4ww3VstdyAyKFwYfZnucJBK7Y4zmT",
+/// end                    new int[][]{{225655, 100000}, {333655, 70000}});
+/// end            FREEZED_BALANCES.put("7FNAphtSYXtP5ycn88B2KEywuHXzM3XNLK",
+/// end                    new int[][]{{225655, 90000}, {333655, 60000}});
+/// end            FREEZED_BALANCES.put("79ZVGgCFrQPoVTsFm6qCNTZNkRbYNsTY4u",
+/// end                    new int[][]{{225655, 80000}, {333655, 60000}});
+
+            // TEAM 1
+/// end            FREEZED_BALANCES.put("74rRXsxoKtVKJqN8z6t1zHfufBXsELF94y",
+/// end                    new int[][]{{225655, 20000}, {333655, 10000}});
+/// end            FREEZED_BALANCES.put("7PChKkoASF1eLtCnAMx8ynU2sMYdSPwkGV",
+/// end                    new int[][]{{225655, 60000}, {333655, 40000}});
+
+/// end            FREEZED_BALANCES.put("7Jhh3TPmfoLag8FxnJRBRYYfqnUduvFDbv",
+/// end                    new int[][]{{225655, 150000}, {333655, 100000}});
+/// end            FREEZED_BALANCES.put("7Rt6gdkrFzayyqNec3nLhEGjuK9UsxycZ6",
+/// end                    new int[][]{{115000, 656000}, {225655, 441000}});
+
+            validBlocks.add(214085);
+            validBlocks.add(330685);
 
         }
 

package org.erachain.core;

import org.erachain.controller.Controller;
import org.erachain.core.account.Account;
import org.erachain.core.account.PublicKeyAccount;
import org.erachain.core.block.Block;
import org.erachain.core.block.GenesisBlock;
import org.erachain.core.crypto.Base58;
import org.erachain.core.transaction.ArbitraryTransaction;
import org.erachain.core.transaction.Transaction;
import org.erachain.datachain.BlocksHeadsMap;
import org.erachain.datachain.DCSet;
import org.erachain.network.Peer;
import org.erachain.settings.Settings;
import org.erachain.utils.Pair;
import org.mapdb.Fun.Tuple2;
import org.mapdb.Fun.Tuple3;
import org.slf4j.Logger;
import org.slf4j.LoggerFactory;

import java.math.BigDecimal;
import java.util.*;

/**
 * для обработки цепочки блоков. Запоминает в себе генесиз-блок и базу данных.
 * Поидее именно тут должен быть метод FORK а не в базе данных - и отпочковывание новой цепочки.
 * А блоки должны добавляться в цепочку а не в базу данных напрямую. blockChain.add(BLOCK)
 */
public class BlockChain {

    // 1825 - 13189664557 - 2718
    // 1824 - 7635471

    //public static final int START_LEVEL = 1;

    public static final int TESTS_VERS = 0; // not use TESTs - or 411 (as version)
    public static final boolean DEVELOP_USE = false;
    public static final boolean HARD_WORK = false;
    public static final int BLOCK_COUNT = 0; ////
    static public boolean TEST_DB_TXS_OFF = false;

    public static final boolean PERSON_SEND_PROTECT = true;
    //public static final int BLOCK_COUNT = 10000; // max count Block (if =<0 to the moon)

    public static final int TESTNET_PORT = DEVELOP_USE ? 9065 : 9045;
    public static final int MAINNET_PORT = DEVELOP_USE ? 9066 : 9046;

    public static final int DEFAULT_WEB_PORT = DEVELOP_USE ? 9067 : 9047;
    public static final int DEFAULT_RPC_PORT = DEVELOP_USE ? 9068 : 9048;

    //public static final String TIME_ZONE = "GMT+3";
    //
    public static final boolean ROBINHOOD_USE = false;
    public static final boolean ANONIM_SERT_USE = false;
    public static final int NEED_PEERS_FOR_UPDATE = HARD_WORK ? 2 : 1;

    public static final int MAX_ORPHAN = 1000; // max orphan blocks in chain
    public static final int SYNCHRONIZE_PACKET = 300; // when synchronize - get blocks packet by transactions
    public static final int TARGET_COUNT_SHIFT = 10;
    public static final int TARGET_COUNT = 1 << TARGET_COUNT_SHIFT;
    public static final int BASE_TARGET = 100000;///1 << 15;
    public static final int REPEAT_WIN = DEVELOP_USE ? 4 : 40; // GENESIS START TOP ACCOUNTS

    // RIGHTs
    public static final int GENESIS_ERA_TOTAL = 10000000;
    public static final int GENERAL_ERA_BALANCE = GENESIS_ERA_TOTAL / 100;
    public static final int MAJOR_ERA_BALANCE = 33000;
    public static final int MINOR_ERA_BALANCE = 1000;
    public static final int MIN_GENERATING_BALANCE = 100;
    public static final BigDecimal MIN_GENERATING_BALANCE_BD = new BigDecimal(MIN_GENERATING_BALANCE);
    //public static final int GENERATING_RETARGET = 10;
    public static final int GENERATING_MIN_BLOCK_TIME = DEVELOP_USE ? 120 : 288; // 300 PER DAY
    public static final int GENERATING_MIN_BLOCK_TIME_MS = GENERATING_MIN_BLOCK_TIME * 1000;
    public static final int FLUSH_TIMEPOINT = GENERATING_MIN_BLOCK_TIME_MS - (GENERATING_MIN_BLOCK_TIME_MS >> 4);
    static final int WIN_TIMEPOINT = GENERATING_MIN_BLOCK_TIME_MS >> 2;
    public static final int MAX_BLOCK_SIZE = HARD_WORK ? 22222 : 5000;
    public static final int WIN_BLOCK_BROADCAST_WAIT_MS = 10000; //
    // задержка на включение в блок для хорошей сортировки
    public static final int UNCONFIRMED_SORT_WAIT_MS = DEVELOP_USE? 5000: 15000;
    public static final int CHECK_PEERS_WEIGHT_AFTER_BLOCKS = DEVELOP_USE? 1 : 2; // проверить наше цепочку по силе с окружающими
    // хранить неподтвержденные долше чем то время когда мы делаем обзор цепочки по силе
    public static final int UNCONFIRMED_DEADTIME_MS = DEVELOP_USE? GENERATING_MIN_BLOCK_TIME_MS << 4 : GENERATING_MIN_BLOCK_TIME_MS << 3;
    public static final int ON_CONNECT_SEND_UNCONFIRMED_NEED_COUNT = 10;
    public static final int MAX_UNCONFIGMED_MAP_SIZE = MAX_BLOCK_SIZE<<2;
    public static final int ON_CONNECT_SEND_UNCONFIRMED_UNTIL = MAX_UNCONFIGMED_MAP_SIZE;


    public static final int BLOCKS_PER_DAY = 24 * 60 * 60 / GENERATING_MIN_BLOCK_TIME; // 300 PER DAY
    //public static final int GENERATING_MAX_BLOCK_TIME = 1000;
    public static final int MAX_BLOCK_BYTES = 2 << 21; //4 * 1048576;
    public static final int MAX_REC_DATA_BYTES = MAX_BLOCK_BYTES >> 1;
    public static final int MAX_BLOCK_SIZE_BYTE = HARD_WORK ? MAX_BLOCK_BYTES : MAX_BLOCK_BYTES >> 2;
    public static final int GENESIS_WIN_VALUE = DEVELOP_USE ? 3000 : 22000;
    public static final String[] GENESIS_ADMINS = new String[]{"78JFPWVVAVP3WW7S8HPgSkt24QF2vsGiS5",
            "7B3gTXXKB226bxTxEHi8cJNfnjSbuuDoMC"};

    public static final long BONUS_STOP_PERSON_KEY = 13l;

    public static final int VERS_4_11 = DEVELOP_USE ? 230000 : 194400;

    //public static final int ORDER_FEE_DOWN = VERS_4_11;
    public static final int HOLD_VALID_START = TESTS_VERS > 0? 0 : VERS_4_11;

<<<<<<< HEAD
    public static final int CANCEL_ORDERS_ALL_VALID = DEVELOP_USE ? 450000 : 260000;
    public static final int ALL_BALANCES_OK_TO = TESTS_VERS > 0? 0 : DEVELOP_USE? CANCEL_ORDERS_ALL_VALID : CANCEL_ORDERS_ALL_VALID;
=======
    public static final int CANCEL_ORDERS_ALL_VALID = DEVELOP_USE ? 430000 : 260000;
    public static final int ALL_BALANCES_OK_TO = TESTS_VERS > 0? 0 : DEVELOP_USE? 425555 : 260000;
>>>>>>> bb8c53fd

    public static final int VERS_4_12 = DEVELOP_USE ? VERS_4_11 + 20000 : VERS_4_11;

    public static final int DEVELOP_FORGING_START = 100;

    public static final byte[][] WIPED_RECORDS = DEVELOP_USE ?
            new byte[][]{
                    // ORDER on ERG
                    Base58.decode("4ycpev6jq5dagkCz49LHoMmo6MM7cQEyC36A7tHKLz6ex25NjjKMkd7hdfPnd8yEmuy3biYVSezQXUuEH8f3HZFv"),
                    Base58.decode("3JR3Wivtjm1uTmrnzkTHtXRdUvMdxrApcmu2Q5uha82HMucWqFWLgN82SwKqYB7EXQ7ThVtJD5s7iJqR8BwqGxF9"),
                    Base58.decode("5rh9StwPMPsxu7dRvsT5N3KmYkKwUTnRdfQ4Crhqmzbey6uDMh1i6SudphFSUZkexmDAJYJzrarUGsbdEycYytu4"),

            } :
            new byte[][]{

        // WRONG Issue Person #125
        Base58.decode("zDLLXWRmL8qhrU9DaxTTG4xrLHgb7xLx5fVrC2NXjRaw2vhzB1PArtgqNe2kxp655saohUcWcsSZ8Bo218ByUzH"),
        // WRONG orders by Person 90 Yakovlev
        Base58.decode("585CPBAusjDWpx9jyx2S2hsHByTd52wofYB3vVd9SvgZqd3igYHSqpS2gWu2THxNevv4LNkk4RRiJDULvHahPRGr"),
        Base58.decode("4xDHswuk5GsmHAeu82qysfdq9GyTxZ798ZQQGquprirrNBr7ACUeLZxBv7c73ADpkEvfBbhocGMhouM9y13sP8dK"),
        Base58.decode("3kFoA1giAr8irjA2iSC49ef8gJo9pftMg4Uif72Jcby6qvre9XAdFntpeLVZu2PAdWNi6DWiaeZRZQ8SHNT5GoZz"), // 23168
        Base58.decode("4x2NkCc9JysnCmyMcYib7NjKaNf2kPoLZ3ywifmTzjc9S8JeiJRfNEGsovCTFrTR6RA1Tazn9emASZ3mK5WBBniV"), // 23424-1
        Base58.decode("2Y81A7YjBji7NDKxYWMeNapSqFWFr8D4PSxBc4dCxSrCCVia6HPy2ZsezYKgeqZugNibAMra6DYT7NKCk6cSVUWX"), // 24732
        Base58.decode("4drnqT2e8uYdhqz2TqscPYLNa94LWHhMZk4UD2dgjT5fLGMuSRiKmHyyghfMUMKreDLMZ5nCK2EMzUGz3Ggbc6W9"), //  25242
        Base58.decode("L3cVbRemVECiPnLW3qdJixVkyc4QyUmjcbLmkAkz4SMMgmwHNq5KhBxNywmvfvAGGLcE3vjYFm4VT65rJktdALD"), //  25249
        Base58.decode("2hmDQkDU4zdBGdAkmpvjPhTQCHhjGQcvHGwCnyxMfDVSJPiKPiLWeW5CuBW6ZVhHq9N4H5tRFPdkKQimcykqnpv3"), //  25846

        // WRONG Vouch - from FUTURE
        Base58.decode("x9mDarBVKNuGLXWNNLxkD9hkFcRYDNo19PfSk6TpCWPGxeQ5PJqfmzKkLLp2QcF8fcukYnNQZsmqwdnATZN4Hm6"),

        // CANCEL ORDERS - wrongs after fix exchange
        ///Base58.decode("3kaJVDpKhiv4jgTt6D1z8J5rfbx9b7tFcCh928cpji3pQnLqEmUK8TKUgXEdw5zjVLQ2eUFgT3YKBBcJaKXz6DAp"), // Cancel Order 29311-1
        ///Base58.decode("2BiRnFY2hmJLCENMevcXsnC1cwmaJJgfaJtRby5xADmx7EGyFswiffTf23pGyohDmeeeFqB5LYAeatDrvvopHGqN"), // Cancel Order 86549-2
        ///Base58.decode("5iU3zefyZnWKpv2wd7E8m2hUCmLWASLM96SEfujAfvTKKDm4TA8n1HYFF5YWZkuk1k6vHVNLLv3XCG2MWrT7oHd9"), // Cancel Order 136754-1

        // DELETED base TOKEN (LIA, ERG, etc...
        Base58.decode("Fb2TRdSLPUY7GvYnLXxhhM27qhJUQTGCRB3sRnZV5uKK3fDa4cuyGLK21xcgJ34GAaWqyh7tx6DMorqgR9s2t5g"), // 924 - 1
        Base58.decode("sagBYvqLUVTbm6tjJ4rmkCxF1AY9SvC4jJEnfSnrc4F3T9JmqhNgGMZLzotXHxTwwQgGFprhWV4WQWYjv41Niq4"), // 926 - 1
        Base58.decode("3LppekMMVMMuRcNrJdo14FxWRiwUnVs3KNULpjPAL7wThgqSAcDYy6369pZzSENZEenamWmUVaRUDASr3D9XrfrK"), // 972 - 1
        Base58.decode("53gxbfbnp61Yjppf2aN33mbzEs5xWYGULsJTDBiUZ8zhdmsibZr7JFP3ZkEfiEXvsUApKmTiWvX1JVamD8YYgowo"), // 1823 - 1
        Base58.decode("3q8y3fFAqpv8rc6vzQPtXpxHt1RCbSewJ8To4JVmB1D9JzoV37XMgmk3uk9vHzdVfTzTagjNRK1Hm6edXsawsGab"), // 1823 - 2
        Base58.decode("4rEHZd1n5efcdKbbnodYrcURdyWhSLSQLUjPCwmDwjQ8m9BCzn8whZXrirxN8f94otiit2RSxJcUNggPHwhgK2r8"), // 2541 - 1
        Base58.decode("2i1jHNAEFDvdaC93d2RjYy22ymiJLRnDMV2NedXdRGZfxpavZL3QnwgWNNATcwUMSAbwG2RtZxQ6TqVx2PkoyDuD"), // 3422 - 1
        Base58.decode("1ArCghAasj2Jae6ynNEphHjQa1DsTskXqkHXCPLeTzChwzLw631d23FZjFHvnphnUJ6fw4mL2iu6AXBZQTFQkaA"), // 3735 - 1

        // VOTE 2
        // TODO добавить потом
        Base58.decode("Xq48dimwhwkXRkFun6pSQFHDSmrDnNqpUbFMkvQHC26nAyoQ3Srip3gE42axNWi5cXSPfTX5yrFkK6R4Hinuq6V"), // 253554 - 1

    };

    /*
     *  SEE in concrete TRANSACTIONS
     * public static final byte[][] VALID_RECORDS = new byte[][]{
     * };
     */

    public static final byte[][] VALID_ADDRESSES = new byte[][]{
            Base58.decode("1A3P7u56G4NgYfsWMms1BuctZfnCeqrYk3")
    };

    public static final byte[][] VALID_BAL = DEVELOP_USE ? new byte[][]{} :
            new byte[][]{
                    //Base58.decode("5sAJS3HeLQARZJia6Yzh7n18XfDp6msuaw8J5FPA8xZoinW4FtijNru1pcjqGjDqA3aP8HY2MQUxfdvk8GPC5kjh"),
                    //Base58.decode("3K3QXeohM3V8beSBVKSZauSiREGtDoEqNYWLYHxdCREV7bxqE4v2VfBqSh9492dNG7ZiEcwuhhk6Y5EEt16b6sVe"),
                    //Base58.decode("5JP71DmsBQAVTQFUHJ1LJXw4qAHHcoBCzXswN9Ez3H5KDzagtqjpWUU2UNofY2JaSC4qAzaC12ER11kbAFWPpukc"),
                    //Base58.decode("33okYP8EdKkitutgat1PiAnyqJGnnWQHBfV7NyYndk7ZRy6NGogEoQMiuzfwumBTBwZyxchxXj82JaQiQXpFhRcs"),
                    //Base58.decode("23bci9zcrPunGppKCm6hKvfRoAStWv4JV2xe16tBEVZSmkCrhw7bXAFzPvv2jqZJXcbA8cmr8oMUfdmS1HJGab7s"),
                    
                    //Base58.decode("54xdM25ommdxTbAVvP7C9cFYPmwaAexkWHfkhgb8yhfCVvvRNrs166q8maYuXWpk4w9ft2HvctaFaafnKNfjyoKR"),
                    //Base58.decode("61Fzu3PhsQ74EoMKrwwxKHMQi3z9fYAU5UeUfxtGdXPRfKbWdgpBQWgAojEnmDHK2LWUKtsmyqWb4WpCEatthdgK"),
            };

    // DEX precision
    ///public static final int TRADE_PRECISION = 4;
    /**
     * Если после исполнения торговой сделки оостатется статок у ордера-инициатора и
     * цена для остатка отклонится больше чем на эту величину то ему возвращаем остаток
     */
    final public static BigDecimal INITIATOR_PRICE_DIFF_LIMIT =     new BigDecimal("0.000001");
    /**
     * Если после исполнения торговой сделки оостатется статок у ордера-цели и
     * цена для остатка отклонится больше чем на эту величину то либо скидываем остаток в эту сделку либо ему возвращаем остаток
     */
    final public static BigDecimal TARGET_PRICE_DIFF_LIMIT =        new BigDecimal("0.000006");
    /**
     * Если цена сделки после скидывания в нее сотатка ордера-цели не выйдет за это ограничени то скидываем в сделку.
     * Инача отдаем обратно
     */
    ///final public static BigDecimal TRADE_PRICE_DIFF_LIMIT = new BigDecimal("2.0").scaleByPowerOfTen(-(BlockChain.TRADE_PRECISION - 1));
    final public static BigDecimal TRADE_PRICE_DIFF_LIMIT =         new BigDecimal("0.001");


    public static final int ITEM_POLL_FROM = DEVELOP_USE ? 77000 : VERS_4_11;

    public static final int AMOUNT_SCALE_FROM = DEVELOP_USE ? 1034 : 1033;
    public static final int AMOUNT_DEDAULT_SCALE = 8;
    public static final int FREEZE_FROM = DEVELOP_USE ? 12980 : 249222;
    // только на них можно замороженные средства вернуть из списка FOUNDATION_ADDRESSES (там же и замароженные из-за утраты)
    public static final String[] TRUE_ADDRESSES = new String[]{
            "7R2WUFaS7DF2As6NKz13Pgn9ij4sFw6ymZ"
            //"78JFPWVVAVP3WW7S8HPgSkt24QF2vsGiS5",
            // "7S8qgSTdzDiBmyw7j3xgvXbVWdKSJVFyZv",
    };
    // CHAIN
    public static final int CONFIRMS_HARD = 3; // for reference by signature
    // MAX orphan CHAIN
    public static final int CONFIRMS_TRUE = MAX_ORPHAN; // for reference by ITEM_KEY
    //TESTNET
    //   1486444444444l
    //	 1487844444444   1509434273     1509434273
    public static final long DEFAULT_MAINNET_STAMP = DEVELOP_USE ? 1511164500000l : 1487844793333l;
    //public static final int FEE_MIN_BYTES = 200;
    public static final int FEE_PER_BYTE_4_10 = 64;
    public static final int FEE_PER_BYTE = 100;
    public static final int FEE_SCALE = 8;
    public static final BigDecimal FEE_RATE = BigDecimal.valueOf(1, FEE_SCALE);
    //public static final BigDecimal MIN_FEE_IN_BLOCK_4_10 = BigDecimal.valueOf(FEE_PER_BYTE_4_10 * 8 * 128, FEE_SCALE);
    public static final BigDecimal MIN_FEE_IN_BLOCK_4_10 = BigDecimal.valueOf(50000, FEE_SCALE);
    public static final BigDecimal MIN_FEE_IN_BLOCK = BigDecimal.valueOf(FEE_PER_BYTE * 6 * 128, FEE_SCALE);
    public static final float FEE_POW_BASE = (float) 1.5;
    public static final int FEE_POW_MAX = 6;
    public static final int FINANCIAL_FEE_LEVEL = 100;
    public static final int ISSUE_MULT_FEE = 1 << 10;
    public static final int ISSUE_ASSET_MULT_FEE = 1 << 8;
    public static final int TEST_FEE_ORPHAN = 0; //157000;

    public static final int FEE_FOR_ANONIMOUSE = 33;
    //
    public static final boolean VERS_4_11_USE_OLD_FEE = false;
    public static final int FEE_INVITED_DEEP = 2;

    // levels for deep
    public static final int FEE_INVITED_SHIFT = 1;
    public static final int BONUS_REFERAL = 50 * FEE_PER_BYTE;
    public static final int FEE_INVITED_SHIFT_IN_LEVEL = 1;

    // 0.0075 COMPU - is FEE for Issue Person - then >> 2 - всумме столько получают Форжер и кто привел
    // Бонус получает Персона, Вносит, Удостоверяет - 3 человека = Эмиссия
    // 0.0002 - цена за одну транзакцию
    public static final BigDecimal BONUS_FEE_LVL1 = new BigDecimal("0.01"); // < 3 000
    public static final BigDecimal BONUS_FEE_LVL2 = new BigDecimal("0.008"); // < 10 000
    public static final BigDecimal BONUS_FEE_LVL3 = new BigDecimal("0.005"); // < 100 000
    public static final BigDecimal BONUS_FEE_LVL4 = new BigDecimal("0.0025"); // < 1 000 000
    public static final BigDecimal BONUS_FEE_LVL5 = new BigDecimal("0.0015"); // else
    // SERTIFY
    // need RIGHTS for non PERSON account
    public static final BigDecimal MAJOR_ERA_BALANCE_BD = BigDecimal.valueOf(MAJOR_ERA_BALANCE);
    // need RIGHTS for PERSON account
    public static final BigDecimal MINOR_ERA_BALANCE_BD = BigDecimal.valueOf(MINOR_ERA_BALANCE);

    // GIFTS for RSertifyPubKeys
    public static final int GIFTED_COMPU_AMOUNT_4_10 = FEE_PER_BYTE_4_10 << 8;
    public static final BigDecimal GIFTED_COMPU_AMOUNT_BD_4_10 = BigDecimal.valueOf(GIFTED_COMPU_AMOUNT_4_10, FEE_SCALE);
    public static final int GIFTED_COMPU_AMOUNT_FOR_PERSON_4_10 = GIFTED_COMPU_AMOUNT_4_10 << 3;
    public static final BigDecimal GIFTED_COMPU_AMOUNT_FOR_PERSON_BD_4_10 = BigDecimal.valueOf(GIFTED_COMPU_AMOUNT_FOR_PERSON_4_10, FEE_SCALE);

    public static final int GIFTED_COMPU_AMOUNT = 50000; // FEE_PER_BYTE << 8;
    public static final BigDecimal GIFTED_COMPU_AMOUNT_BD = BigDecimal.valueOf(GIFTED_COMPU_AMOUNT, FEE_SCALE);
    public static final int GIFTED_COMPU_AMOUNT_FOR_PERSON = 250000; //GIFTED_COMPU_AMOUNT << 7;
    public static final BigDecimal GIFTED_COMPU_AMOUNT_FOR_PERSON_BD = BigDecimal.valueOf(GIFTED_COMPU_AMOUNT_FOR_PERSON, FEE_SCALE);

    //private int checkPoint = DEVELOP_USE?1:32400;
    public static final Tuple2<Integer, byte[]> CHECKPOINT = new Tuple2<Integer, byte[]>(
            DEVELOP_USE?289561 : 235267,
            Base58.decode(DEVELOP_USE?
                    "4MhxLvzH3svg5MoVi4sX8LZYVQosamoBubsEbeTo2fqu6Fcv14zJSVPtZDuu93Tc7RuS2nPJDYycWjpvdSYdmm1W"
                    :"2VTp79BBpK5E4aZYV5Tk3dYRS887W1devsrnyJeN6WTBQYQzoe2cTg819DdRs5o9Wh6tsGLsetYTbDu9okgriJce"));

    // issue PERSON
    //public static final BigDecimal PERSON_MIN_ERA_BALANCE = BigDecimal.valueOf(10000000);
    public static HashSet<String> TRUSTED_ANONYMOUS = new HashSet<String>();
    public static HashSet<String> ANONYMASERS = new HashSet<String>();
    public static HashSet<String> FOUNDATION_ADDRESSES = new HashSet<String>();
    public static HashMap<String, int[][]> FREEZED_BALANCES = new HashMap<String, int[][]>();
    public static HashMap<String, Pair<Integer, byte[]>> NOVA_ASSETS = new HashMap<String, Pair<Integer, byte[]>>();
    public static HashMap<String, String> LOCKED__ADDRESSES = new HashMap<String, String>();
    public static HashMap<String, Tuple3<String, Integer, Integer>> LOCKED__ADDRESSES_PERIOD = new HashMap<String, Tuple3<String, Integer, Integer>>();
    public static HashMap<Long, PublicKeyAccount> ASSET_OWNERS = new HashMap<Long, PublicKeyAccount>();
    static Logger LOGGER = LoggerFactory.getLogger(BlockChain.class.getName());
    private GenesisBlock genesisBlock;
    private long genesisTimestamp;
    private Block waitWinBuffer;

    //private int target = 0;
    //private byte[] lastBlockSignature;
    //private Tuple2<Integer, Long> HWeight;

    public long transactionWinnedTimingAverage;
    public long transactionWinnedTimingCounter;

    public long transactionValidateTimingAverage;
    public long transactionValidateTimingCounter;

    public long transactionProcessTimingAverage;
    public long transactionProcessTimingCounter;

    //private DLSet dcSet;

    // dcSet_in = db() - for test
    public BlockChain(DCSet dcSet_in) throws Exception {
        //CREATE GENESIS BLOCK
        genesisBlock = new GenesisBlock();
        genesisTimestamp = genesisBlock.getTimestamp();

        // GENERAL TRUST
        TRUSTED_ANONYMOUS.add("7BAXHMTuk1vh6AiZU65oc7kFVJGqNxLEpt");
        TRUSTED_ANONYMOUS.add("7PvUGfFTYPjYi5tcoKHL4UWcf417C8B3oh");
        //TRUSTED_ANONYMOUS.add("79ZVGgCFrQPoVTsFm6qCNTZNkRbYNsTY4u");


        if (DEVELOP_USE) {
            // права для Кибальникова
            ASSET_OWNERS.put(7L, new PublicKeyAccount("FgdfKGEQkP1RobtbGqVSQN61AZYGy6W1WSAJvE9weYMe"));
            ASSET_OWNERS.put(8L, new PublicKeyAccount("FgdfKGEQkP1RobtbGqVSQN61AZYGy6W1WSAJvE9weYMe"));

            // из p130 счета для прорверки
            NOVA_ASSETS.put("BTC",
                    new Pair<Integer, byte[]>(12, new Account("7EPhDbpjsaRDFwB2nY8Cvn7XukF58kGdkz").getShortAddressBytes()));
            NOVA_ASSETS.put("USD",
                    new Pair<Integer, byte[]>(95, new Account("7EPhDbpjsaRDFwB2nY8Cvn7XukF58kGdkz").getShortAddressBytes()));

            LOCKED__ADDRESSES.put("7EPhDbpjsaRDFwB2nY8Cvn7XukF58kGdkz", "7A94JWgdnNPZtbmbphhpMQdseHpKCxbrZ1");
            TRUSTED_ANONYMOUS.add("762eatKnsB3xbyy2t9fwjjqUG1GoxQ8Rhx");
            ANONYMASERS.add("7CzxxwH7u9aQtx5iNHskLQjyJvybyKg8rF");


            ANONYMASERS.add("7KC2LXsD6h29XQqqEa7EpwRhfv89i8imGK"); // face2face
        } else {
            // ANOMIMASER for incomes from PERSONALIZED
            ANONYMASERS.add("7BAXHMTuk1vh6AiZU65oc7kFVJGqNxLEpt");
            ANONYMASERS.add("79ZVGgCFrQPoVTsFm6qCNTZNkRbYNsTY4u");
            ANONYMASERS.add("7KC2LXsD6h29XQqqEa7EpwRhfv89i8imGK"); // face2face
            ANONYMASERS.add("7PvUGfFTYPjYi5tcoKHL4UWcf417C8B3oh"); // GATE-issuer


            // TICKER = KEY + CREATOR
            NOVA_ASSETS.put("BTC",
                    new Pair<Integer, byte[]>(12, new Account("7PvUGfFTYPjYi5tcoKHL4UWcf417C8B3oh").getShortAddressBytes()));
            NOVA_ASSETS.put("ETH",
                    new Pair<Integer, byte[]>(14, new Account("7PvUGfFTYPjYi5tcoKHL4UWcf417C8B3oh").getShortAddressBytes()));
            NOVA_ASSETS.put("USD",
                    new Pair<Integer, byte[]>(95, new Account("7PvUGfFTYPjYi5tcoKHL4UWcf417C8B3oh").getShortAddressBytes()));
            NOVA_ASSETS.put("EUR",
                    new Pair<Integer, byte[]>(94, new Account("7PvUGfFTYPjYi5tcoKHL4UWcf417C8B3oh").getShortAddressBytes()));
            NOVA_ASSETS.put("CNY",
                    new Pair<Integer, byte[]>(93, new Account("7PvUGfFTYPjYi5tcoKHL4UWcf417C8B3oh").getShortAddressBytes()));
            NOVA_ASSETS.put("RUB",
                    new Pair<Integer, byte[]>(92, new Account("7PvUGfFTYPjYi5tcoKHL4UWcf417C8B3oh").getShortAddressBytes()));
            NOVA_ASSETS.put("JPY",
                    new Pair<Integer, byte[]>(91, new Account("7PvUGfFTYPjYi5tcoKHL4UWcf417C8B3oh").getShortAddressBytes()));
            NOVA_ASSETS.put("GBP",
                    new Pair<Integer, byte[]>(90, new Account("7PvUGfFTYPjYi5tcoKHL4UWcf417C8B3oh").getShortAddressBytes()));
            NOVA_ASSETS.put("CHF",
                    new Pair<Integer, byte[]>(89, new Account("7PvUGfFTYPjYi5tcoKHL4UWcf417C8B3oh").getShortAddressBytes()));
            NOVA_ASSETS.put("AUD",
                    new Pair<Integer, byte[]>(88, new Account("7PvUGfFTYPjYi5tcoKHL4UWcf417C8B3oh").getShortAddressBytes()));
            NOVA_ASSETS.put("SGD",
                    new Pair<Integer, byte[]>(87, new Account("7PvUGfFTYPjYi5tcoKHL4UWcf417C8B3oh").getShortAddressBytes()));
            NOVA_ASSETS.put("TRY",
                    new Pair<Integer, byte[]>(86, new Account("7PvUGfFTYPjYi5tcoKHL4UWcf417C8B3oh").getShortAddressBytes()));


            // COMMODITY
            NOVA_ASSETS.put("GOLD",
                    new Pair<Integer, byte[]>(21, new Account("7PvUGfFTYPjYi5tcoKHL4UWcf417C8B3oh").getShortAddressBytes()));
            NOVA_ASSETS.put("OIL",
                    new Pair<Integer, byte[]>(22, new Account("7PvUGfFTYPjYi5tcoKHL4UWcf417C8B3oh").getShortAddressBytes()));
            NOVA_ASSETS.put("GAS",
                    new Pair<Integer, byte[]>(23, new Account("7PvUGfFTYPjYi5tcoKHL4UWcf417C8B3oh").getShortAddressBytes()));
            NOVA_ASSETS.put("BREND",
                    new Pair<Integer, byte[]>(24, new Account("7PvUGfFTYPjYi5tcoKHL4UWcf417C8B3oh").getShortAddressBytes()));


            /// Права для Кибальникова в Боевой Версии
            NOVA_ASSETS.put("ERG",
                    new Pair<Integer, byte[]>(20, new Account("7GiE2pKyrULF2iQhAXvdUusXYqiKRQx68m").getShortAddressBytes()));
            
            //NOVA_ASSETS.put("@@USD",
            //		new Pair<Integer, byte[]>(95, new Account("7JS4ywtcqrcVpRyBxfqyToS2XBDeVrdqZL").getShortBytes()));
            //NOVA_ASSETS.put("¤¤RUB",
            //		new Pair<Integer, byte[]>(93, new Account("7JS4ywtcqrcVpRyBxfqyToS2XBDeVrdqZL").getShortBytes()));
            //NOVA_ASSETS.put("ERARUB",
            //		new Pair<Integer, byte[]>(91, new Account("7JS4ywtcqrcVpRyBxfqyToS2XBDeVrdqZL").getShortBytes()));
            //NOVA_ASSETS.put("ERAUSD",
            //		new Pair<Integer, byte[]>(85, new Account("7JS4ywtcqrcVpRyBxfqyToS2XBDeVrdqZL").getShortBytes()));

            // LOCKED -> to TRUSTED for it address
            LOCKED__ADDRESSES.put("7PvUGfFTYPjYi5tcoKHL4UWcf417C8B3oh", "79ZVGgCFrQPoVTsFm6qCNTZNkRbYNsTY4u");
            LOCKED__ADDRESSES.put("7Rt6gdkrFzayyqNec3nLhEGjuK9UsxycZ6", "79ZVGgCFrQPoVTsFm6qCNTZNkRbYNsTY4u");

            // TEAM 0 LOCKS
            LOCKED__ADDRESSES_PERIOD.put("79kXsWXHRYEb7ESMohm9DXYjXBzPfi1seE", new Tuple3("78JFPWVVAVP3WW7S8HPgSkt24QF2vsGiS5", 137000, 240000)); // Vasya
            LOCKED__ADDRESSES_PERIOD.put("787H1wwYPwu33BEm2KbNeksAgVaRf41b2H", new Tuple3("78JFPWVVAVP3WW7S8HPgSkt24QF2vsGiS5", 137000, 240000)); // Natasha
            LOCKED__ADDRESSES_PERIOD.put("7CT5k4Qqhb53ciHfrxXaR3bGyribLgSoyZ", new Tuple3("78JFPWVVAVP3WW7S8HPgSkt24QF2vsGiS5", 137000, 240000)); // Lena
            LOCKED__ADDRESSES_PERIOD.put("74g61DcTa8qdfvWxzcbTjTf6PhMfAB77HK", new Tuple3("78JFPWVVAVP3WW7S8HPgSkt24QF2vsGiS5", 137000, 240000)); // Ivan
            LOCKED__ADDRESSES_PERIOD.put("7BfB66DpkEx7KJaMN9bzphTJcZR29wprMU", new Tuple3("78JFPWVVAVP3WW7S8HPgSkt24QF2vsGiS5", 137000, 240000)); // Ruslan
            LOCKED__ADDRESSES_PERIOD.put("1", new Tuple3("78JFPWVVAVP3WW7S8HPgSkt24QF2vsGiS5", 137000, 240000)); // Sergey
            LOCKED__ADDRESSES_PERIOD.put("1", new Tuple3("78JFPWVVAVP3WW7S8HPgSkt24QF2vsGiS5", 137000, 240000)); // Vladimir
            LOCKED__ADDRESSES_PERIOD.put("1", new Tuple3("78JFPWVVAVP3WW7S8HPgSkt24QF2vsGiS5", 137000, 240000)); // Roman

            // TEST
            //FOUNDATION_ADDRESSES.add("7F9cZPE1hbzMT21g96U8E1EfMimovJyyJ7");

            // ERACHAIN FUNDATION
            FOUNDATION_ADDRESSES.add("74a73pykkNwmuwkZdh5Lt2xTbK7anG5B6i");
            FOUNDATION_ADDRESSES.add("7QTDHp15vcHN3F4zP2BTcDXJkeotzQZkG4");
            FOUNDATION_ADDRESSES.add("7FiXN8VTgjMsLrZUQY9ZBFNfek7SsDP6Uc");
            FOUNDATION_ADDRESSES.add("74QcLxHgPkuMSPsKTh7zGpJsd5aAxpWpFA");
            FOUNDATION_ADDRESSES.add("7BAXHMTuk1vh6AiZU65oc7kFVJGqNxLEpt");
            FOUNDATION_ADDRESSES.add("7P3HR8kdj4ojXPvpTnEtVnpEwenipvrcH1");
            FOUNDATION_ADDRESSES.add("75Mb8cGchcG4DF31wavhNrnoycWsoLQqP4");
            FOUNDATION_ADDRESSES.add("75LzKAoxx4TgAAkpMRStve26YEY625TCRE");

            FOUNDATION_ADDRESSES.add("73QYndpFQeFvyMvwBcMUwJRDTp7XaxkSmZ"); // STOLEN
            FOUNDATION_ADDRESSES.add("7FJUV5GLMuVdopUHSwTLsjmKF4wkPwFEcG"); // LOSED
            FOUNDATION_ADDRESSES.add("75LK84g7JHoLG2jRUmbJA6srLrFkaXEU5A"); // FREEZED


            // TEST
            //FREEZED_BALANCES.put("7F9cZPE1hbzMT21g96U8E1EfMimovJyyJ7",
            //		new int[][]{{9000, 110000}, {3200, 90000}, {138000, 7000}, {547500, 5000}});

            // TEAM 2
            FREEZED_BALANCES.put("77QMFKSdY4ZsG8bFHynYdFNCmis9fNw5yP",
                    new int[][]{{225655, 90000}, {333655, 60000}});
            FREEZED_BALANCES.put("7N7d8juuSSeEd92rkcEsfXhdi9WXE8zYXs",
                    new int[][]{{225655, 80000}, {333655, 53000}});
            FREEZED_BALANCES.put("7LETj4cW4rLWBCN52CaXmzQDnhwkEcrv9G",
                    new int[][]{{225655, 97000}, {333655, 65000}});

            // TEAM 3
            FREEZED_BALANCES.put("7GMENsugxjV8PToyUyHNUQF7yr9Gy6tJou",
                    new int[][]{{225655, 197000}, {333655, 131000}});
            FREEZED_BALANCES.put("7DMJcs8kw7EXUSeEFfNwznRKRLHLrcXJFm",
                    new int[][]{{225655, 150000}, {333655, 100000}});
            FREEZED_BALANCES.put("7QUeuMiWQjoQ3MZiriwhKfEG558RJWUUis",
                    new int[][]{{225655, 150000}, {333655, 100000}});
            FREEZED_BALANCES.put("7MxscS3mS6VWim8B9K3wEzFAUWYbsMkVon",
                    new int[][]{{225655, 140000}, {333655, 90000}});
            FREEZED_BALANCES.put("79NMuuW7thad2JodQ5mKxbMoyf1DjNT9Ap",
                    new int[][]{{225655, 130000}, {333655, 90000}});
            FREEZED_BALANCES.put("7MhifBHaZsUcjgckwFN57bAE9fPJVDLDQq",
                    new int[][]{{225655, 110000}, {333655, 80000}});
            FREEZED_BALANCES.put("7FRWJ4ww3VstdyAyKFwYfZnucJBK7Y4zmT",
                    new int[][]{{225655, 100000}, {333655, 70000}});
            FREEZED_BALANCES.put("7FNAphtSYXtP5ycn88B2KEywuHXzM3XNLK",
                    new int[][]{{225655, 90000}, {333655, 60000}});
            FREEZED_BALANCES.put("79ZVGgCFrQPoVTsFm6qCNTZNkRbYNsTY4u",
                    new int[][]{{225655, 80000}, {333655, 60000}});

            // TEAM 1
            FREEZED_BALANCES.put("74rRXsxoKtVKJqN8z6t1zHfufBXsELF94y",
                    new int[][]{{225655, 20000}, {333655, 10000}});
            FREEZED_BALANCES.put("7PChKkoASF1eLtCnAMx8ynU2sMYdSPwkGV",
                    new int[][]{{225655, 60000}, {333655, 40000}});

            FREEZED_BALANCES.put("7Jhh3TPmfoLag8FxnJRBRYYfqnUduvFDbv",
                    new int[][]{{225655, 150000}, {333655, 100000}});
            FREEZED_BALANCES.put("7Rt6gdkrFzayyqNec3nLhEGjuK9UsxycZ6",
                    new int[][]{{115000, 656000}, {225655, 441000}});
        }

        DCSet dcSet = dcSet_in;
        if (dcSet == null) {
            dcSet = DCSet.getInstance();
        }

        if (Settings.getInstance().isTestnet()) {
            LOGGER.info(genesisBlock.getTestNetInfo());
        }

        int height = dcSet.getBlockMap().size();
        if (height == 0)
        // process genesis block
        {
            if (dcSet_in == null && dcSet.getBlockMap().getLastBlockSignature() != null) {
                LOGGER.info("reCreateDB Database...");

                try {
                    dcSet.close();
                    dcSet = Controller.getInstance().reCreateDC();
                } catch (Exception e) {
                    LOGGER.error(e.getMessage(), e);
                    Controller.getInstance().stopAll(6);
                }
            }

            //PROCESS
            genesisBlock.process(dcSet);

        } else {

            // TRY compare GENESIS BLOCK SIGNATURE
            if (!Arrays.equals(dcSet.getBlockMap().get(1).getSignature(),
                    genesisBlock.getSignature())) {

                throw new Exception("wrong DB for GENESIS BLOCK");
            }

        }

        //lastBlockSignature = dcSet.getBlocksHeadMap().getLastBlockSignature();
        //HWeight = dcSet.getBlockSignsMap().get(lastBlockSignature);

    }

    //
    public static int getHeight(DCSet dcSet) {

        //GET LAST BLOCK
        ///byte[] lastBlockSignature = dcSet.getBlocksHeadMap().getLastBlockSignature();
        ///return dcSet.getBlockSignsMap().getHeight(lastBlockSignature);
        return dcSet.getBlockMap().size();
    }

    public static int getCheckPoint(DCSet dcSet) {

        Integer item = dcSet.getBlockSignsMap().get(CHECKPOINT.b);
        if (item == null || item == -1)
            return 2;

        int heightCheckPoint = item;
        int dynamicCheckPoint = getHeight(dcSet) - BlockChain.MAX_ORPHAN;

        if (dynamicCheckPoint > heightCheckPoint)
            return dynamicCheckPoint;
        return heightCheckPoint;
    }

    public static int getNetworkPort() {
        if (Settings.getInstance().isTestnet()) {
            return BlockChain.TESTNET_PORT;
        } else {
            return BlockChain.MAINNET_PORT;
        }
    }

    /**
     * Calculate Target (Average Win Value for 1024 last blocks) for this block
     * @param height - height of blockchain
     * @param targetPrevious - previous Target
     * @param winValue - current Win Value
     * @return
     */
    public static long calcTarget(int height, long targetPrevious, long winValue) {

        if (height < TARGET_COUNT) {
            return targetPrevious - (targetPrevious / height) + (winValue / height);
        }

        // CUT GROWTH
        long cut1 = targetPrevious + (targetPrevious >> 1);
        if (height > TARGET_COUNT && winValue > cut1) {
            winValue = cut1;
        }

        //return targetPrevios - (targetPrevios>>TARGET_COUNT_SHIFT) + (winValue>>TARGET_COUNT_SHIFT);
        // better accuracy
        long target = (((targetPrevious << TARGET_COUNT_SHIFT) - targetPrevious) + winValue) >> TARGET_COUNT_SHIFT;
        if (target < 1000 && DEVELOP_USE)
            target = 1000;

        return target;
    }

    // GET MIN TARGET
    // TODO GENESIS_CHAIN
    // SEE core.block.Block.calcWinValue(DLSet, Account, int, int)
    public static int getTargetedMin(int height) {
        int base;
        if (height < BlockChain.REPEAT_WIN)
            // FOR not repeated WINS - not need check BASE_TARGET
            /////base = BlockChain.BASE_TARGET>>1;
            base = BlockChain.BASE_TARGET - (BlockChain.BASE_TARGET >> 2); // ONLY UP
        else if (DEVELOP_USE)
            base = 1; //BlockChain.BASE_TARGET >>5;
        else if (height < 110000)
            base = (BlockChain.BASE_TARGET >> 3); // + (BlockChain.BASE_TARGET>>4);
        else if (height < 115000)
            base = (BlockChain.BASE_TARGET >> 1) - (BlockChain.BASE_TARGET >> 4);
        else
            base = (BlockChain.BASE_TARGET >> 1) + (BlockChain.BASE_TARGET >> 4);

        return base;

    }

    public static int calcWinValueTargeted(long win_value, long target) {

        if (target == 0) {
            // in forked chain in may be = 0
            return -1;
        }

        int result = (int) (BlockChain.BASE_TARGET * win_value / target);
        if (result < 1 || result > BlockChain.BASE_TARGET * 10)
            // fix overload
            return BlockChain.BASE_TARGET * 10;
        return result;

    }

    /**
     * calc WIN_VALUE for ACCOUNT in HEIGHT
     * @param dcSet
     * @param creator account of block creator
     * @param height current blockchain height
     * @param forgingBalance current forging Balance on account
     * @return (long) Win Value
     */
    public static long calcWinValue(DCSet dcSet, Account creator, int height, int forgingBalance) {

        if (forgingBalance < MIN_GENERATING_BALANCE) {
                return 0l;
        }

        Tuple2<Integer, Integer> previousForgingPoint = creator.getForgingData(dcSet, height);

        if (previousForgingPoint == null) {
            // IF BLOCK not inserted in MAP
            previousForgingPoint = creator.getLastForgingData(dcSet);
            if (previousForgingPoint == null)
                if (DEVELOP_USE)
                    // - (height > VERS_4_11? 100 : 10), 1000);
                    previousForgingPoint = new Tuple2<Integer, Integer>(height - DEVELOP_FORGING_START, forgingBalance);
                else
                    return 0l;
        }

        int previousForgingHeight = previousForgingPoint.a;

        // OWN + RENT balance - in USE
        if (forgingBalance > previousForgingPoint.b) {
            forgingBalance = previousForgingPoint.b;
        }

        if (forgingBalance < BlockChain.MIN_GENERATING_BALANCE) {
            if (!Controller.getInstance().isTestNet() && !DEVELOP_USE)
                return 0l;
            forgingBalance = BlockChain.MIN_GENERATING_BALANCE;
        }

        int difference = height - previousForgingHeight;
        if (Controller.getInstance().isTestNet() || BlockChain.DEVELOP_USE) {
            if (difference < 10)
                difference = 10;
            ;
        } else {

            int repeatsMin;

            if (height < BlockChain.REPEAT_WIN) {
                repeatsMin = height - 2;
            } else {
                repeatsMin = BlockChain.GENESIS_ERA_TOTAL / forgingBalance;
                repeatsMin = (repeatsMin >> 2);

                if (height < 40000) {
                    if (repeatsMin > 4)
                        repeatsMin = 4;
                } else if (height < 100000) {
                    if (repeatsMin > 6)
                        repeatsMin = 6;
                } else if (height < 110000) {
                    if (repeatsMin > 10) {
                        repeatsMin = 10;
                    }
                } else if (height < 120000) {
                    if (repeatsMin > 40)
                        repeatsMin = 40;
                } else if (height < VERS_4_11) {
                    if (repeatsMin > 200)
                        repeatsMin = 200;
                } else if (repeatsMin < 10) {
                    repeatsMin = 10;
                }
            }

            if (difference < repeatsMin) {
                return difference - repeatsMin;
            }
        }

        long win_value;

        if (difference > 1)
            win_value = (long) forgingBalance * (long) difference;
        else
            win_value = forgingBalance;

        if (Controller.getInstance().isTestNet() || DEVELOP_USE)
            return win_value;

        if (false) {
            if (height < BlockChain.REPEAT_WIN)
                win_value >>= 4;
            else if (BlockChain.DEVELOP_USE)
                win_value >>= 4;
            else if (height < BlockChain.TARGET_COUNT)
                win_value = (win_value >> 4) - (win_value >> 6);
            else if (height < BlockChain.TARGET_COUNT << 2)
                win_value >>= 5;
            else if (height < BlockChain.TARGET_COUNT << 6)
                win_value = (win_value >> 5) - (win_value >> 7);
            else if (height < BlockChain.TARGET_COUNT << 10)
                win_value >>= 6;
            else
                win_value = (win_value >> 7) - (win_value >> 9);
        } else {
            if (height < BlockChain.REPEAT_WIN)
                win_value >>= 2;
            else if (height < (BlockChain.REPEAT_WIN<<2))
                win_value >>= 5;
            else
                win_value >>= 7;
        }


        return win_value;

    }

    /**
     * Calculate targeted Win Value and cut by BASE
     * @param dcSet dataChainSet
     * @param height blockchain height
     * @param win_value win value
     * @param target average win value for blockchain by 1024 last blocks
     * @return targeted Win Value and cut by BASE
     */
    public static int calcWinValueTargetedBase(DCSet dcSet, int height, long win_value, long target) {

        if (win_value < 1)
            return (int) win_value;

        int base = BlockChain.getTargetedMin(height);
        int targetedWinValue = calcWinValueTargeted(win_value, target);
        if (!Controller.getInstance().isTestNet()
                && height > VERS_4_11
                && base > targetedWinValue) {
            return -targetedWinValue;
        }

        return targetedWinValue;

    }

    public GenesisBlock getGenesisBlock() {
        return this.genesisBlock;
    }

    //public long getGenesisTimestamp() {
    //    return this.genesisTimestamp;
    //}

	/*
	//public synchronized Tuple2<Integer, Long> getHWeight(DCSet dcSet, boolean withWinBuffer) {
	public Tuple2<Integer, Long> getHWeight(DCSet dcSet, boolean withWinBuffer) {

		if (dcSet.isStoped())
			return null;

		//GET LAST BLOCK
		byte[] lastBlockSignature = dcSet.getBlocksHeadMap().getLastBlockSignature();
		// test String b58 = Base58.encode(lastBlockSignature);

		int height;
		long weight;
		if (withWinBuffer && this.waitWinBuffer != null) {
			// with WIN BUFFER BLOCK
			height = 1;
			weight = this.waitWinBuffer.calcWinValueTargeted(dcSet);
		} else {
			height = 0;
			weight = 0l;
		}

		if (lastBlockSignature == null) {
			height++;
		} else {
			height += dcSet.getBlockSignsMap().getHeight(lastBlockSignature);
			weight += dcSet.getBlockSignsMap().getFullWeight();
		}

		return  new Tuple2<Integer, Long>(height, weight);

	}
	 */

    public long getTimestamp(int height) {
        return this.genesisTimestamp + (long) height * GENERATING_MIN_BLOCK_TIME_MS;
    }

    public long getTimestamp(DCSet dcSet) {
        return this.genesisTimestamp + (long) getHeight(dcSet) * GENERATING_MIN_BLOCK_TIME_MS;
    }

    public int getBlockOnTimestamp(long timestamp) {
        long diff = timestamp = genesisTimestamp;
        return (int) (diff / GENERATING_MIN_BLOCK_TIME_MS);
    }

    // BUFFER of BLOCK for WIN solving
    public Block getWaitWinBuffer() {
        return this.waitWinBuffer;
    }

	/*
	public void setCheckPoint(int checkPoint) {

		if (checkPoint > 1)
			this.checkPoint = checkPoint;
	}
	 */

    public void clearWaitWinBuffer() {
        this.waitWinBuffer = null;
    }

    public Block popWaitWinBuffer() {
        Block block = this.waitWinBuffer;
        this.waitWinBuffer = null;
        return block;
    }

    public int compareNewWin(DCSet dcSet, Block block) {
        return this.waitWinBuffer == null ? -1 : this.waitWinBuffer.compareWin(block);
    }

    // SOLVE WON BLOCK
    // 0 - unchanged;
    // 1 - changed, need broadcasting;
    public synchronized boolean setWaitWinBuffer(DCSet dcSet, Block block, Peer peer) {

        LOGGER.info("try set new winBlock: " + block.toString());

        if (this.waitWinBuffer != null && block.compareWin(waitWinBuffer) <= 0) {

            LOGGER.info("new winBlock is POOR!");
            return false;

        }

        // FULL VALIDATE because before was only HEAD validating
        if (!block.isValid(dcSet, false)) {

            LOGGER.info("new winBlock is BAD!");
            if (peer != null)
                Controller.getInstance().banPeerOnError(peer, "invalid block", 10);
            else
                LOGGER.error("MY WinBlock is INVALID! ignore...");

            return false;
        }

        this.waitWinBuffer = block;

        LOGGER.info("new winBlock setted!!!" + block.toString());
        return true;

    }

    /**
     * если идет синхронизация то записываем без проверки
     *
     * @param block
     */
    public void setWaitWinBufferUnchecked(Block block) {
        if (this.waitWinBuffer == null || block.compareWin(waitWinBuffer) > 0) {
            this.waitWinBuffer = block;
        }
    }

    public Tuple2<Integer, Long> getHWeightFull(DCSet dcSet) {
        return new Tuple2<Integer, Long>(dcSet.getBlocksHeadsMap().size(),
                dcSet.getBlocksHeadsMap().getFullWeight());
    }

    public long getFullWeight(DCSet dcSet) {

        return dcSet.getBlocksHeadsMap().getFullWeight();
    }

    public List<byte[]> getSignatures(DCSet dcSet, byte[] parentSignature) {

        //logger.debug("getSignatures for ->" + Base58.encode(parent));

        List<byte[]> headers = new ArrayList<byte[]>();

        //CHECK IF BLOCK EXISTS
        Integer height = dcSet.getBlockSignsMap().get(parentSignature);
        if (height != null && height > 0) {

            int packet;
            if (Arrays.equals(parentSignature, this.genesisBlock.getSignature())
                    || Arrays.equals(parentSignature, CHECKPOINT.b)) {
                packet = 3;
            } else {
                packet = SYNCHRONIZE_PACKET;
            }
            //BlocksHeads_2Map childsMap = dcSet.getBlockHeightsMap();
            //BlocksHeads_2Map map = dcSet.getBlockHeightsMap();
            BlocksHeadsMap map = dcSet.getBlocksHeadsMap();
            int counter = 0;
            do {
                headers.add(parentSignature);
                if (map.contains(++height))
                    parentSignature = map.get(height).signature;
                else
                    break;
            } while (parentSignature != null && counter++ < packet);
            //logger.debug("get size " + counter);
        } else if (Arrays.equals(parentSignature, this.CHECKPOINT.b)) {
            headers.add(parentSignature);
        } else {
            //logger.debug("*** getSignatures NOT FOUND !");
        }

        return headers;
    }

    public Block getBlock(DCSet dcSet, byte[] header) {

        return dcSet.getBlockSignsMap().getBlock(header);
    }

    public Block getBlock(DCSet dcSet, int height) {

        return dcSet.getBlockMap().get(height);
    }

    /**
     * Среднее время обработки транзакции при прилете блока из сети. Блок считается как одна транзакция
     *
     * @return
     */
    public void updateTXWinnedTimingAverage(long processTiming, int counter) {
        // при переполнении может быть минус
        // в миеросекундах подсчет делаем
        processTiming = processTiming / 1000 / (Controller.BLOCK_AS_TX_COUNT + counter);
        if (transactionWinnedTimingCounter < 1 << 5) {
            transactionWinnedTimingCounter++;
            transactionWinnedTimingAverage = ((transactionWinnedTimingAverage * transactionWinnedTimingCounter)
                    + processTiming - transactionWinnedTimingAverage) / transactionWinnedTimingCounter;
        } else
            transactionWinnedTimingAverage = ((transactionWinnedTimingAverage << 5)
                    + processTiming - transactionWinnedTimingAverage) >> 5;
    }

    public void updateTXValidateTimingAverage(long processTiming, int counter) {
        // тут всегда Количество больше 0 приходит
        processTiming = processTiming / 1000 / counter;
        if (transactionValidateTimingCounter < 1 << 5) {
            transactionValidateTimingCounter++;
            transactionValidateTimingAverage = ((transactionValidateTimingAverage * transactionValidateTimingCounter)
                    + processTiming - transactionValidateTimingAverage) / transactionValidateTimingCounter;
        } else
            transactionValidateTimingAverage = ((transactionValidateTimingAverage << 5)
                    + processTiming - transactionValidateTimingAverage) >> 5;
    }

    public void updateTXProcessTimingAverage(long processTiming, int counter) {
        if (processTiming < 999999999999l) {
            // при переполнении может быть минус
            // в миеросекундах подсчет делаем
            processTiming = processTiming / 1000 / (Controller.BLOCK_AS_TX_COUNT + counter);
            if (transactionProcessTimingCounter < 1 << 5) {
                transactionProcessTimingCounter++;
                transactionProcessTimingAverage = ((transactionProcessTimingAverage * transactionProcessTimingCounter)
                        + processTiming - transactionProcessTimingAverage) / transactionProcessTimingCounter;
            } else
                transactionProcessTimingAverage = ((transactionProcessTimingAverage << 5)
                        + processTiming - transactionProcessTimingAverage) >> 5;
        }
    }

    public Pair<Block, List<Transaction>> scanTransactions(DCSet dcSet, Block block, int blockLimit, int transactionLimit, int type, int service, Account account) {
        //CREATE LIST
        List<Transaction> transactions = new ArrayList<Transaction>();
        int counter = 0;

        //IF NO BLOCK START FROM GENESIS
        if (block == null) {
            block = new GenesisBlock();
        }

        //START FROM BLOCK
        int scannedBlocks = 0;
        do {
            int seqNo = 0;
            //FOR ALL TRANSACTIONS IN BLOCK
            for (Transaction transaction : block.getTransactions()) {

                transaction.setDC(dcSet, Transaction.FOR_NETWORK, block.heightBlock, ++seqNo);

                //CHECK IF ACCOUNT INVOLVED
                if (account != null && !transaction.isInvolved(account)) {
                    continue;
                }

                //CHECK IF TYPE OKE
                if (type != -1 && transaction.getType() != type) {
                    continue;
                }

                //CHECK IF SERVICE OKE
                if (service != -1 && transaction.getType() == Transaction.ARBITRARY_TRANSACTION) {
                    ArbitraryTransaction arbitraryTransaction = (ArbitraryTransaction) transaction;

                    if (arbitraryTransaction.getService() != service) {
                        continue;
                    }
                }

                //ADD TO LIST
                transactions.add(transaction);
                counter++;
            }

            //SET BLOCK TO CHILD
            block = block.getChild(dcSet);
            scannedBlocks++;
        }
        //WHILE BLOCKS EXIST && NOT REACHED TRANSACTIONLIMIT && NOT REACHED BLOCK LIMIT
        while (block != null && (counter < transactionLimit || transactionLimit == -1) && (scannedBlocks < blockLimit || blockLimit == -1));

        //CHECK IF WE REACHED THE END
        if (block == null) {
            block = this.getLastBlock(dcSet);
        } else {
            block = block.getParent(dcSet);
        }

        //RETURN PARENT BLOCK AS WE GET CHILD RIGHT BEFORE END OF WHILE
        return new Pair<Block, List<Transaction>>(block, transactions);
    }

    public Block getLastBlock(DCSet dcSet) {
        return dcSet.getBlockMap().last();
    }


	/*
	// IT IS RIGHTS ONLY WHEN BLOCK is MAKING
	// MABE used only in isValid and in Block Generator
	public static int calcGeneratingBalance(DCSet dcSet, Account creator, int height)
	{

		long incomed_amount = 0l;
		//long amount;

		int previousForgingHeight = getPreviousForgingHeightForCalcWin(dcSet, creator, height);
		int previousForgingHeight = creator.getForgingData(dcSet, height);
		if (previousForgingHeight == -1) {
			// IF BLOCK not inserted in MAP
			previousForgingHeight = creator.getLastForgingData(dcSet);
		}

		if (false && !BlockChain.DEVELOP_USE) {
			if (height > 87090 && height - previousForgingHeight < 10 ) {
				return -1;
			}
		}

		if (previousForgingHeight > height) {
			return height;
		}

		previousForgingHeight++;
		if (previousForgingHeight < height) {

			// for recipient only
			List<Transaction> txs = dcSet.getTransactionFinalMap().findTransactions(null, null, creator.getAddress(),
					previousForgingHeight, height,
					0, 0, false, 0, 0);

			//amount = 0l;
			for(Transaction transaction: txs)
			{
				if ( transaction.getAbsKey() != Transaction.RIGHTS_KEY )
					continue;

				transaction.setDC(dcSet, false);
				if (transaction instanceof TransactionAmount) {
					TransactionAmount recordAmount = (TransactionAmount) transaction;
					if (recordAmount.isBackward())
						continue;

					int amo_sign = recordAmount.getAmount().signum();
					if (amo_sign > 0) {
						// SEND or DEBT
						incomed_amount += recordAmount.getAmount().longValue();
					} else {
						continue;
					}
					//} else if (transaction instanceof CreateOrderTransaction) {
					//	amount = transaction.getAmount().longValue();
				} else {
					continue;
				}
				//incomed_amount += amount;
			}

			// for creator
			txs = dcSet.getTransactionFinalMap().findTransactions(null, creator.getAddress(), null,
					previousForgingHeight, height,
					0, 0, false, 0, 0);

			//amount = 0l;
			for(Transaction transaction: txs)
			{
				transaction.setDC(dcSet, false);

				if (false && transaction instanceof RSertifyPubKeys) {
					//	amount = BlockChain.GIFTED_ERA_AMOUNT.intValue();
					//	incomed_amount += amount;

				} else if (transaction instanceof TransactionAmount) {

					if ( transaction.getAbsKey() != Transaction.RIGHTS_KEY )
						continue;

					TransactionAmount recordAmount = (TransactionAmount) transaction;
					// TODO: delete  on new CHAIN
					if (height > 45281 && recordAmount.isBackward()
							&& Account.actionType(recordAmount.getKey(), recordAmount.getAmount()) == 2) {
						// RE DEBT to me
						long amount = transaction.getAmount().abs().longValue();
						if (amount < 200) {
							continue;
						} else if (amount < 1000) {
							amount >>=2;
						} else {
							amount >>=1;
						}
						incomed_amount += amount;
					} else {
						continue;
					}
				} else {
					continue;
				}

				//incomed_amount += amount;
			}
			txs = null;
		}

		// OWN + RENT balance - in USE
		long used_amount = creator.getBalanceUSE(Transaction.RIGHTS_KEY, dcSet).longValue();
		if (used_amount < BlockChain.MIN_GENERATING_BALANCE)
			return 0;

		if (used_amount - incomed_amount < BlockChain.MIN_GENERATING_BALANCE ) {
			return BlockChain.MIN_GENERATING_BALANCE;
		} else {
			return (int)(used_amount - incomed_amount);
		}
	}
	OLD
	 */

    public byte[] getLastBlockSignature(DCSet dcSet) {
        return dcSet.getBlockMap().getLastBlockSignature();
    }

    // get last blocks for target
    public List<Block> getLastBlocksForTarget_old(DCSet dcSet) {

        Block last = dcSet.getBlockMap().last();

		/*
		if (this.lastBlocksForTarget != null
				&& Arrays.equals(this.lastBlocksForTarget.get(0).getSignature(), last.getSignature())) {
			return this.lastBlocksForTarget;
		}
		 */

        List<Block> list = new ArrayList<Block>();

        if (last == null || last.getVersion() == 0) {
            return list;
        }

        for (int i = 0; i < TARGET_COUNT && last.getVersion() > 0; i++) {
            list.add(last);
            last = last.getParent(dcSet);
        }

        return list;
    }

    // get Target by last blocks in chain
    public long getTarget(DCSet dcSet) {
        Block block = this.getLastBlock(dcSet);
        return block.getTarget();
    }

    // CLEAR UNCONFIRMED TRANSACTION from Invalid and DEAD
    public void clearUnconfirmedRecords(DCSet dcSet, boolean cutDeadTime) {

        dcSet.getTransactionMap().clearByDeadTimeAndLimit(this.getTimestamp(dcSet), cutDeadTime);

    }
}<|MERGE_RESOLUTION|>--- conflicted
+++ resolved
@@ -101,13 +101,8 @@
     //public static final int ORDER_FEE_DOWN = VERS_4_11;
     public static final int HOLD_VALID_START = TESTS_VERS > 0? 0 : VERS_4_11;
 
-<<<<<<< HEAD
-    public static final int CANCEL_ORDERS_ALL_VALID = DEVELOP_USE ? 450000 : 260000;
-    public static final int ALL_BALANCES_OK_TO = TESTS_VERS > 0? 0 : DEVELOP_USE? CANCEL_ORDERS_ALL_VALID : CANCEL_ORDERS_ALL_VALID;
-=======
     public static final int CANCEL_ORDERS_ALL_VALID = DEVELOP_USE ? 430000 : 260000;
     public static final int ALL_BALANCES_OK_TO = TESTS_VERS > 0? 0 : DEVELOP_USE? 425555 : 260000;
->>>>>>> bb8c53fd
 
     public static final int VERS_4_12 = DEVELOP_USE ? VERS_4_11 + 20000 : VERS_4_11;
 

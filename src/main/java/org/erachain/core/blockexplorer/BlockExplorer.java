package org.erachain.core.blockexplorer;

import org.apache.commons.net.util.Base64;
import org.erachain.at.ATTransaction;
import org.erachain.controller.Controller;
import org.erachain.core.BlockChain;
import org.erachain.core.account.Account;
import org.erachain.core.block.Block;
import org.erachain.core.block.GenesisBlock;
import org.erachain.core.crypto.Base58;
import org.erachain.core.crypto.Crypto;
import org.erachain.core.item.ItemCls;
import org.erachain.core.item.assets.AssetCls;
import org.erachain.core.item.assets.Order;
import org.erachain.core.item.assets.Trade;
import org.erachain.core.item.persons.PersonCls;
import org.erachain.core.item.polls.PollCls;
import org.erachain.core.item.statuses.StatusCls;
import org.erachain.core.item.templates.TemplateCls;
import org.erachain.core.payment.Payment;
import org.erachain.core.transaction.*;
import org.erachain.core.voting.Poll;
import org.erachain.database.SortableList;
import org.erachain.database.FilteredByStringArray;
import org.erachain.datachain.*;
import org.erachain.gui.models.PeersTableModel;
import org.erachain.gui.models.PersonAccountsModel;
import org.erachain.lang.Lang;
import org.erachain.utils.*;
import org.json.simple.JSONArray;
import org.json.simple.JSONObject;
import org.json.simple.JSONValue;
import org.json.simple.parser.ParseException;
import org.mapdb.Fun;
import org.mapdb.Fun.*;
import org.slf4j.Logger;
import org.slf4j.LoggerFactory;

import javax.ws.rs.core.UriInfo;
import java.math.BigDecimal;
import java.math.RoundingMode;
import java.nio.charset.Charset;
import java.util.*;
import java.util.Map.Entry;

// 30/03 ++ asset - Trans_Amount

/**
 * В запросе q - фильтр поиска, а в search - тип данных где ищем, но тут на сервере этот тип может изменитсья в ответе
 *
 * В ответе параметр:<br>
 *     - type - задает тип полученных данных - по нему в Ajax запросах выбираем что делать дальше с полученными данными<br>
 *     - search - задает выбор у поископого элемента searchID, необходимо задавать если он отличается от значения в type<br>
 *
 */
@SuppressWarnings({"unchecked", "rawtypes"})
public class BlockExplorer {

    public static final int pageSize = 25;
    private static final String LANG_DEFAULT = "en";
    private static final Logger logger = LoggerFactory.getLogger(BlockExplorer.class);
    private volatile static BlockExplorer blockExplorer;
    private JSONObject langObj;
    private Locale local = new Locale("ru", "RU"); // Date format
//    private DateFormat df = DateFormat.getDateInstance(DateFormat.DATE_FIELD, local); // for
    private String langFile;
    private DCSet dcSet;
    private LinkedHashMap output;

    public static BlockExplorer getInstance() {
        if (blockExplorer == null) {
            blockExplorer = new BlockExplorer();
            blockExplorer.dcSet = DCSet.getInstance();
        }
        return blockExplorer;
    }

    public Map getOutput() {
        return output;
    }

    private long checkAndGetLongParam(UriInfo info, long param, String name) {
        if (info.getQueryParameters().containsKey(name)
                && !info.getQueryParameters().getFirst(name).equals("")
                && !info.getQueryParameters().getFirst(name).equals("undefined")) {
            try {
                param = Long.valueOf((info.getQueryParameters().getFirst(name)));
            } catch (Exception e) {
                logger.debug(info.getQueryParameters().toString());
                return 1000;
            }
        }
        return param;
    }

    public void makePage(Class type, int start, int pageSize,
                         Map output, JSONObject langObj) {

        DCUMap map = dcSet.getMap(type);
        ExplorerJsonLine element;
        int size = map.size();

        if (start < 1 || start > size && size > 0) {
            start = size;
        }
        output.put("start", start);

        int key = start;
        JSONArray array = new JSONArray();

        while (key > start - pageSize && key > 0) {
            element = (ExplorerJsonLine) map.get(key--);
            if (element != null) {
                array.add(element.jsonForExplorerPage(langObj));
            }
        }

        output.put("pageItems", array);
        output.put("pageSize", pageSize);
        output.put("listSize", map.size());
        output.put("lastNumber", key);

    }

    public void makePage(Class type, long start, int pageSize,
                         Map output, JSONObject langObj) {

        DCUMap map = dcSet.getMap(type);
        ExplorerJsonLine element;
        long size = map.size();

        if (start < 1 || start > size && size > 0) {
            start = size;
        }
        output.put("start", start);

        long key = start;
        JSONArray array = new JSONArray();

        while (key > start - pageSize && key > 0) {
            element = (ExplorerJsonLine) map.get(key--);
            if (element != null) {
                array.add(element.jsonForExplorerPage(langObj));
            }

        }

        output.put("pageItems", array);
        output.put("pageSize", pageSize);
        output.put("listSize", map.size());
        output.put("lastNumber", key);

    }

    public void makePage(Class type, List keys, int start, int pageSize,
                         Map output, JSONObject langObj) {

        int size = keys.size();

        if (start < 1 || start > size && size > 0) {
            start = size;
        }
        output.put("start", start);

        int index = start;
        JSONArray array = new JSONArray();

        if (size > 0) {
            DCUMap map = dcSet.getMap(type);
            ExplorerJsonLine element;

            while (index > start - pageSize && index > 0) {
                element = (ExplorerJsonLine) map.get(keys.get(--index));
                if (element != null) {
                    array.add(element.jsonForExplorerPage(langObj));
                }
            }
        }

        output.put("pageItems", array);
        output.put("pageSize", pageSize);
        output.put("listSize", keys.size());

    }

    public Map jsonQueryPages(Class type, int start, int pageSize) {
        Map result = new LinkedHashMap();
        AdderHeadInfo.addHeadInfoCap(type, result, dcSet, langObj);
        makePage(type, start, pageSize, result, langObj);
        return result;
    }

    public Map jsonQueryPages(Class type, long start, int pageSize) {
        Map result = new LinkedHashMap();
        AdderHeadInfo.addHeadInfoCap(type, result, dcSet, langObj);
        makePage(type, start, pageSize, result, langObj);
        return result;
    }

    public Map jsonQuerySearchPages(Class type, String search, int start, int pageSize) throws WrongSearchException, Exception {
        //Результирующий сортированный в порядке добавления словарь(map)
        Map result = new LinkedHashMap();
        List<Object> keys = new ArrayList();
        //Добавить шапку в JSON. Для интернационализации названий - происходит перевод соответствующих элементов.
        //В зависимости от выбранного языка(ru,en)
        AdderHeadInfo.addHeadInfoCap(type, result, dcSet, langObj);

        DCUMap map = dcSet.getMap(type);

        try {
            //Если в строке ввели число
            if (search.matches("\\d+")) {
                Object key;
                if (type == Block.class) {
                    key = Integer.valueOf(search);
                } else {
                    key = Long.valueOf(search);
                }
                if (map.contains(key)) {
                    //Элемент найден - добавляем его
                    keys.add(key);
                    //Не отображать для одного элемента навигацию и пагинацию
                    result.put("notDisplayPages", "true");
                }
            } else {
                //Поиск элементов по имени
                keys = ((FilteredByStringArray)map).getKeysByFilterAsArray(search, 0, 100);
            }
        } catch (Exception e) {
            logger.error("Wrong search while process assets... ", e.getMessage());
            throw new WrongSearchException();
        }
        if (keys == null || keys.isEmpty()) {
            logger.info("Wrong search while process assets... ");
            throw new WrongSearchException();
        }

        makePage(type, keys, start, pageSize, result, langObj);

        return result;
    }

    @SuppressWarnings("static-access")
    public Map jsonQueryMain(UriInfo info) throws WrongSearchException, Exception {

        output = new LinkedHashMap();

        Stopwatch stopwatchAll = new Stopwatch();
        long start = 0;
        start = checkAndGetLongParam(info, start, "start");

        //lang
        if (!info.getQueryParameters().containsKey("lang")) {
            langFile = LANG_DEFAULT + ".json";
        } else {
            langFile = info.getQueryParameters().getFirst("lang") + ".json";
        }

        logger.info("try lang file: " + langFile);

        langObj = Lang.openLangFile(langFile);

        List<Tuple2<String, String>> langs = Lang.getInstance().getLangListToWeb();

        Map lang_list = new LinkedHashMap();
        for (int i = 0; i < langs.size(); i++) {
            Map lang_par = new LinkedHashMap();
            lang_par.put("ISO", langs.get(i).a);
            lang_par.put("name", langs.get(i).b);
            lang_list.put(i, lang_par);
        }
        output.put("Lang", lang_list);
        //Основное меню. заголовки и их перевод на выбранный язык
        output.put("id_home2", Lang.getInstance().translateFromLangObj("Blocks", langObj));
        output.put("id_menu_top_100", Lang.getInstance().translateFromLangObj("Top 100 Richest", langObj));
        output.put("id_menu_percons", Lang.getInstance().translateFromLangObj("Persons", langObj));
        output.put("id_menu_pals_asset", Lang.getInstance().translateFromLangObj("Polls", langObj));
        output.put("id_menu_assets", Lang.getInstance().translateFromLangObj("Assets", langObj));
        output.put("id_menu_aTs", Lang.getInstance().translateFromLangObj("ATs", langObj));
        output.put("id_menu_transactions", Lang.getInstance().translateFromLangObj("Transactions", langObj));
        output.put("id_menu_exchange", Lang.getInstance().translateFromLangObj("Exchange", langObj));
        output.put("id_menu_order", Lang.getInstance().translateFromLangObj("Order", langObj));

        //информация о последнем блоке
        output.put("lastBlock", jsonLastBlock());

        if (info.getQueryParameters().containsKey("q")) {
            if (info.getQueryParameters().containsKey("search")) {
                String type = info.getQueryParameters().getFirst("search");
                String search = info.getQueryParameters().getFirst("q");
                output.put("type", type);
                output.put("search_message", search);
                switch (type) {
                    case "exchange":
                        //search exchange
                        /////jsonQueryExchange(search, (int) start);
                        try {
                            String[] strA = search.split("[ /]");
                            long have = Long.parseLong(strA[0]);
                            long want = Long.parseLong(strA[1]);
                            output.putAll(jsonQueryTrades(have, want));
                        } catch (Exception e) {
                        }
                        break;
                    case "transactions":
                        //search transactions
                        jsonQueryTransactions(search, (int) start);
                        break;
                    case "addresses":
                        //search addresses
                        output.putAll(jsonQueryAddress(search, (int) start, false));
                        break;
                    case "persons":
                        //search persons
                        output.putAll(jsonQuerySearchPages(PersonCls.class, search, (int) start, pageSize));
                        break;
                    case "assets":
                        //search assets
                        output.putAll(jsonQuerySearchPages(AssetCls.class, search, (int) start, pageSize));
                        break;
                    case "statuses":
                        //search statuses
                        output.putAll(jsonQuerySearchPages(StatusCls.class, search, (int) start, pageSize));
                        break;
                    case "templates":
                        //search templates
                        output.putAll(jsonQuerySearchPages(TemplateCls.class, search, (int) start, pageSize));
                        break;
                    case "polls":
                        //search templates
                        output.putAll(jsonQuerySearchPages(PollCls.class, search, (int) start, pageSize));
                        break;
                    case "blocks":
                        //search block
                        output.putAll(jsonQuerySearchPages(Block.class, search, (int) start, pageSize));
                        break;
                    case "top":
                        output.putAll(jsonQueryTopRichest100(100, Long.valueOf(search)));
                        break;
                    case "order":
                        output.putAll(jsonQueryOrder(search));
                        break;
                }
            }

        }

        ///////////////////////////////////////// PERSONS /////////////////////////////////
        // persons list
        else if (info.getQueryParameters().containsKey("persons")) {
            output.put("type", "persons");
            output.putAll(jsonQueryPages(PersonCls.class, start, pageSize));
        }
        // person
        else if (info.getQueryParameters().containsKey("person")) {
            // person asset balance
            if (info.getQueryParameters().containsKey("asset")) {
                boolean assetKey = false;
                // найдем что раньше в строке запроса - персона или актив
                for (String param : info.getQueryParameters().keySet()) {
                    if (param.equals("asset")) {
                        assetKey = true;
                    }
                    if (param.equals("person")) {
                        if (!assetKey) {
                            // персона раньше в параметрах - значит покажем баланс по активу у персоны
                            output.putAll(jsonQueryPersonBalance(new Long(info.getQueryParameters().getFirst("person")),
                                    new Long(info.getQueryParameters().getFirst("asset")),
                                    new Integer(info.getQueryParameters().getFirst("position"))
                            ));
                            return output;
                        }
                    }
                }
            } else if (info.getQueryParameters().containsKey("status")) {
                boolean statusKey = false;
                // найдем что раньше в строке запроса - персона или актив
                for (String param : info.getQueryParameters().keySet()) {
                    if (param.equals("status")) {
                        statusKey = true;
                    }
                    if (param.equals("person")) {
                        if (!statusKey) {
                            // персона раньше в параметрах - значит покажем баланс по активу у персоны
                            int position = 1;
                            if (info.getQueryParameters().containsKey("position")) {
                                position = new Integer(info.getQueryParameters().getFirst("position"));
                            }
                            jsonQueryPersonStatus(
                                    new Long(info.getQueryParameters().getFirst("person")),
                                    new Long(info.getQueryParameters().getFirst("status")),
                                    position,
                                    true
                            );
                            return output;
                        }
                    }
                }
            } else {
                output.putAll(jsonQueryPerson(info.getQueryParameters().getFirst("person")));
            }

            ///////////////////// POLLS ////////////////////////
            // polls list
        } else if (info.getQueryParameters().containsKey("polls")) {
            output.put("type", "polls");
            output.putAll(jsonQueryPages(PollCls.class, start, pageSize));
        } else if (info.getQueryParameters().containsKey("poll")) {
            output.putAll(jsonQueryPoll(Long.valueOf(info.getQueryParameters().getFirst("poll")),
                    info.getQueryParameters().getFirst("asset")));

            //////////////////////////// ASSETS //////////////////////////
            // top 100
        } else if (info.getQueryParameters().containsKey("top")) {
            output.putAll(jsonQueryTopRichest(info));
            // asset lite
        } else if (info.getQueryParameters().containsKey("assets")) {
            output.put("type", "assets");
            output.putAll(jsonQueryPages(AssetCls.class, start, pageSize));
        } else if (info.getQueryParameters().containsKey("assetsLite")) {
            output.put("assetsLite", jsonQueryAssetsLite());
            // assets list
        } else if (info.getQueryParameters().containsKey("asset")) {
            if (info.getQueryParameters().get("asset").size() == 1) {
                try {
                    output.put("asset", jsonQueryAsset(Long.valueOf((info.getQueryParameters().getFirst("asset")))));
                } catch (Exception e) {
                    output.put("error", e.getMessage());
                    logger.error(e.getMessage(), e);
                    return output;
                }
            } else
            if (info.getQueryParameters().get("asset").size() == 2) {
                long have = Integer.valueOf(info.getQueryParameters().get("asset").get(0));
                long want = Integer.valueOf(info.getQueryParameters().get("asset").get(1));

                output.putAll(jsonQueryTrades(have, want));
            }
        }

        //peers
        else if (info.getQueryParameters().containsKey("peers")) {
            output.putAll(jsonQueryPeers(info));
        }

        // Exchange
        else if (info.getQueryParameters().containsKey("exchange")) {
            jsonQueryExchange(null, (int)start);
        }

        ///////////////////////////// ADDRESSES //////////////////////
        // address
        else if (info.getQueryParameters().containsKey("address")) {
            output.putAll(jsonQueryAddress(info.getQueryParameters().getFirst("address"), (int) start,
                    info.getQueryParameters().getFirst("noforge") != null));
        }
        else if (info.getQueryParameters().containsKey("addresses")) {
            jsonQueryAddresses();

        ///////// BLOCKS /////////////
        } else if (info.getQueryParameters().containsKey("blocks")) {
            output.put("type", "blocks");
            output.putAll(jsonQueryPages(Block.BlockHead.class, (int)start, pageSize));
        } else if (info.getQueryParameters().containsKey("block")) {
            output.putAll(jsonQueryBlock(info.getQueryParameters().getFirst("block"), (int)start));
        }

        ///////////////////////////// TRANSACTIONS ///////////////
        /// TX = signature
        else if (info.getQueryParameters().containsKey("tx")) {
            output.putAll(jsonQueryTX(info.getQueryParameters().getFirst("tx")));
        }


        // transactions
        else if (info.getQueryParameters().containsKey("transactions")) {
            jsonQueryTransactions(null, (int)start);
        }
        // unconfirmed transactions
        else if (info.getQueryParameters().containsKey("unconfirmed")) {
            output.putAll(jsonQueryUnconfirmedTXs());
        }

        //////////////// EXCHANGE ///////////////////
        // trade
        else if (info.getQueryParameters().containsKey("trade")) {
            output.putAll(jsonQueryTrade(info.getQueryParameters().getFirst("trade")));
        }
        // blog tx
        else if (info.getQueryParameters().containsKey("blogposts")) {
            output.putAll(jsonQueryBlogPostsTx(info.getQueryParameters().getFirst("blogposts")));
        }

        //////////////////////// TEMPLATES ///////////////////
        // templates list
        else if (info.getQueryParameters().containsKey("templates")) {
            output.put("type", "templates");
            output.putAll(jsonQueryPages(TemplateCls.class, start, pageSize));
        }
        // template
        else if (info.getQueryParameters().containsKey("template")) {
            output.putAll(jsonQueryTemplate(Long.valueOf(info.getQueryParameters().getFirst("template"))));
        }

        ////////////////////// STATUSES ///////////////////////
        // statuses list
        else if (info.getQueryParameters().containsKey("statuses")) {
            output.put("type", "statuses");
            output.putAll(jsonQueryPages(StatusCls.class, start, pageSize));
        }
        // status
        else if (info.getQueryParameters().containsKey("status")) {
            output.putAll(jsonQueryStatus(Long.valueOf(info.getQueryParameters().getFirst("status"))));
        }

        ///////////////////////////// ORDER ///////////////
        /// order = ID
        else if (info.getQueryParameters().containsKey("order")) {
            output.putAll(jsonQueryOrder(info.getQueryParameters().getFirst("order")));
        }

        // not key
        else {
            output.put("error", "Not enough parameters.");
            output.put("help", jsonQueryHelp());
        }

        // time guery
        output.put("queryTimeMs", stopwatchAll.elapsedTime());
        return output;
    }

    public Map jsonQueryHelp() {
        Map help = new LinkedHashMap();

        help.put("Unconfirmed Transactions", "blockexplorer.json?unconfirmed");
        help.put("Block", "blockexplorer.json?block={block}[&page={page}]");
        help.put("Blocks List", "blockexplorer.json?blocks[&start={height}]");
        help.put("Assets List", "blockexplorer.json?assets");
        help.put("Assets List Lite", "blockexplorer.json?assetsLite");
        help.put("Asset", "blockexplorer.json?asset={asset}");
        help.put("Asset Trade", "blockexplorer.json?asset={assetHave}&asset={assetWant}");
        help.put("Polls List", "blockexplorer.json?polls");
        help.put("Poll", "blockexplorer.json?poll={poll}&asset={asset}");
        help.put("AT TX", "blockexplorer.json?atTx={atTx}");
        help.put("Trade", "blockexplorer.json?trade={initiatorSignature}/{targetSignature}");
        help.put("Transaction", "blockexplorer.json?tx={txSignature}");
        help.put("Name", "blockexplorer.json?name={name}");
        help.put("Name (additional)", "blockexplorer.json?name={name}&start={offset}&allOnOnePage");
        help.put("Address", "blockexplorer.json?address={address}");
        help.put("Address (additional)",
                "blockexplorer.json?address={address}&start={offset}&allOnOnePage&withoutBlocks&showWithout={1,2,blocks}&showOnly={type}");
        help.put("Top Richest", "blockexplorer.json?top");
        help.put("Top Richest", "blockexplorer.json?top={limit}&asset={asset}");
        help.put("Address All Not Zero", "blockexplorer.json?top=allnotzero");
        help.put("Address All Addresses", "blockexplorer.json?top=all");
        help.put("Assets List", "blockexplorer.json?assets");
        help.put("Assets List", "blockexplorer.json?assets");
        help.put("AT List", "blockexplorer.json?aTs");
        help.put("Names List", "blockexplorer.json?names");
        help.put("BlogPosts of Address", "blockexplorer.json?blogposts={address}");
        help.put("Search", "blockexplorer.json?q={text}");
        help.put("Balance", "blockexplorer.json?balance={address}[&balance=address2...]");

        return help;
    }


    public Map jsonQueryBlogPostsTx(String address) {

        Map output = new LinkedHashMap();
        try {

            //AssetNames assetNames = new AssetNames();

            List<Transaction> transactions = new ArrayList<Transaction>();

            if (Crypto.getInstance().isValidAddress(address)) {
                Account account = new Account(address);

                address = account.getAddress();
                // get reference to parent record for this account
                long[] timestampRef = account.getLastTimestamp();
                // get signature for account + time

                Controller cntr = Controller.getInstance();

                int count = transactions.size();

                output.put("count", count);

                int i = 0;
                for (Transaction transaction : transactions) {
                    output.put(count - i, jsonUnitPrint(transaction)); //, assetNames));
                    i++;
                }
            }

            //output.put("assetNames", assetNames.getMap());

        } catch (Exception e1) {
            output = new LinkedHashMap();
            output.put("error", e1.getLocalizedMessage());
        }
        return output;
    }

    public Map jsonQueryAssetsLite() {

        Map output = new LinkedHashMap();

        Collection<ItemCls> items = Controller.getInstance().getAllItems(ItemCls.ASSET_TYPE);

        for (ItemCls item : items) {
            output.put(item.getKey(), item.viewName());
        }

        return output;
    }


    public Map jsonQueryPoll(Long pollKey, String assetStr) {

        output.put("type", "poll");
        output.put("search", "polls");

        Map output = new LinkedHashMap();
        Long assetKey;

        try {
            assetKey = Long.valueOf(assetStr);
        } catch (Exception e) {
            assetKey = 2l;
        }

        AssetCls asset = (AssetCls) dcSet.getItemAssetMap().get(assetKey);
        if (asset == null) {
            assetKey = 2l;
            asset = (AssetCls) dcSet.getItemAssetMap().get(assetKey);
        }
        output.put("assetKey", assetKey);
        output.put("assetName", asset.getName());

        PollCls poll = (PollCls) dcSet.getItemPollMap().get(pollKey);
        List<String> options = poll.getOptions();
        int optionsSize = options.size();

        Map pollJSON = new LinkedHashMap();
        pollJSON.put("key", poll.getKey());
        pollJSON.put("name", poll.getName());
        pollJSON.put("description", poll.getDescription());
        pollJSON.put("owner", poll.getOwner().getAddress());
        pollJSON.put("totalVotes", poll.getTotalVotes(DCSet.getInstance()).toPlainString());

        Tuple4<Integer, long[], BigDecimal, BigDecimal[]> votes = poll.votesWithPersons(dcSet, assetKey, 0);

        JSONArray array = new JSONArray();
        for (int i = 0; i < optionsSize; i++) {
            Map itemMap = new LinkedHashMap();
            itemMap.put("name", options.get(i));
            itemMap.put("persons", votes.b[i]);
            itemMap.put("votes", votes.d[i]);
            array.add(itemMap);
        }

        pollJSON.put("votes", array);
        pollJSON.put("personsTotal", votes.a);
        pollJSON.put("votesTotal", votes.c);

        output.put("poll", pollJSON);

        output.put("label_table_key", Lang.getInstance().translateFromLangObj("Number", langObj));
        output.put("label_table_option_name", Lang.getInstance().translateFromLangObj("Option", langObj));
        output.put("label_table_person_votes", Lang.getInstance().translateFromLangObj("Personal Voters", langObj));
        output.put("label_table_option_votes", Lang.getInstance().translateFromLangObj("Asset Votes", langObj));
        output.put("label_Total", Lang.getInstance().translateFromLangObj("Total", langObj));

        output.put("label_Poll", Lang.getInstance().translateFromLangObj("Poll", langObj));
        output.put("label_Asset", Lang.getInstance().translateFromLangObj("Asset", langObj));
        output.put("label_Key", Lang.getInstance().translateFromLangObj("Key", langObj));
        output.put("label_Owner", Lang.getInstance().translateFromLangObj("Owner", langObj));
        output.put("label_Description", Lang.getInstance().translateFromLangObj("Description", langObj));

        return output;

    }

    // TODO: что-то тут напутано
    public Map<Long, Tuple6<Integer, Integer, BigDecimal, BigDecimal, BigDecimal, BigDecimal>> calcForAsset(
            List<Order> orders,
            List<Trade> trades) {

        Map<Long, Integer> pairsOpenOrders = new TreeMap<Long, Integer>();
        Map<Long, BigDecimal> volumePriceOrders = new TreeMap<Long, BigDecimal>();
        Map<Long, BigDecimal> volumeAmountOrders = new TreeMap<Long, BigDecimal>();

        int count;
        BigDecimal volumePrice = BigDecimal.ZERO;
        BigDecimal volumeAmount = BigDecimal.ZERO;

        if (orders != null) {
            for (Order order : orders) {
                if (!pairsOpenOrders.containsKey(order.getWantAssetKey())) {
                    count = 0;
                } else {
                    count = pairsOpenOrders.get(order.getWantAssetKey());
                }

                if (!volumeAmountOrders.containsKey(order.getWantAssetKey())) {
                    volumeAmount = BigDecimal.ZERO;
                } else {
                    volumeAmount = volumeAmountOrders.get(order.getWantAssetKey());
                }

                if (!volumePriceOrders.containsKey(order.getWantAssetKey())) {
                    volumePrice = BigDecimal.ZERO;
                } else {
                    volumePrice = volumePriceOrders.get(order.getWantAssetKey());
                }

                count++;
                pairsOpenOrders.put(order.getWantAssetKey(), count);

                volumeAmount = volumeAmount.add(order.getAmountHaveLeft());

                volumeAmountOrders.put(order.getWantAssetKey(), volumeAmount);

                volumePriceOrders.put(order.getWantAssetKey(), volumePrice);

                if (!pairsOpenOrders.containsKey(order.getHaveAssetKey())) {
                    count = 0;
                } else {
                    count = pairsOpenOrders.get(order.getHaveAssetKey());
                }

                if (!volumePriceOrders.containsKey(order.getHaveAssetKey())) {
                    volumePrice = BigDecimal.ZERO;
                } else {
                    volumePrice = volumePriceOrders.get(order.getHaveAssetKey());
                }

                if (!volumeAmountOrders.containsKey(order.getHaveAssetKey())) {
                    volumeAmount = BigDecimal.ZERO;
                } else {
                    volumeAmount = volumeAmountOrders.get(order.getHaveAssetKey());
                }

                count++;
                pairsOpenOrders.put(order.getHaveAssetKey(), count);

                volumePrice = volumePrice.add(order.getAmountHaveLeft());

                volumePriceOrders.put(order.getHaveAssetKey(), volumePrice);

                volumeAmountOrders.put(order.getHaveAssetKey(), volumeAmount);
            }
        }

        Map<Long, Integer> pairsTrades = new TreeMap<Long, Integer>();
        Map<Long, BigDecimal> volumePriceTrades = new TreeMap<Long, BigDecimal>();
        Map<Long, BigDecimal> volumeAmountTrades = new TreeMap<Long, BigDecimal>();

        if (trades != null) {
            for (Trade trade : trades) {

                Order initiator = Order.getOrder(dcSet, trade.getInitiator());
                if (!pairsTrades.containsKey(initiator.getWantAssetKey())) { //.c.a)) {
                    count = 0;
                    volumePrice = BigDecimal.ZERO;
                    volumeAmount = BigDecimal.ZERO;
                } else {
                    count = pairsTrades.get(initiator.getWantAssetKey());
                    volumePrice = volumePriceTrades.get(initiator.getWantAssetKey());
                    volumeAmount = volumeAmountTrades.get(initiator.getWantAssetKey());
                }

                count++;
                pairsTrades.put(initiator.getWantAssetKey(), count);

                volumePrice = volumePrice.add(trade.getAmountHave());
                volumeAmount = volumeAmount.add(trade.getAmountWant());

                volumePriceTrades.put(initiator.getWantAssetKey(), volumePrice);
                volumeAmountTrades.put(initiator.getWantAssetKey(), volumeAmount);

                Order target = Order.getOrder(dcSet, trade.getTarget());
                if (!pairsTrades.containsKey(target.getWantAssetKey())) {
                    count = 0;
                    volumePrice = BigDecimal.ZERO;
                    volumeAmount = BigDecimal.ZERO; // ;
                } else {
                    count = pairsTrades.get(target.getWantAssetKey());
                    volumePrice = volumePriceTrades.get(target.getWantAssetKey());
                    volumeAmount = volumeAmountTrades.get(target.getWantAssetKey());
                }

                count++;
                pairsTrades.put(target.getWantAssetKey(), count);

                volumePrice = volumePrice.add(trade.getAmountHave());
                volumeAmount = volumeAmount.add(trade.getAmountWant());

                volumePriceTrades.put(target.getWantAssetKey(), volumePrice);
                volumeAmountTrades.put(target.getWantAssetKey(), volumeAmount);
            }
        }

        Map<Long, Tuple6<Integer, Integer, BigDecimal, BigDecimal, BigDecimal, BigDecimal>> all = new TreeMap<Long, Tuple6<Integer, Integer, BigDecimal, BigDecimal, BigDecimal, BigDecimal>>();

        for (Map.Entry<Long, Integer> pair : pairsOpenOrders.entrySet()) {
            all.put(pair.getKey(), Fun.t6(pair.getValue(), 0, volumePriceOrders.get(pair.getKey()),
                    volumeAmountOrders.get(pair.getKey()), BigDecimal.ZERO, BigDecimal.ZERO));
        }

        for (Map.Entry<Long, Integer> pair : pairsTrades.entrySet()) {

            if (all.containsKey(pair.getKey())) {
                all.put(pair.getKey(),
                        Fun.t6(all.get(pair.getKey()).a, pair.getValue(), all.get(pair.getKey()).c,
                                all.get(pair.getKey()).d, volumePriceTrades.get(pair.getKey()),
                                volumeAmountTrades.get(pair.getKey())));
            } else {
                all.put(pair.getKey(), Fun.t6(0, pair.getValue(), BigDecimal.ZERO, BigDecimal.ZERO,
                        volumePriceTrades.get(pair.getKey()), volumeAmountTrades.get(pair.getKey())));
            }
        }

        return all;
    }

    public Map jsonQueryAsset(long key) {

        output.put("type", "asset");
        output.put("search", "assets");

        Map output = new LinkedHashMap();

        List<Order> orders = dcSet.getOrderMap().getOrders(key);

        List<Trade> trades = dcSet.getTradeMap().getTrades(key);

        AssetCls asset = Controller.getInstance().getAsset(key);

        Map assetJSON = new LinkedHashMap();

        assetJSON.put("key", asset.getKey());
        assetJSON.put("name", asset.getName());
        if (asset.getKey() > 0 && asset.getKey() < 1000) {
            assetJSON.put("description", Lang.getInstance().translateFromLangObj(asset.viewDescription(), langObj));
        } else {
            assetJSON.put("description", asset.viewDescription());
        }
        assetJSON.put("owner", asset.getOwner().getAddress());
        assetJSON.put("quantity", asset.getQuantity());
        assetJSON.put("scale", asset.getScale());

        assetJSON.put("key", asset.getKey());
        assetJSON.put("name", asset.getName());
        assetJSON.put("operations", orders.size() + trades.size());
        if (asset.getKey() > 0 && asset.getKey() < 1000) {
            assetJSON.put("description", Lang.getInstance().translateFromLangObj(asset.viewDescription(), langObj));
        } else {
            assetJSON.put("description", asset.viewDescription());
        }
        assetJSON.put("owner", asset.getOwner().getAddress());
        assetJSON.put("quantity", NumberAsString.formatAsString(asset.getTotalQuantity(dcSet)));
        assetJSON.put("scale", asset.getScale());
        assetJSON.put("assetType", Lang.getInstance().translateFromLangObj(asset.viewAssetType(), langObj));
        assetJSON.put("img", Base64.encodeBase64String(asset.getImage()));
        assetJSON.put("icon", Base64.encodeBase64String(asset.getIcon()));
        assetJSON.put("assetType", Lang.getInstance().translateFromLangObj(asset.viewAssetType(), langObj));
        assetJSON.put("img", Base64.encodeBase64String(asset.getImage()));
        assetJSON.put("icon", Base64.encodeBase64String(asset.getIcon()));

        if (true) {
            if (true) { //asset.getKey() > AssetCls.START_KEY ) {
                Long blocNoSeqNo = dcSet.getTransactionFinalMapSigns().get(asset.getReference());
                Transaction transactions = dcSet.getTransactionFinalMap().get(blocNoSeqNo);
                assetJSON.put("timestamp", transactions.getTimestamp());
            }
        } else {
            // OLD
            List<Transaction> transactions = dcSet.getTransactionFinalMap()
                    .getTransactionsByTypeAndAddress(asset.getOwner().getAddress(), Transaction.ISSUE_ASSET_TRANSACTION, 0);
            for (Transaction transaction : transactions) {
                IssueAssetTransaction issueAssetTransaction = ((IssueAssetTransaction) transaction);
                if (issueAssetTransaction.getItem().viewName().equals(asset.getName())) {
                    assetJSON.put("timestamp", issueAssetTransaction.getTimestamp());
                    break;
                }
            }
        }


        output.put("this", assetJSON);

        output.put("totalOpenOrdersCount", orders.size());
        output.put("totalTradesCount", trades.size());

        Map<Long, Tuple6<Integer, Integer, BigDecimal, BigDecimal, BigDecimal, BigDecimal>> all = calcForAsset(orders,
                trades);

        if (all.containsKey(key)) {
            output.put("totalOrdersVolume", all.get(key).c.toPlainString());
        } else {
            output.put("totalOrdersVolume", BigDecimal.ZERO.toPlainString());
        }

        if (all.containsKey(key)) {
            output.put("totalTradesVolume", all.get(key).f.toPlainString());
        } else {
            output.put("totalTradesVolume", BigDecimal.ZERO.toPlainString());
        }

        Map pairsJSON = new LinkedHashMap();

        pairsJSON = new LinkedHashMap();
        for (Map.Entry<Long, Tuple6<Integer, Integer, BigDecimal, BigDecimal, BigDecimal, BigDecimal>> pair : all
                .entrySet()) {
            if (pair.getKey() == key) {
                continue;
            }
            AssetCls assetWant = Controller.getInstance().getAsset(pair.getKey());

            Map pairJSON = new LinkedHashMap();
            pairJSON.put("openOrdersCount", pair.getValue().a);
            pairJSON.put("tradesCount", pair.getValue().b);
            pairJSON.put("sum", pair.getValue().a + pair.getValue().b);
            pairJSON.put("ordersPriceVolume", pair.getValue().c.toPlainString());
            pairJSON.put("ordersAmountVolume", pair.getValue().d.toPlainString());
            pairJSON.put("tradesPriceVolume", pair.getValue().e.toPlainString());
            pairJSON.put("tradeAmountVolume", pair.getValue().f.toPlainString());
            pairJSON.put("asset", pair.getKey());
            pairJSON.put("assetName", assetWant.getName());
            if (assetWant.getKey() > 0 && assetWant.getKey() < 1000) {
                pairJSON.put("description", Lang.getInstance().translateFromLangObj(assetWant.viewDescription(), langObj));
            } else {
                pairJSON.put("description", assetWant.viewDescription());
            }
            pairsJSON.put(pair.getKey(), pairJSON);
        }

        output.put("pairs", pairsJSON);
        output.put("label_Asset", Lang.getInstance().translateFromLangObj("Asset", langObj));
        output.put("label_Key", Lang.getInstance().translateFromLangObj("Key", langObj));
        output.put("label_Creator", Lang.getInstance().translateFromLangObj("Creator", langObj));
        output.put("label_Description", Lang.getInstance().translateFromLangObj("Description", langObj));
        output.put("label_Scale", Lang.getInstance().translateFromLangObj("Accuracy", langObj));
        output.put("label_AssetType", Lang.getInstance().translateFromLangObj("TYPE", langObj));
        output.put("label_Quantity", Lang.getInstance().translateFromLangObj("Quantity", langObj));
        output.put("label_Holders", Lang.getInstance().translateFromLangObj("Holders", langObj));
        output.put("label_Available_pairs", Lang.getInstance().translateFromLangObj("Available pairs", langObj));
        output.put("label_Pair", Lang.getInstance().translateFromLangObj("Pair", langObj));
        output.put("label_Orders_Count", Lang.getInstance().translateFromLangObj("Orders Count", langObj));
        output.put("label_Open_Orders_Volume",
                Lang.getInstance().translateFromLangObj("Open Orders Volume", langObj));
        output.put("label_Trades_Count", Lang.getInstance().translateFromLangObj("Trades Count", langObj));
        output.put("label_Trades_Volume", Lang.getInstance().translateFromLangObj("Trades Volume", langObj));
        output.put("label_Total", Lang.getInstance().translateFromLangObj("Total", langObj));
        output.put("label_View", Lang.getInstance().translateFromLangObj("View", langObj));

        return output;
    }

    public Map jsonQueryOrder(String orderIdStr) {

        output.put("type", "order");
        output.put("search", "order");
        output.put("search_message", orderIdStr);

        long orderId = Transaction.parseDBRef(orderIdStr);
        Map output = new LinkedHashMap();

        boolean isCompleted;
        Order order = dcSet.getOrderMap().get(orderId);
        if (order == null) {
            order = dcSet.getCompletedOrderMap().get(orderId);
            if (order == null) {
                output.put("error", "order not found");
                return output;
            } else {
                isCompleted = true;
            }
        } else {
            isCompleted = false;
        }

        output.put("order", order.toJson());

        List<Trade> trades = dcSet.getTradeMap().getTradesByOrderID(orderId);

        AssetCls assetHave = Controller.getInstance().getAsset(order.getHaveAssetKey());
        AssetCls assetWant = Controller.getInstance().getAsset(order.getWantAssetKey());

        output.put("completed", isCompleted);
        output.put("canceled", isCompleted && !order.isFulfilled());

        output.put("txSeqNo", Transaction.viewDBRef(order.getId()));
        Transaction transaction = dcSet.getTransactionFinalMap().get(orderId);
        output.put("timestamp", transaction.getTimestamp());
        output.put("creator", transaction.getCreator().getAddress());
        output.put("creator_person", transaction.getCreator().getPersonAsString());

        output.put("assetHaveOwner", assetHave.getOwner().getAddress());
        output.put("assetWantOwner", assetWant.getOwner().getAddress());

        output.put("assetHaveKey", assetHave.getKey());
        output.put("assetHaveName", assetHave.getName());
        output.put("assetWantKey", assetWant.getKey());
        output.put("assetWantName", assetWant.getName());

        Map tradesJSON = new LinkedHashMap();

        output.put("tradesCount", trades.size());

        int i = 0;
        for (Trade trade : trades) {

            tradesJSON.put(i++, tradeJSON(trade, assetHave, assetWant));

            if (i > 100)
                break;
        }



        output.put("lastTrades", tradesJSON);

        output.put("label_Head", Lang.getInstance().translateFromLangObj("Exchange Order", langObj));

        output.put("label_Order", Lang.getInstance().translateFromLangObj("Order", langObj));

        output.put("label_Active", Lang.getInstance().translateFromLangObj("Active", langObj));
        output.put("label_Completed", Lang.getInstance().translateFromLangObj("Completed", langObj));
        output.put("label_Canceled", Lang.getInstance().translateFromLangObj("Canceled", langObj));

        output.put("label_Fulfilled", Lang.getInstance().translateFromLangObj("Fulfilled", langObj));
        output.put("label_LeftHave", Lang.getInstance().translateFromLangObj("Left Have", langObj));
        output.put("label_table_LastTrades", Lang.getInstance().translateFromLangObj("Last Trades", langObj));
        output.put("label_table_have", Lang.getInstance().translateFromLangObj("Base Asset", langObj));
        output.put("label_table_want", Lang.getInstance().translateFromLangObj("Price Asset", langObj));
        output.put("label_table_orders", Lang.getInstance().translateFromLangObj("Opened Orders", langObj));
        output.put("label_table_last_price", Lang.getInstance().translateFromLangObj("Last Price", langObj));
        output.put("label_table_volume24", Lang.getInstance().translateFromLangObj("Day Volume", langObj));

        output.put("label_Trade_Initiator", Lang.getInstance().translateFromLangObj("Trade Initiator", langObj));
        output.put("label_Position_Holder", Lang.getInstance().translateFromLangObj("Position Holder", langObj));
        output.put("label_Date", Lang.getInstance().translateFromLangObj("Date", langObj));
        output.put("label_Pair", Lang.getInstance().translateFromLangObj("Pair", langObj));
        output.put("label_Creator", Lang.getInstance().translateFromLangObj("Creator", langObj));
        output.put("label_Amount", Lang.getInstance().translateFromLangObj("Amount", langObj));
        output.put("label_Volume", Lang.getInstance().translateFromLangObj("Volume", langObj));
        output.put("label_Price", Lang.getInstance().translateFromLangObj("Price", langObj));
        output.put("label_Reverse_Price", Lang.getInstance().translateFromLangObj("Reverse Price", langObj));
        output.put("label_Total_Cost", Lang.getInstance().translateFromLangObj("Total Cost", langObj));

        return output;
    }

    private Map tradeJSON(Trade trade, AssetCls assetHaveIn, AssetCls assetWantIn) {

        Map tradeJSON = new HashMap();

        AssetCls pairAssetHave;
        AssetCls pairAssetWant;

        Order orderInitiator = Order.getOrder(dcSet, trade.getInitiator());

        long pairHaveKey;
        long pairWantKey;
        long tempKey;

        boolean unchecked = false;

        if (assetHaveIn == null) {

            pairHaveKey = trade.getHaveKey();
            pairWantKey = trade.getWantKey();

            pairAssetHave = dcSet.getItemAssetMap().get(pairHaveKey);
            pairAssetWant = dcSet.getItemAssetMap().get(pairWantKey);

            /// если пару нужно перевернуть так как есть общепринятые пары
            if (pairHaveKey == 2L && pairWantKey == 1l
                    || pairHaveKey == 95l
                    || pairHaveKey > 33 && pairHaveKey < 1000
                            && (pairWantKey < 33 && pairWantKey > 1000)
                    || pairHaveKey > 10 && pairHaveKey < 33
                        && (pairWantKey < 10)
                    || pairAssetHave.isIndex() && pairHaveKey < pairWantKey
                    || pairAssetHave.isInsideCurrency() && pairHaveKey < pairWantKey
                    || pairHaveKey < 5 && pairWantKey > 1000
                ) {
                // swap pair
                tempKey = pairHaveKey;
                pairHaveKey = pairWantKey;
                pairWantKey = tempKey;
            } else if (pairHaveKey > 1000 && pairWantKey > 1000) {
                unchecked = true;
                tradeJSON.put("unchecked", true);
            }

            pairAssetHave = dcSet.getItemAssetMap().get(pairHaveKey);
            pairAssetWant = dcSet.getItemAssetMap().get(pairWantKey);

        } else {
            pairAssetHave = assetHaveIn;
            pairAssetWant = assetWantIn;
            pairHaveKey = pairAssetHave.getKey();
            //pairWantKey = pairAssetWant.getKey();
        }

        tradeJSON.put("assetHaveKey", pairAssetHave.getKey());
        tradeJSON.put("assetHaveName", pairAssetHave.getName());

        tradeJSON.put("assetWantKey", pairAssetWant.getKey());
        tradeJSON.put("assetWantName", pairAssetWant.getName());

        Order orderTarget = Order.getOrder(dcSet, trade.getTarget());

        //tradeJSON.put("realPrice", trade.calcPrice(pairAssetWant.getScale()).setScale(pairAssetWant.getScale(), RoundingMode.HALF_DOWN).toPlainString());
        //.setScale(pairAssetWant.getScale(), RoundingMode.HALF_DOWN).toPlainString());
        tradeJSON.put("realPrice", trade.calcPrice());

        //tradeJSON.put("realReversePrice", trade.calcPriceRevers(pairAssetWant.getScale()).setScale(pairAssetWant.getScale(), RoundingMode.HALF_DOWN).toPlainString());
        tradeJSON.put("realReversePrice", trade.calcPriceRevers());

        tradeJSON.put("initiatorTx", Transaction.viewDBRef(orderInitiator.getId()));
        tradeJSON.put("initiatorCreator_addr", orderInitiator.getCreator().getAddress()); // viewCreator
        tradeJSON.put("initiatorCreator", orderInitiator.getCreator().getPersonOrShortAddress(12));
        tradeJSON.put("initiatorAmount", orderInitiator.getAmountHave().setScale(pairAssetHave.getScale(), RoundingMode.HALF_DOWN).toPlainString());

        tradeJSON.put("targetTx", Transaction.viewDBRef(orderTarget.getId()));
        tradeJSON.put("targetCreator_addr", orderTarget.getCreator().getAddress()); // viewCreator
        tradeJSON.put("targetCreator", orderTarget.getCreator().getPersonOrShortAddress(12)); // viewCreator
        tradeJSON.put("targetAmount", orderTarget.getAmountHave().setScale(pairAssetHave.getScale(), RoundingMode.HALF_DOWN).toPlainString());

        tradeJSON.put("timestamp", trade.getTimestamp());

        if (pairHaveKey == orderInitiator.getHaveAssetKey()) {
            tradeJSON.put("type", "sell");

            tradeJSON.put("amountHave", trade.getAmountWant().setScale(pairAssetHave.getScale(), RoundingMode.HALF_DOWN).toPlainString());
            tradeJSON.put("amountWant", trade.getAmountHave().setScale(pairAssetWant.getScale(), RoundingMode.HALF_DOWN).toPlainString());


        } else {
            tradeJSON.put("type", "buy");

            tradeJSON.put("amountHave", trade.getAmountHave().setScale(pairAssetHave.getScale(), RoundingMode.HALF_DOWN).toPlainString());
            tradeJSON.put("amountWant", trade.getAmountWant().setScale(pairAssetWant.getScale(), RoundingMode.HALF_DOWN).toPlainString());
        }

        return tradeJSON;
    }

    public Map jsonQueryTrades(long have, long want) {

        output.put("type", "trades");
        output.put("search", "exchange");
        output.put("search_message", have + "/" + want);

        Map output = new LinkedHashMap();

        List<Order> ordersHave = dcSet.getOrderMap().getOrdersForTradeWithFork(have, want, false);
        List<Order> ordersWant = dcSet.getOrderMap().getOrdersForTradeWithFork(want, have, true);

        List<Trade> trades = dcSet.getTradeMap().getTrades(have, want, 0, 50);

        AssetCls assetHave = Controller.getInstance().getAsset(have);
        AssetCls assetWant = Controller.getInstance().getAsset(want);

        output.put("assetHaveOwner", assetHave.getOwner().getAddress());
        output.put("assetWantOwner", assetWant.getOwner().getAddress());

        output.put("assetHave", assetHave.getKey());
        output.put("assetHaveName", assetHave.getName());
        output.put("assetWant", assetWant.getKey());
        output.put("assetWantName", assetWant.getName());

        Map sellsJSON = new LinkedHashMap();
        Map buysJSON = new LinkedHashMap();

        BigDecimal sumAmount = BigDecimal.ZERO;
        BigDecimal sumAmountGood = BigDecimal.ZERO;

        BigDecimal sumSellingAmount = BigDecimal.ZERO;
        BigDecimal sumSellingAmountGood = BigDecimal.ZERO;

        TransactionFinalMap finalMap = DCSet.getInstance().getTransactionFinalMap();
        Transaction createOrder;

        BigDecimal vol;
        // show SELLs in BACK order
        for (int i = ordersHave.size() - 1; i >= 0; i--) {

            Order order = ordersHave.get(i);
            Map sellJSON = new LinkedHashMap();

            sellJSON.put("price", order.getPrice().toPlainString());
            vol = order.getAmountHaveLeft(); //.b.b.subtract(order.b.c);
            sellJSON.put("amount", vol.toPlainString()); // getAmountHaveLeft
            sumAmount = sumAmount.add(vol);

            sellJSON.put("sellingPrice", order.calcPriceReverse().toPlainString());

            //BigDecimal sellingAmount = Order.calcAmountWantLeft(order);
            BigDecimal sellingAmount = order.getAmountWantLeft();

            sellJSON.put("sellingAmount", sellingAmount.toPlainString());

            sumAmountGood = sumAmountGood.add(vol);

            sumSellingAmountGood = sumSellingAmountGood.add(sellingAmount);

            sumSellingAmount = sumSellingAmount.add(sellingAmount);


            createOrder = finalMap.get(order.getId());

            sellJSON.put("creator", createOrder.getCreator().getPersonOrShortAddress(12));
            sellJSON.put("creator_addr", createOrder.getCreator().getAddress());

            sellsJSON.put(Base58.encode(createOrder.getSignature()), sellJSON);
        }

        output.put("sells", sellsJSON);

        output.put("sellsSumAmount", sumAmount.toPlainString());
        output.put("sellsSumAmountGood", sumAmountGood.toPlainString());
        output.put("sellsSumTotal", sumSellingAmount.toPlainString());
        output.put("sellsSumTotalGood", sumSellingAmountGood.toPlainString());

        sumAmount = BigDecimal.ZERO;
        sumAmountGood = BigDecimal.ZERO;

        BigDecimal sumBuyingAmount = BigDecimal.ZERO;
        BigDecimal sumBuyingAmountGood = BigDecimal.ZERO;

        for (int i = ordersWant.size() - 1; i >= 0; i--) {

            Order order = ordersWant.get(i);

            Map buyJSON = new LinkedHashMap();

            buyJSON.put("price", order.getPrice().toPlainString());
            vol = order.getAmountHaveLeft(); //.b.b.subtract(order.b.c);
            buyJSON.put("amount", vol.toPlainString()); // getAmountHaveLeft

            sumAmount = sumAmount.add(vol);

            buyJSON.put("buyingPrice", order.calcPriceReverse().toPlainString());

            //BigDecimal buyingAmount = Order.calcAmountWantLeft(order);
            BigDecimal buyingAmount = order.getAmountWantLeft();

            buyJSON.put("buyingAmount", buyingAmount.toPlainString());

            sumBuyingAmountGood = sumBuyingAmountGood.add(buyingAmount);

            sumAmountGood = sumAmountGood.add(vol);

            sumBuyingAmount = sumBuyingAmount.add(buyingAmount);

            createOrder = finalMap.get(order.getId());

            buyJSON.put("creator", createOrder.getCreator().getPersonOrShortAddress(12));
            buyJSON.put("creator_addr", createOrder.getCreator().getAddress());

            buysJSON.put(Base58.encode(createOrder.getSignature()), buyJSON);
        }
        output.put("buys", buysJSON);

        output.put("buysSumAmount", sumBuyingAmount.toPlainString());
        output.put("buysSumAmountGood", sumBuyingAmountGood.toPlainString());
        output.put("buysSumTotal", sumAmount.toPlainString());
        output.put("buysSumTotalGood", sumAmountGood.toPlainString());

        Map tradesJSON = new LinkedHashMap();

        output.put("tradesCount", trades.size());

        int i = 0;
        for (Trade trade : trades) {

            tradesJSON.put(i++, tradeJSON(trade, assetHave, assetWant));

            if (i > 100)
                break;
        }
        output.put("trades", tradesJSON);

        output.put("label_Trades", Lang.getInstance().translateFromLangObj("Trades", langObj));
        output.put("label_Trade_Initiator", Lang.getInstance().translateFromLangObj("Trade Initiator", langObj));
        output.put("label_Position_Holder", Lang.getInstance().translateFromLangObj("Position Holder", langObj));
        output.put("label_Volume", Lang.getInstance().translateFromLangObj("Volume", langObj));
        output.put("label_Price", Lang.getInstance().translateFromLangObj("Price", langObj));
        output.put("label_Total_Cost", Lang.getInstance().translateFromLangObj("Total Cost", langObj));
        output.put("label_Amount", Lang.getInstance().translateFromLangObj("Amount", langObj));
        output.put("label_Orders", Lang.getInstance().translateFromLangObj("Orders", langObj));
        output.put("label_Sell_Orders", Lang.getInstance().translateFromLangObj("Sell Orders", langObj));
        output.put("label_Buy_Orders", Lang.getInstance().translateFromLangObj("Buy Orders", langObj));
        output.put("label_Total", Lang.getInstance().translateFromLangObj("Total", langObj));
        output.put("label_Total_For_Sell", Lang.getInstance().translateFromLangObj("Total for Sell", langObj));
        output.put("label_Total_For_Buy", Lang.getInstance().translateFromLangObj("Total for Buy", langObj));
        output.put("label_Trade_History", Lang.getInstance().translateFromLangObj("Trade History", langObj));
        output.put("label_Date", Lang.getInstance().translateFromLangObj("Date", langObj));
        output.put("label_Type", Lang.getInstance().translateFromLangObj("Type", langObj));
        output.put("label_Trade_Volume", Lang.getInstance().translateFromLangObj("Trade Volume", langObj));
        output.put("label_Go_To", Lang.getInstance().translateFromLangObj("Go To", langObj));
        output.put("label_Creator", Lang.getInstance().translateFromLangObj("Creator", langObj));

        return output;
    }

    private Map jsonQueryPersonBalance(Long personKey, Long assetKey, int position) {

        output.put("type", "person_asset");
        output.put("search", "persons");

        Map output = new HashMap();
        if (position < 1 || position > 5) {
            output.put("error", "wrong position");
            return output;
        }

        PersonCls person = (PersonCls) dcSet.getItemPersonMap().get(new Long(personKey));
        if (person == null) {
            output.put("error", "person not found");
            return output;
        }

        AssetCls asset = (AssetCls) dcSet.getItemAssetMap().get(new Long(assetKey));
        if (asset == null) {
            output.put("error", "person not found");
            return output;
        }

        byte[] b = person.getImage();
        String a = Base64.encodeBase64String(b);

        output.put("Label_key", Lang.getInstance().translateFromLangObj("Key", langObj));
        output.put("Label_name", Lang.getInstance().translateFromLangObj("Name", langObj));

        output.put("person_img", a);
        output.put("person_key", person.getKey());
        output.put("person_name", person.getName());

        output.put("asset_key", asset.getKey());
        output.put("asset_name", asset.getName());

        output.put("Label_asset", Lang.getInstance().translateFromLangObj("Asset", langObj));
        output.put("Label_person", Lang.getInstance().translateFromLangObj("Person", langObj));

        output.put("Label_denied", Lang.getInstance().translateFromLangObj("DENIED", langObj));
        output.put("Label_sum", Lang.getInstance().translateFromLangObj("SUM", langObj));
        BigDecimal sum = PersonCls.getBalance(personKey, assetKey, position);
        output.put("sum", sum);

        return output;
    }

    private Map jsonQueryPersonStatus(Long personKey, Long statusKey, int position, boolean history) {

        output.put("type", "person_status");
        output.put("search", "persons");

        if (position < 1 || position > 5) {
            output.put("error", "wrong position");
            return output;
        }

        PersonCls person = (PersonCls) dcSet.getItemPersonMap().get(new Long(personKey));
        if (person == null) {
            output.put("error", "person not found");
            return output;
        }

        StatusCls status = (StatusCls) dcSet.getItemStatusMap().get(new Long(statusKey));
        if (status == null) {
            output.put("error", "person not found");
            return output;
        }

        byte[] b = person.getImage();
        String a = Base64.encodeBase64String(b);

        output.put("Label_key", Lang.getInstance().translateFromLangObj("Key", langObj));
        output.put("Label_name", Lang.getInstance().translateFromLangObj("Name", langObj));
        output.put("Label_result", Lang.getInstance().translateFromLangObj("Result", langObj));
        output.put("Label_denied", Lang.getInstance().translateFromLangObj("DENIED", langObj));
        output.put("Label_sum", Lang.getInstance().translateFromLangObj("SUM", langObj));
        output.put("Label_from", Lang.getInstance().translateFromLangObj("From #date", langObj));
        output.put("Label_to", Lang.getInstance().translateFromLangObj("To #date", langObj));
        output.put("Label_creator", Lang.getInstance().translateFromLangObj("Creator", langObj));

        output.put("person_img", a);
        output.put("person_key", person.getKey());
        output.put("person_name", person.getName());

        output.put("status_key", status.getKey());
        output.put("status_name", status.getName());

        output.put("Label_status", Lang.getInstance().translateFromLangObj("Status", langObj));
        output.put("Label_person", Lang.getInstance().translateFromLangObj("Person", langObj));
        output.put("Label_transaction", Lang.getInstance().translateFromLangObj("Transaction", langObj));

        //BigDecimal sum = PersonCls.getBalance(personKey, statusKey, position);
        KKPersonStatusMap map = DCSet.getInstance().getPersonStatusMap();
        TreeMap<Long, Stack<Fun.Tuple5<Long, Long, byte[], Integer, Integer>>> statuses = map.get(personKey);
        if (statuses == null) {
            output.put("error", "person statuses not found");
            return output;
        }

        Stack<Fun.Tuple5<Long, Long, byte[], Integer, Integer>> statusValue = statuses.get(statusKey);
        if (statusValue == null || statusValue.isEmpty()) {
            output.put("error", "person status not found");
            return output;
        }

        Transaction transaction;
        ItemStatusMap itemStatusMap = dcSet.getItemStatusMap();

        if (status.isUnique()) {
            // это уникальный статус - у него только последнее значение является действующим
            // остальные - как ситория изменения храним

            /// start Timestamp, end Timestamp, DATA, Block, SeqNo
            // нельзя изменять сам обзект с помощью POP - так как он в КЭШЕ изменяется тоже
            Fun.Tuple5<Long, Long, byte[], Integer, Integer> last = statusValue.peek(); // .pop()

            Map currentStatus = new HashMap();
            currentStatus.put("text", itemStatusMap.get(statusKey).toString(dcSet, last.c));
            if (last.a != null && last.a > Long.MIN_VALUE)
                currentStatus.put("beginTimestamp", last.a);
            if (last.b != null && last.b < Long.MAX_VALUE)
                currentStatus.put("endTimestamp", last.b);
            currentStatus.put("params", RSetStatusToItem.unpackDataJSON(last.c));
            currentStatus.put("txBlock", last.d);
            currentStatus.put("txSeqNo", last.e);
            transaction = dcSet.getTransactionFinalMap().get(last.d, last.e);
            currentStatus.put("creator", transaction.getCreator().getAddress());

            output.put("last", currentStatus);

            output.put("Label_status_history", Lang.getInstance().translateFromLangObj("Update History", langObj));
            output.put("Label_current_state", Lang.getInstance().translateFromLangObj("Current State", langObj));

        } else {
            output.put("Label_statuses_list", Lang.getInstance().translateFromLangObj("Statuses List", langObj));
        }

        if (!status.isUnique() || history) {
            JSONArray historyJSON = new JSONArray();

            // нельзя изменять сам обзект с помощью POP - так как он в КЭШЕ изменяется тоже
            Iterator<Tuple5<Long, Long, byte[], Integer, Integer>> iterator = statusValue.iterator(); // .pop();
            int size = statusValue.size();
            int i = 0;
            while (iterator.hasNext()) {
                if (status.isUnique() && ++i == size) {
                    // пропустим последнее значение - оно уже взято было как текущее
                    break;
                }
                Fun.Tuple5<Long, Long, byte[], Integer, Integer> item = iterator.next();

                JSONObject historyItemJSON = new JSONObject();

                transaction = dcSet.getTransactionFinalMap().get(item.d, item.e);
                historyItemJSON.put("creator", transaction.getCreator().getAddress());

                historyItemJSON.put("text", itemStatusMap.get(statusKey).toString(dcSet, item.c));
                if (item.a != null && item.a > Long.MIN_VALUE)
                    historyItemJSON.put("beginTimestamp", item.a);
                if (item.b != null && item.b < Long.MAX_VALUE)
                    historyItemJSON.put("endTimestamp", item.b);
                historyItemJSON.put("params", RSetStatusToItem.unpackDataJSON(item.c));
                historyItemJSON.put("txBlock", item.d);
                historyItemJSON.put("txSeqNo", item.e);

                historyJSON.add(0, historyItemJSON);
            }
            output.put("history", historyJSON);
        }

        return output;
    }

    //todo Gleb for future убрать duplicateCodeAssets. Проблема в ключе.  заменит на assetsJSON
    public Map jsonQueryAssets() {
        output.put("type", "assets");

        Map output = new LinkedHashMap();
        Collection<ItemCls> items = Controller.getInstance().getAllItems(ItemCls.ASSET_TYPE);
        for (ItemCls item : items) {
            duplicateCodeAssets(output, (AssetCls) item);
        }
        return output;
    }

    private void duplicateCodeAssets(Map assetsJSON, AssetCls asset) {
        Map assetJSON = new LinkedHashMap();

        assetJSON.put("key", asset.getKey());
        assetJSON.put("name", asset.getName());
        if (asset.getKey() > 0 && asset.getKey() < 1000) {
            assetJSON.put("description", Lang.getInstance().translateFromLangObj(asset.viewDescription(), langObj));
        } else {
            assetJSON.put("description", asset.viewDescription());
        }
        assetJSON.put("owner", asset.getOwner().getAddress());
        assetJSON.put("quantity", NumberAsString.formatAsString(asset.getTotalQuantity(dcSet)));
        assetJSON.put("scale", asset.getScale());
        assetJSON.put("assetType", Lang.getInstance().translateFromLangObj(asset.viewAssetType(), langObj));
        assetJSON.put("img", Base64.encodeBase64String(asset.getImage()));
        assetJSON.put("icon", Base64.encodeBase64String(asset.getIcon()));
        List<Order> orders = dcSet
                .getOrderMap().getOrders(asset.getKey());
        List<Trade> trades = dcSet.getTradeMap()
                .getTrades(asset.getKey());
        assetJSON.put("operations", orders.size() + trades.size());
        assetsJSON.put(asset.getKey(), assetJSON);
    }

    private Map jsonQueryPerson(String first) {
        output.put("type", "person");
        output.put("search", "persons");

        Map output = new LinkedHashMap();
        PersonCls person = (PersonCls) dcSet.getItemPersonMap().get(new Long(first));
        if (person == null) {
            return null;
        }

        byte[] b = person.getImage();
        String a = Base64.encodeBase64String(b);

        output.put("Label_key", Lang.getInstance().translateFromLangObj("Key", langObj));
        output.put("Label_name", Lang.getInstance().translateFromLangObj("Name", langObj));
        output.put("Label_creator", Lang.getInstance().translateFromLangObj("Creator", langObj));
        output.put("Label_born", Lang.getInstance().translateFromLangObj("Birthday", langObj));
        output.put("Label_gender", Lang.getInstance().translateFromLangObj("Gender", langObj));
        output.put("Label_description", Lang.getInstance().translateFromLangObj("Description", langObj));

        output.put("img", a);
        output.put("key", person.getKey());
        output.put("creator", person.getOwner().getPersonAsString());

        if (person.getOwner().getPerson() != null) {
            output.put("creator_key", person.getOwner().getPerson().b.getKey());
            output.put("creator_name", person.getOwner().getPerson().b.getName());
        } else {
            output.put("creator_key", "");
            output.put("creator_name", "");
        }

        output.put("name", person.getName());
        output.put("birthday", person.getBirthdayStr());
        if (!person.isAlive(0L)) {
            output.put("deathday", person.getDeathdayStr());
            output.put("Label_dead", Lang.getInstance().translateFromLangObj("Deathday", langObj));

        }
        output.put("description", person.getDescription());

        String gender = Lang.getInstance().translateFromLangObj("Man", langObj);
        if (person.getGender() == 0) {
            gender = Lang.getInstance().translateFromLangObj("Man", langObj);
        } else if (person.getGender() == 0) {
            gender = Lang.getInstance().translateFromLangObj("Woman", langObj);
        } else {
            gender = Lang.getInstance().translateFromLangObj("-", langObj);
        }
        output.put("gender", gender);

        // statuses
        output.put("Label_statuses", Lang.getInstance().translateFromLangObj("Statuses", langObj));
        output.put("Label_Status_table_status", Lang.getInstance().translateFromLangObj("Status", langObj));
        output.put("Label_Status_table_period", Lang.getInstance().translateFromLangObj("Period", langObj));

        Map statusesJSON = new LinkedHashMap();

        WebPersonStatusesModel statusModel = new WebPersonStatusesModel(person.getKey());
        int rowCount = statusModel.getRowCount();
        if (rowCount > 0) {
            for (int i = 0; i < rowCount; i++) {
                Map statusJSON = new LinkedHashMap();
                statusJSON.put("status_key", statusModel.getValueAt(i, WebPersonStatusesModel.COLUMN_STATUS_KEY));
                statusJSON.put("status_name", statusModel.getValueAt(i, WebPersonStatusesModel.COLUMN_STATUS_NAME));
                statusJSON.put("status_period", statusModel.getValueAt(i, WebPersonStatusesModel.COLUMN_PERIOD));
                Account creator = (Account) statusModel.getValueAt(i, WebPersonStatusesModel.COLUMN_MAKER_ACCOUNT);

                if (creator != null) {
                    statusJSON.put("status_creator_address", creator.getAddress());
                    statusJSON.put("status_creator", creator.getPersonAsString());

                } else {
                    statusJSON.put("status_creator_address", GenesisBlock.CREATOR.getAddress());
                    statusJSON.put("status_creator", "GENESIS");
                }

                statusesJSON.put(i, statusJSON);
            }

            output.put("statuses", statusesJSON);
        }
        // accounts
        output.put("Label_accounts", Lang.getInstance().translateFromLangObj("Accounts", langObj));
        output.put("Label_accounts_table_adress", Lang.getInstance().translateFromLangObj("Address", langObj));
        output.put("Label_accounts_table_to_date", Lang.getInstance().translateFromLangObj("To Date", langObj));
        output.put("Label_accounts_table_creator", Lang.getInstance().translateFromLangObj("Creator", langObj));

        Map accountsJSON = new LinkedHashMap();
        List<Transaction> myIssuePersons = new ArrayList<Transaction>();

        if (false) {
            PersonAccountsModel personModel = new PersonAccountsModel(person.getKey());
            rowCount = personModel.getRowCount();
            if (rowCount > 0) {
                TransactionFinalMap transactionsMap = DCSet.getInstance().getTransactionFinalMap();
                BigDecimal eraBalanceA = new BigDecimal(0);
                BigDecimal eraBalanceB = new BigDecimal(0);
                BigDecimal eraBalanceC = new BigDecimal(0);
                BigDecimal eraBalanceTotal = new BigDecimal(0);
                BigDecimal compuBalance = new BigDecimal(0);
                BigDecimal liaBalanceA = new BigDecimal(0);
                BigDecimal liaBalanceB = new BigDecimal(0);

                output.put("label_registered", Lang.getInstance().translateFromLangObj("Registered", langObj));
                output.put("label_certified", Lang.getInstance().translateFromLangObj("Certified", langObj));


                for (int i = 0; i < rowCount; i++) {
                    Map accountJSON = new LinkedHashMap();
                    accountJSON.put("address", personModel.getValueAt(i, PersonAccountsModel.COLUMN_ADDRESS));
                    accountJSON.put("to_date", personModel.getValueAt(i, PersonAccountsModel.COLUMN_TO_DATE));
                    accountJSON.put("creator", personModel.getValueAt(i, PersonAccountsModel.COLUMN_CREATOR));
                    accountJSON.put("creator_address", personModel.getValueAt(i, PersonAccountsModel.COLUMN_CREATOR_ADDRESS));

                    accountsJSON.put(i, accountJSON);

                    String acc = personModel.getValueAt(i, 0).toString();

                    myIssuePersons.addAll(transactionsMap.getTransactionsByTypeAndAddress(acc,
                            Transaction.ISSUE_PERSON_TRANSACTION, 200));

                    Account account = new Account(acc);
                    Tuple5<Tuple2<BigDecimal, BigDecimal>, Tuple2<BigDecimal, BigDecimal>, Tuple2<BigDecimal, BigDecimal>, Tuple2<BigDecimal, BigDecimal>, Tuple2<BigDecimal, BigDecimal>> balance
                            = account.getBalance(AssetCls.ERA_KEY);

                    eraBalanceA = eraBalanceA.add(balance.a.b);
                    eraBalanceB = eraBalanceB.add(balance.b.b);
                    eraBalanceC = eraBalanceC.add(balance.c.b);
                    eraBalanceTotal = eraBalanceA.add(eraBalanceB).add(eraBalanceC);

                    balance = account.getBalance(AssetCls.FEE_KEY);
                    compuBalance = compuBalance.add(balance.a.b);

                    balance = account.getBalance(AssetCls.LIA_KEY);
                    liaBalanceA = liaBalanceA.add(balance.a.b);
                    liaBalanceB = liaBalanceB.add(balance.b.b);
                }
                output.put("era_balance_a", NumberAsString.formatAsString(eraBalanceA));
                output.put("era_balance_b", NumberAsString.formatAsString(eraBalanceB));
                output.put("era_balance_c", NumberAsString.formatAsString(eraBalanceC));
                output.put("era_balance_total", NumberAsString.formatAsString(eraBalanceTotal));
                output.put("compu_balance", NumberAsString.formatAsString(compuBalance));
                output.put("lia_balance_a", NumberAsString.formatAsString(liaBalanceA));
                output.put("lia_balance_b", NumberAsString.formatAsString(liaBalanceB));
            }

        } else {

            // НОВЫЙ ЛАД - без Обсерверов и Модели
            TreeMap<String, Stack<Tuple3<Integer, Integer, Integer>>> addresses = DCSet.getInstance().getPersonAddressMap().getItems(person.getKey());

            if (!addresses.isEmpty()) {
                TransactionFinalMap transactionsMap = DCSet.getInstance().getTransactionFinalMap();
                BigDecimal eraBalanceA = new BigDecimal(0);
                BigDecimal eraBalanceB = new BigDecimal(0);
                BigDecimal eraBalanceC = new BigDecimal(0);
                BigDecimal eraBalanceTotal = new BigDecimal(0);
                BigDecimal compuBalance = new BigDecimal(0);
                BigDecimal liaBalanceA = new BigDecimal(0);
                BigDecimal liaBalanceB = new BigDecimal(0);

                output.put("label_registered", Lang.getInstance().translateFromLangObj("Registered", langObj));
                output.put("label_certified", Lang.getInstance().translateFromLangObj("Certified", langObj));

                int i = 0;
                for (String address : addresses.keySet()) {

                    Stack<Tuple3<Integer, Integer, Integer>> stack = addresses.get(address);
                    if (stack == null || stack.isEmpty()) {
                        continue;
                    }

                    Tuple3<Integer, Integer, Integer> item = stack.peek();
                    Transaction transactionIssue = transactionsMap.get(item.b, item.c);

                    Map accountJSON = new LinkedHashMap();
                    accountJSON.put("address", address);
                    accountJSON.put("to_date", item.a * 86400000l);
                    accountJSON.put("creator", transactionIssue.getCreator().getPersonAsString());
                    accountJSON.put("creator_address", transactionIssue.getCreator().getAddress());

                    accountsJSON.put(i++, accountJSON);

                    myIssuePersons.addAll(transactionsMap.getTransactionsByTypeAndAddress(address,
                            Transaction.ISSUE_PERSON_TRANSACTION, 200));

                    Account account = new Account(address);
                    Tuple5<Tuple2<BigDecimal, BigDecimal>, Tuple2<BigDecimal, BigDecimal>, Tuple2<BigDecimal, BigDecimal>, Tuple2<BigDecimal, BigDecimal>, Tuple2<BigDecimal, BigDecimal>> balance
                            = account.getBalance(AssetCls.ERA_KEY);

                    eraBalanceA = eraBalanceA.add(balance.a.b);
                    eraBalanceB = eraBalanceB.add(balance.b.b);
                    eraBalanceC = eraBalanceC.add(balance.c.b);
                    eraBalanceTotal = eraBalanceA.add(eraBalanceB).add(eraBalanceC);

                    balance = account.getBalance(AssetCls.FEE_KEY);
                    compuBalance = compuBalance.add(balance.a.b);

                    balance = account.getBalance(AssetCls.LIA_KEY);
                    liaBalanceA = liaBalanceA.add(balance.a.b);
                    liaBalanceB = liaBalanceB.add(balance.b.b);
                }
                output.put("era_balance_a", NumberAsString.formatAsString(eraBalanceA));
                output.put("era_balance_b", NumberAsString.formatAsString(eraBalanceB));
                output.put("era_balance_c", NumberAsString.formatAsString(eraBalanceC));
                output.put("era_balance_total", NumberAsString.formatAsString(eraBalanceTotal));
                output.put("compu_balance", NumberAsString.formatAsString(compuBalance));
                output.put("lia_balance_a", NumberAsString.formatAsString(liaBalanceA));
                output.put("lia_balance_b", NumberAsString.formatAsString(liaBalanceB));
            }

        }

        output.put("accounts", accountsJSON);

        // my persons

        output.put("Label_My_Persons", Lang.getInstance().translateFromLangObj("My Persons", langObj));
        output.put("Label_accounts_table_date", Lang.getInstance().translateFromLangObj("Creation Date", langObj));
        output.put("Label_My_Person_key", Lang.getInstance().translateFromLangObj("Key", langObj));
        output.put("Label_My_Persons_Name", Lang.getInstance().translateFromLangObj("Name", langObj));

        Map myPersonsJSON = new LinkedHashMap();

        if (myIssuePersons != null) {
            int i = 0;
            for (Transaction myIssuePerson : myIssuePersons) {
                Map myPersonJSON = new LinkedHashMap();
                IssueItemRecord record = (IssueItemRecord) myIssuePerson;
                ItemCls item = record.getItem();

                myPersonJSON.put("key", item.getKey());
                myPersonJSON.put("name", item.getName());

                myPersonJSON.put("timestamp", myIssuePerson.getTimestamp());

                myPersonsJSON.put(i, myPersonJSON);
                i++;
            }
        }

        output.put("My_Persons", myPersonsJSON);

        return output;
    }


    private Map jsonLastBlock() {

        Map output = new LinkedHashMap();

        Block.BlockHead lastBlockHead = getLastBlockHead();

        output.put("height", lastBlockHead.heightBlock);
        output.put("timestamp", lastBlockHead.getTimestamp());

        //output.put("timezone", Settings.getInstance().getTimeZone());
        //output.put("timeformat", Settings.getInstance().getTimeFormat());
        output.put("label_hour", Lang.getInstance().translateFromLangObj("hour", langObj));
        output.put("label_hours", Lang.getInstance().translateFromLangObj("hours", langObj));
        output.put("label_mins", Lang.getInstance().translateFromLangObj("mins", langObj));
        output.put("label_min", Lang.getInstance().translateFromLangObj("min", langObj));
        output.put("label_secs", Lang.getInstance().translateFromLangObj("secs", langObj));
        output.put("label_ago", Lang.getInstance().translateFromLangObj("ago", langObj));
        output.put("label_Last_processed_block",
                Lang.getInstance().translateFromLangObj("Last processed block", langObj));

        return output;
    }

    public Map jsonQueryTopRichest100(int limit, long key) {

        output.put("type", "top");
        output.put("search_placeholder", Lang.getInstance().translateFromLangObj("Type asset key", langObj));

        Map output = new LinkedHashMap();
        Map balances = new LinkedHashMap();
        BigDecimal all = BigDecimal.ZERO;
        BigDecimal alloreders = BigDecimal.ZERO;

        List<Tuple3<String, BigDecimal, BigDecimal>> top100s = new ArrayList<Tuple3<String, BigDecimal, BigDecimal>>();

        ItemAssetBalanceTab map = dcSet.getAssetBalanceMap();
        Collection<byte[]> addrs = map.keySet();
        //BigDecimal total = BigDecimal.ZERO;
        //BigDecimal totalNeg = BigDecimal.ZERO;
        for (byte[] addrKey : addrs) {
            if (map.getAssetKeyFromKey(addrKey) == key) {
                Tuple5<Tuple2<BigDecimal, BigDecimal>, Tuple2<BigDecimal, BigDecimal>, Tuple2<BigDecimal, BigDecimal>, Tuple2<BigDecimal, BigDecimal>, Tuple2<BigDecimal, BigDecimal>> ball =
                        map.get(addrKey);
                // all = all.add(ball.a);
                Account account = new Account(map.getShortAccountFromKey(addrKey));
                BigDecimal ballans = account.getBalanceUSE(key);
                //if (ball.a.b.signum() > 0) {
                //total = total.add(ball.a.b);
                //} else {
                //    totalNeg = totalNeg.add(ball.a.b);
                //}

                top100s.add(Fun.t3(account.getAddress(), ballans, ball.a.b));
            }
        }

        //totalNeg = total.add(totalNeg);

        Collection<Order> orders = dcSet.getOrderMap().values();

        for (Order order : orders) {
            if (order.getHaveAssetKey() == key) {
                alloreders = alloreders.add(order.getFulfilledHave());
            }
        }
        Collections.sort(top100s, new ReverseComparator(new BigDecimalComparator_C()));

        int couter = 0;
        for (Tuple3<String, BigDecimal, BigDecimal> top100 : top100s) {
            if (limit == -1) {
                // allnotzero {
                if (top100.b.compareTo(BigDecimal.ZERO) <= 0) {
                    break;
                }
            }

            couter++;

            Account account = new Account(top100.a);

            Map balance = new LinkedHashMap();
            balance.put("address", top100.a);
            balance.put("balance", top100.b.toPlainString());
            balance.put("in_OWN", top100.c.toPlainString());

            Tuple2<Integer, PersonCls> person = account.getPerson();
            if (person != null) {
                balance.put("person", person.b.getName());
                balance.put("person_key", person.b.getKey());
            }

            balances.put(couter, balance);

            if (couter >= limit && limit != -2 && limit != -1) // -2 = all
            {
                break;
            }
        }
        AssetCls asset = Controller.getInstance().getAsset(key);
        output.put("Label_Table_Account", Lang.getInstance().translateFromLangObj("Account", langObj));
        output.put("Label_Table_Balance", Lang.getInstance().translateFromLangObj("Balance", langObj));
        output.put("Label_Table_in_OWN", Lang.getInstance().translateFromLangObj("in OWN", langObj));
        output.put("Label_Table_Prop", Lang.getInstance().translateFromLangObj("Prop.", langObj));
        output.put("Label_Table_person", Lang.getInstance().translateFromLangObj("Owner", langObj));

        output.put("Label_minus", Lang.getInstance().translateFromLangObj("minus", langObj));
        output.put("Label_in_order", Lang.getInstance().translateFromLangObj("in order", langObj));

        output.put("Label_Top", Lang.getInstance().translateFromLangObj("Top", langObj));

        output.put("all", all.toPlainString());
        output.put("allinOrders", alloreders.toPlainString());
        output.put("allTotal", asset.getTotalQuantity(dcSet));// (all.add(alloreders)).toPlainString());
        output.put("assetKey", key);
        output.put("assetName", asset.getName());
        output.put("limit", limit);
        output.put("count", couter);

        output.put("top", balances);
        output.put("Label_Title", (Lang.getInstance().translateFromLangObj("Top %limit% %assetName% Richest", langObj)
                .replace("%limit%", String.valueOf(limit))).replace("%assetName%", asset.getName()));
        output.put("Label_All_non",
                (Lang.getInstance().translateFromLangObj("All non-empty %assetName% accounts (%count%)", langObj)
                        .replace("%assetName%", asset.getName())).replace("%count%", String.valueOf(couter)));
        output.put("Label_All_accounts",
                (Lang.getInstance().translateFromLangObj("All %assetName% accounts (%count%)", langObj)
                        .replace("%assetName%", asset.getName())).replace("%count%", String.valueOf(couter)));
        output.put("Label_Total_coins_in_the_system",
                Lang.getInstance().translateFromLangObj("Total asset units in the system", langObj));

        output.put("assets", jsonQueryAssetsLite());
        return output;
    }

    public Map jsonQueryTopRichest(UriInfo info) {
        String limitStr = info.getQueryParameters().getFirst("top");
        int limit = 100;
        if (limitStr.equals("all")) {
            limit = -2;
        } else if (limitStr.equals("allnotzero")) {
            limit = -1;
        } else {
            try {
                limit = Integer.valueOf(limitStr);
            } catch (Exception eee) {
            }
        }

        long key = 1l;
        if (info.getQueryParameters().containsKey("asset"))
            key = Long.valueOf(info.getQueryParameters().getFirst("asset"));

        return jsonQueryTopRichest100(limit, key);
    }


    @SuppressWarnings("static-access")
    private LinkedHashMap balanceJSON(Account account) {

        // balance assets from
        LinkedHashMap output = new LinkedHashMap();
        SortableList<byte[], Tuple5<Tuple2<BigDecimal, BigDecimal>, Tuple2<BigDecimal, BigDecimal>, Tuple2<BigDecimal, BigDecimal>, Tuple2<BigDecimal, BigDecimal>, Tuple2<BigDecimal, BigDecimal>>> balances = Controller.getInstance().getBalances(account);

        ItemAssetMap assetsMap = DCSet.getInstance().getItemAssetMap();
<<<<<<< HEAD
        ItemAssetBalanceTab map = DCSet.getInstance().getAssetBalanceMap();
=======
        //ItemAssetBalanceMap map = DCSet.getInstance().getAssetBalanceMap();
>>>>>>> 6e95067d

        TreeMap balAssets = new TreeMap();
        if (balances != null && !balances.isEmpty()) {
            Iterator<Pair<byte[], Tuple5<Tuple2<BigDecimal, BigDecimal>, Tuple2<BigDecimal, BigDecimal>, Tuple2<BigDecimal, BigDecimal>, Tuple2<BigDecimal, BigDecimal>, Tuple2<BigDecimal, BigDecimal>>>> iterator = balances.iterator();
            while (iterator.hasNext()) {

                Pair<byte[], Tuple5<Tuple2<BigDecimal, BigDecimal>, Tuple2<BigDecimal, BigDecimal>, Tuple2<BigDecimal, BigDecimal>, Tuple2<BigDecimal, BigDecimal>, Tuple2<BigDecimal, BigDecimal>>> item = iterator.next();

                long assetKey = ItemAssetBalanceMap.getAssetKeyFromKey(item.getA());
                if (assetKey == AssetCls.LIA_KEY) {
                    continue;
                }

                AssetCls asset = assetsMap.get(assetKey);
                if (asset == null)
                    continue;

                Tuple5<Tuple2<BigDecimal, BigDecimal>, Tuple2<BigDecimal, BigDecimal>, Tuple2<BigDecimal, BigDecimal>, Tuple2<BigDecimal, BigDecimal>, Tuple2<BigDecimal, BigDecimal>> itemBals = item.getB();
                Map bal = new LinkedHashMap();
                bal.put("asset_key", assetKey);
                bal.put("asset_name", asset.viewName());

                if (BlockChain.ERA_COMPU_ALL_UP) {
                    bal.put("balance_1", itemBals.a.b.add(account.addDEVAmount(assetKey)));
                } else {
                    bal.put("balance_1", itemBals.a.b);
                }

                bal.put("balance_2", itemBals.b.b);
                bal.put("balance_3", itemBals.c.b);
                bal.put("balance_4", itemBals.d.b);
                balAssets.put("" + assetKey, bal);
            }
        }

        output.put("balances", balAssets);

        output.put("label_Balance_table", Lang.getInstance().translateFromLangObj("Balance", langObj));
        output.put("label_asset_key", Lang.getInstance().translateFromLangObj("Key", langObj));
        output.put("label_asset_name", Lang.getInstance().translateFromLangObj("Name", langObj));
        output.put("label_Balance_1", Lang.getInstance().translateFromLangObj("Balance", langObj) + " 1");
        output.put("label_Balance_2", Lang.getInstance().translateFromLangObj("Balance", langObj) + " 2");
        output.put("label_Balance_3", Lang.getInstance().translateFromLangObj("Balance", langObj) + " 3");
        output.put("label_Balance_4", Lang.getInstance().translateFromLangObj("Balance", langObj) + " 4");

        return output;

    }

    // dcSet
    public Map jsonUnitPrint(Object unit) { //, AssetNames assetNames) {

        Map transactionDataJSON = new LinkedHashMap();
        Map transactionJSON = new LinkedHashMap();

        if (unit instanceof Trade) {
            Trade trade = (Trade) unit;

            if (true) {
                transactionDataJSON = trade.toJson(0);
                Order orderInitiator = trade.getInitiatorOrder(dcSet);
                Order orderTarget = trade.getTargetOrder(dcSet);
                AssetCls haveAsset = Controller.getInstance().getAsset(orderInitiator.getHaveAssetKey());
                AssetCls wantAsset = Controller.getInstance().getAsset(orderInitiator.getWantAssetKey());
                transactionDataJSON.put("haveKey", haveAsset.getKey());
                transactionDataJSON.put("wantKey", wantAsset.getKey());

                transactionDataJSON.put("haveName", haveAsset.getName());
                transactionDataJSON.put("wantName", wantAsset.getName());

                transactionDataJSON.put("initiatorTxSeqNo", Transaction.viewDBRef(trade.getInitiator()));
                transactionDataJSON.put("targetTxSeqNo", Transaction.viewDBRef(trade.getTarget()));

                int height = (int) (trade.getInitiator() >> 32);
                transactionDataJSON.put("height", trade.getInitiator() >> 32);
                transactionDataJSON.put("confirmations", Controller.getInstance().getMyHeight() - height);

                transactionDataJSON.put("timestamp", Transaction.getTimestampByDBRef(trade.getInitiator()));

                transactionDataJSON.put("initiatorCreator", orderInitiator.getCreator().getAddress());
                transactionDataJSON.put("initiatorCreatorName", orderInitiator.getCreator().getPersonAsString());
                transactionDataJSON.put("targetCreator", orderTarget.getCreator().getAddress());
                transactionDataJSON.put("targetCreatorName", orderTarget.getCreator().getPersonAsString());


            } else {
                Order orderInitiator = trade.getInitiatorOrder(dcSet);

                /*
                 * if(dcSet.getOrderMap().contains(trade.getInitiator())) {
                 * orderInitiator = dcSet.getOrderMap().get(trade.getInitiator()); }
                 * else { orderInitiator =
                 * dcSet.getCompletedOrderMap().get(trade.getInitiator()); }
                 */

                Order orderTarget = trade.getTargetOrder(dcSet);

                /*
                 * if(dcSet.getOrderMap().contains(trade.getTarget())) { orderTarget
                 * = dcSet.getOrderMap().get(trade.getTarget()); } else {
                 * orderTarget =
                 * dcSet.getCompletedOrderMap().get(trade.getTarget()); }
                 */

                transactionDataJSON.put("amount", trade.getAmountHave().toPlainString());
                transactionDataJSON.put("asset", trade.getHaveKey());

                transactionDataJSON.put("amountHave", trade.getAmountHave().toPlainString());
                transactionDataJSON.put("amountWant", trade.getAmountWant().toPlainString());

                transactionDataJSON.put("realPrice",
                        trade.getAmountWant().divide(trade.getAmountHave(), 8, RoundingMode.FLOOR).toPlainString());

                Transaction createOrder = this.dcSet.getTransactionFinalMap().get(orderInitiator.getId());
                transactionDataJSON.put("initiatorTxSignature", Base58.encode(createOrder.getSignature()));

                transactionDataJSON.put("initiatorCreator", orderInitiator.getCreator());
                transactionDataJSON.put("initiatorAmount", orderInitiator.getAmountHave().toPlainString());
                transactionDataJSON.put("initiatorHaveKey", orderInitiator.getHaveAssetKey());
                transactionDataJSON.put("initiatorWantKey", orderInitiator.getWantAssetKey());

            /*
            if (assetNames != null) {
                assetNames.setKey(orderInitiator.getHaveAssetKey());
                assetNames.setKey(orderInitiator.getWantAssetKey());
            }
            */

                Transaction createOrderTarget = this.dcSet.getTransactionFinalMap().get(orderTarget.getId());
                transactionDataJSON.put("targetTxSignature", Base58.encode(createOrderTarget.getSignature()));
                transactionDataJSON.put("targetCreator", orderTarget.getCreator());
                transactionDataJSON.put("targetAmount", orderTarget.getAmountHave().toPlainString());

                transactionDataJSON.put("height", createOrderTarget.getBlockHeight());
                transactionDataJSON.put("confirmations", createOrderTarget.getConfirmations(DCSet.getInstance()));

                transactionDataJSON.put("timestamp", trade.getInitiator());

            }

            transactionJSON.put("type", "trade");
            transactionJSON.put("trade", transactionDataJSON);
            return transactionJSON;
        }

        if (unit instanceof Transaction) {
            Transaction transaction = (Transaction) unit;

            transactionDataJSON = transaction.toJson();
            // transactionDataJSON.put("Р ВµРЎв‚¬РЎРЉРЎС“РЎвЂ№Р ВµРЎвЂћ",
            // GZIP.webDecompress(transactionDataJSON.get("value").toString()));

            if (transaction.getType() == Transaction.REGISTER_NAME_TRANSACTION) {
                if (transactionDataJSON.get("value").toString().startsWith("?gz!")) {
                    transactionDataJSON.put("value", GZIP.webDecompress(transactionDataJSON.get("value").toString()));
                    transactionDataJSON.put("compressed", true);
                } else {
                    transactionDataJSON.put("compressed", false);
                }

            } else if (transaction.getType() == Transaction.UPDATE_NAME_TRANSACTION) {
                if (transactionDataJSON.get("newValue").toString().startsWith("?gz!")) {
                    transactionDataJSON.put("newValue",
                            GZIP.webDecompress(transactionDataJSON.get("newValue").toString()));
                    transactionDataJSON.put("compressed", true);
                } else {
                    transactionDataJSON.put("compressed", false);
                }
            } else if (transaction.getType() == Transaction.CANCEL_ORDER_TRANSACTION) {
                Order order;
                CancelOrderTransaction cancelOrder = (CancelOrderTransaction) unit;
                Long orderID = cancelOrder.getOrderID();
                if (orderID == null) {
                    byte[] orderSignature = cancelOrder.getorderSignature();
                    CreateOrderTransaction createOrder;
                    if (dcSet.getTransactionFinalMapSigns().contains(orderSignature)) {
                        createOrder = (CreateOrderTransaction) dcSet.getTransactionFinalMap().get(orderSignature);
                    } else {
                        createOrder = (CreateOrderTransaction) dcSet.getTransactionTab().get(orderSignature);
                    }
                    if (createOrder != null) {
                        Map orderJSON = new LinkedHashMap();

                    /*
                    if (assetNames != null) {
                        assetNames.setKey(order.getHaveAssetKey());
                        assetNames.setKey(order.getWantAssetKey());
                    }
                    */

                        orderJSON.put("have", createOrder.getHaveKey());
                        orderJSON.put("want", createOrder.getWantKey());

                        orderJSON.put("amount", createOrder.getAmountHave().toPlainString());
                        orderJSON.put("amountLeft", "??");
                        orderJSON.put("amountWant", createOrder.getAmountWant().toPlainString());
                        orderJSON.put("price", Order.calcPrice(createOrder.getAmountHave(),
                                createOrder.getAmountWant(), 8).toPlainString());

                        transactionDataJSON.put("orderSource", orderJSON);
                    }
                } else {
                    if (dcSet.getCompletedOrderMap().contains(orderID)) {
                        order = dcSet.getCompletedOrderMap().get(orderID);
                    } else {
                        order = dcSet.getOrderMap().get(orderID);
                    }

                    Map orderJSON = new LinkedHashMap();

                    /*
                    if (assetNames != null) {
                        assetNames.setKey(order.getHaveAssetKey());
                        assetNames.setKey(order.getWantAssetKey());
                    }
                    */

                    orderJSON.put("have", order.getHaveAssetKey());
                    orderJSON.put("want", order.getWantAssetKey());

                    orderJSON.put("amount", order.getAmountHave().toPlainString());
                    orderJSON.put("amountLeft", order.getAmountHaveLeft().toPlainString());
                    orderJSON.put("amountWant", order.getAmountWant().toPlainString());
                    orderJSON.put("price", order.getPrice().toPlainString());

                    transactionDataJSON.put("orderSource", orderJSON);

                }

            } else if (transaction.getType() == Transaction.ISSUE_ASSET_TRANSACTION) {
                /*
                if (transaction.getSeqNo() > 0 && assetNames != null) {
                    // IS CONFIRMED
                    long assetkey = ((IssueAssetTransaction) transaction).getItem().getKey();
                    transactionDataJSON.put("asset", assetkey);
                    transactionDataJSON.put("assetName", ((IssueAssetTransaction) transaction).getItem().getName());
                }
                */
            } else if (transaction.getType() == Transaction.SEND_ASSET_TRANSACTION) {
                /*
                if (transaction.getSeqNo() > 0 && assetNames != null) {
                    long assetkey = ((RSend) unit).getAbsKey();
                    transactionDataJSON.put("asset", assetkey);
                    transactionDataJSON.put("assetName", assetNames.getMap().get(assetkey));
                }

                if (((RSend) unit).isEncrypted()) {
                    transactionDataJSON.put("data", "encrypted");
                }
                */

            } else if (transaction.getType() == Transaction.HASHES_RECORD) {

            } else if (transaction.getType() == Transaction.MULTI_PAYMENT_TRANSACTION) {
                Map<Long, BigDecimal> totalAmountOfAssets = new TreeMap<Long, BigDecimal>();

                for (Payment payment : ((MultiPaymentTransaction) transaction).getPayments()) {
                    BigDecimal amount = BigDecimal.ZERO;
                    if (totalAmountOfAssets.containsKey(payment.getAsset())) {
                        amount = totalAmountOfAssets.get(payment.getAsset());
                    }
                    amount = amount.add(payment.getAmount());

                    /*
                    if (assetNames != null) {
                        assetNames.setKey(payment.getAsset());
                    }
                    */

                    totalAmountOfAssets.put(payment.getAsset(), amount);
                }

                Map amountOfAssetsJSON = new LinkedHashMap();

                for (Map.Entry<Long, BigDecimal> assetInfo : totalAmountOfAssets.entrySet()) {
                    amountOfAssetsJSON.put(assetInfo.getKey(), assetInfo.getValue().toPlainString());
                }

                transactionDataJSON.put("amounts", amountOfAssetsJSON);

            } else if (transaction.getType() == Transaction.ARBITRARY_TRANSACTION) {
                Map<Long, BigDecimal> totalAmountOfAssets = new TreeMap<Long, BigDecimal>();

                for (Payment payment : ((ArbitraryTransaction) transaction).getPayments()) {
                    BigDecimal amount = BigDecimal.ZERO;
                    if (totalAmountOfAssets.containsKey(payment.getAsset())) {
                        amount = totalAmountOfAssets.get(payment.getAsset());
                    }
                    amount = amount.add(payment.getAmount());

                    /*
                    if (assetNames != null) {
                        assetNames.setKey(payment.getAsset());
                    }
                    */

                    totalAmountOfAssets.put(payment.getAsset(), amount);
                }

                Map amountOfAssetsJSON = new LinkedHashMap();

                for (Map.Entry<Long, BigDecimal> assetInfo : totalAmountOfAssets.entrySet()) {
                    amountOfAssetsJSON.put(assetInfo.getKey(), assetInfo.getValue().toPlainString());
                }

                transactionDataJSON.put("amounts", amountOfAssetsJSON);

            } else if (transaction.getType() == Transaction.VOTE_ON_POLL_TRANSACTION) {
                Poll poll = Controller.getInstance().getPoll(((VoteOnPollTransaction) transaction).getPoll());
                if (poll != null) {
                    transactionDataJSON.put("optionString",
                            Controller.getInstance().getPoll(((VoteOnPollTransaction) transaction).getPoll()).getOptions()
                                    .get(((VoteOnPollTransaction) transaction).getOption()).getName());
                }

            } else if (transaction.getType() == Transaction.CREATE_ORDER_TRANSACTION) {
                /*
                if (assetNames != null) {
                    assetNames.setKey(((CreateOrderTransaction) transaction).getHaveKey());
                    assetNames.setKey(((CreateOrderTransaction) transaction).getWantKey());
                }
                */

            } else if (transaction.getType() == Transaction.DEPLOY_AT_TRANSACTION) {
                transactionDataJSON.put("atAddress",
                        ((DeployATTransaction) transaction).getATaccount(dcSet).getAddress());
            }

            if (transaction.isConfirmed(dcSet)) {
                transactionDataJSON.put("blockHeight", transaction.getBlockHeight());
            }

            transactionDataJSON.put("timestamp", transaction.getTimestamp());

            transactionJSON.put("type", "tx");
            transactionJSON.put("transaction", transactionDataJSON);
            return transactionJSON;
        }

        if (unit instanceof Block) {
            Block block = (Block) unit;

            transactionDataJSON = new LinkedHashMap();

            int height = block.getHeight();
            transactionDataJSON.put("confirmations", getHeight() - height + 1);
            transactionDataJSON.put("height", height);
            // height
            transactionDataJSON.put("timestamp", block.getTimestamp(height));

            transactionDataJSON.put("generator", block.getCreator().getAddress());
            transactionDataJSON.put("signature", Base58.encode(block.getSignature()));

            /*
             * transactionDataJSON.put("generatingBalance",
             * block.getGeneratingBalance()); transactionDataJSON.put("atFees",
             * block.getATfee()); transactionDataJSON.put("reference",
             * Base58.encode(block.getReference()));
             * transactionDataJSON.put("generatorSignature",
             * Base58.encode(block.getGeneratorSignature()));
             * transactionDataJSON.put("transactionsSignature",
             * block.getTransactionsSignature());
             * transactionDataJSON.put("version", block.getVersion());
             */

            // transactionDataJSON.put("fee", balances[size -
            // counter].getTransactionBalance().get(0l).toPlainString());
            transactionDataJSON.put("fee", block.viewFeeAsBigDecimal());

            transactionJSON.put("type", "block");
            transactionJSON.put("block", transactionDataJSON);
            return transactionJSON;

        }

        if (unit instanceof ATTransaction) {
            ATTransaction aTtransaction = (ATTransaction) unit;
            transactionDataJSON = aTtransaction.toJSON();

            Block block = Controller.getInstance().getBlockByHeight(aTtransaction.getBlockHeight());
            long timestamp = block.getTimestamp();
            transactionDataJSON.put("timestamp", timestamp);

            transactionDataJSON.put("confirmations", getHeight() - ((ATTransaction) unit).getBlockHeight() + 1);

            if (((ATTransaction) unit).getRecipient().equals("1111111111111111111111111")) {
                transactionDataJSON.put("generatorAddress", block.getCreator().getAddress());
            }

            transactionJSON.put("type", "atTransaction");
            transactionJSON.put("atTransaction", transactionDataJSON);
            return transactionJSON;
        }

        return transactionJSON;
    }

    private void txCountJSONPut(int[] txsTypeCount, int txsCount, Map txCountJSON) {
        if (txsCount > 0) {
            txCountJSON.put("txsCount", txsCount);
            Map txTypeCountJSON = new LinkedHashMap();
            int n = 1;
            for (int txCount : txsTypeCount) {
                if (txCount > 0) {
                    txTypeCountJSON.put(n, txCount);
                }
                n++;
            }
            txCountJSON.put("txsTypesCount", txTypeCountJSON);
        }
    }

    /*
    public Map jsonQueryBalance(String address) {
        Map output = new LinkedHashMap();

        if (!Crypto.getInstance().isValidAddress(address)) {
            output.put("error", "Address is not valid!");
            return output;
        }

        ItemAssetBalanceTab map = dcSet.getAssetBalanceMap();
        SortableList<byte[], Tuple5<Tuple2<BigDecimal, BigDecimal>, Tuple2<BigDecimal, BigDecimal>, Tuple2<BigDecimal, BigDecimal>, Tuple2<BigDecimal, BigDecimal>, Tuple2<BigDecimal, BigDecimal>>> assetsBalances
                = map.getBalancesSortableList(new Account(address));

        for (Pair<byte[], Tuple5<Tuple2<BigDecimal, BigDecimal>, Tuple2<BigDecimal, BigDecimal>, Tuple2<BigDecimal, BigDecimal>, Tuple2<BigDecimal, BigDecimal>, Tuple2<BigDecimal, BigDecimal>>> assetsBalance : assetsBalances) {
            Map assetBalance = new LinkedHashMap();

            assetBalance.put("assetName", Controller.getInstance().getAsset(map.getAssetKeyFromKey(assetsBalance.getA())).getName());
            assetBalance.put("amount", assetsBalance.getB().toString());

            output.put(map.getAssetKeyFromKey(assetsBalance.getA()), assetBalance);
        }

        return output;
    }

    public Map<Long, Tuple5<Tuple2<BigDecimal, BigDecimal>, Tuple2<BigDecimal, BigDecimal>, Tuple2<BigDecimal, BigDecimal>, Tuple2<BigDecimal, BigDecimal>, Tuple2<BigDecimal, BigDecimal>>>
    assetBalance(String address) {
        Map<Long, Tuple5<Tuple2<BigDecimal, BigDecimal>, Tuple2<BigDecimal, BigDecimal>, Tuple2<BigDecimal, BigDecimal>, Tuple2<BigDecimal, BigDecimal>, Tuple2<BigDecimal, BigDecimal>>> output = new LinkedHashMap();

        ItemAssetBalanceTab map = dcSet.getAssetBalanceMap();
        SortableList<byte[], Tuple5<Tuple2<BigDecimal, BigDecimal>, Tuple2<BigDecimal, BigDecimal>, Tuple2<BigDecimal, BigDecimal>, Tuple2<BigDecimal, BigDecimal>, Tuple2<BigDecimal, BigDecimal>>> assetsBalances
                = map.getBalancesSortableList(new Account(address));

        for (Pair<byte[], Tuple5<Tuple2<BigDecimal, BigDecimal>, Tuple2<BigDecimal, BigDecimal>, Tuple2<BigDecimal, BigDecimal>, Tuple2<BigDecimal, BigDecimal>, Tuple2<BigDecimal, BigDecimal>>> assetsBalance : assetsBalances) {
            output.put(map.getAssetKeyFromKey(assetsBalance.getA()), assetsBalance.getB());
        }

        return output;
    }

     */

    @SuppressWarnings({"serial", "static-access"})
    public void jsonQueryExchange(String filterStr, int start) {

        output.put("type", "exchange");
        output.put("search_placeholder", Lang.getInstance().translateFromLangObj("Type searching asset keys", langObj));

        List<Pair<Long, Long>> list = new ArrayList<>();
        HashSet<Pair<Long, Long>> pairsSet = new HashSet<>();

        if (BlockChain.DEVELOP_USE) {
            list.add(new Pair<Long, Long>(1L, 2L));
        } else {
            list.add(new Pair<Long, Long>(12L, 92L));
            list.add(new Pair<Long, Long>(12L, 95L));
            list.add(new Pair<Long, Long>(1L, 2L));
            list.add(new Pair<Long, Long>(1L, 12L));
            list.add(new Pair<Long, Long>(1L, 92L));
            list.add(new Pair<Long, Long>(1L, 95L));
            list.add(new Pair<Long, Long>(1L, 1010L ));
            list.add(new Pair<Long, Long>(2L, 12L));
            list.add(new Pair<Long, Long>(2L, 92L));
            list.add(new Pair<Long, Long>(2L, 95L));
            list.add(new Pair<Long, Long>(14L, 12L ));
        }

        pairsSet.addAll(list);

        OrderMap orders = dcSet.getOrderMap();
        TradeMap trades = dcSet.getTradeMap();

        JSONArray pairsArray = new JSONArray();

        for (Pair<Long, Long> pair : list) {

            AssetCls assetHave = Controller.getInstance().getAsset(pair.getA());
            if (assetHave == null)
                continue;
            AssetCls assetWant = Controller.getInstance().getAsset(pair.getB());
            if (assetWant == null)
                continue;

            Map pairJSON = new HashMap(100, 1);
            pairJSON.put("have", assetHave.jsonForExplorerPage(langObj));
            pairJSON.put("want", assetWant.jsonForExplorerPage(langObj));
            pairJSON.put("orders", orders.getCount(pair.getA(), pair.getB())
                    + orders.getCount(pair.getB(), pair.getA()));

            Trade trade = trades.getLastTrade(pair.getA(), pair.getB());
            //Order initiator
            if (trade == null) {
                pairJSON.put("last", "--");
            } else {
                if (trade.getHaveKey().equals(pair.getB())) {
                    pairJSON.put("last", trade.calcPrice().toPlainString());
                } else {
                    pairJSON.put("last", trade.calcPriceRevers().toPlainString());
                }
            }

            pairJSON.put("volume24", trades.getVolume24(pair.getA(), pair.getB()).toPlainString());

            pairsArray.add(pairJSON);
        }

        output.put("popularPairs", pairsArray);

        JSONArray tradesArray = new JSONArray();

        int count = 25;
        Iterator<Tuple2<Long, Long>> iterator = trades.getIterator(0, true);

        while (count-- > 0 && iterator.hasNext()) {
            Trade trade = trades.get(iterator.next());

            tradesArray.add(tradeJSON(trade, null, null));
        }

        output.put("lastTrades", tradesArray);

        output.put("label_table_PopularPairs", Lang.getInstance().translateFromLangObj("Most Popular Pairs", langObj));
        output.put("label_table_LastTrades", Lang.getInstance().translateFromLangObj("Last Trades", langObj));
        output.put("label_table_have", Lang.getInstance().translateFromLangObj("Base Asset", langObj));
        output.put("label_table_want", Lang.getInstance().translateFromLangObj("Price Asset", langObj));
        output.put("label_table_orders", Lang.getInstance().translateFromLangObj("Opened Orders", langObj));
        output.put("label_table_last_price", Lang.getInstance().translateFromLangObj("Last Price", langObj));
        output.put("label_table_volume24", Lang.getInstance().translateFromLangObj("Day Volume", langObj));

        output.put("label_Trade_Initiator", Lang.getInstance().translateFromLangObj("Trade Initiator", langObj));
        output.put("label_Position_Holder", Lang.getInstance().translateFromLangObj("Position Holder", langObj));
        output.put("label_Date", Lang.getInstance().translateFromLangObj("Date", langObj));
        output.put("label_Pair", Lang.getInstance().translateFromLangObj("Pair", langObj));
        output.put("label_Creator", Lang.getInstance().translateFromLangObj("Creator", langObj));
        output.put("label_Amount", Lang.getInstance().translateFromLangObj("Amount", langObj));
        output.put("label_Volume", Lang.getInstance().translateFromLangObj("Volume", langObj));
        output.put("label_Price", Lang.getInstance().translateFromLangObj("Price", langObj));
        output.put("label_Total_Cost", Lang.getInstance().translateFromLangObj("Total Cost", langObj));


    }

    @SuppressWarnings({"serial", "static-access"})
    public void jsonQueryTransactions(String filterStr, int start) {

        output.put("type", "transactions");
        output.put("search_placeholder", Lang.getInstance().translateFromLangObj("Type searching words or signature or BlockNo-SeqNo", langObj));

        TransactionFinalMap map = dcSet.getTransactionFinalMap();
        int size = 200;
        List<Transaction> transactions;
        if (filterStr != null) {
            //transactions = map.getTransactionsByTitleAndType(filterStr, null, size, true);
            Pair<String, Iterable> pair = map.getKeysIteratorByFilterAsArray(filterStr, 0, size);
            if (pair.getA() != null) {
                output.put("error", pair.getA());
                return;
            }

            transactions = new ArrayList<>();
            Iterator iterator = pair.getB().iterator();
            while (iterator.hasNext()) {
                transactions.add(map.get((Long) iterator.next()));
            }

            if (Base58.isExtraSymbols(filterStr)) {
                try {
                    String[] strA = filterStr.split("\\-");
                    int height = Integer.parseInt(strA[0]);
                    int seq = Integer.parseInt(strA[1]);
                    Transaction one = DCSet.getInstance().getTransactionFinalMap().get(height, seq);
                    if (one != null) {
                        transactions.add(one);
                    }
                } catch (Exception e1) {
                }

            } else {
                try {
                    byte[] signature = Base58.decode(filterStr);
                    Transaction one = DCSet.getInstance().getTransactionFinalMap().get(signature);
                    if (one != null) {
                        transactions.add(one);
                    }
                } catch (Exception e2) {
                }
            }

        } else {
            // берем все с перебором с последней
            Iterator<Long> iterator = map.getIterator(0, true);
            int counter = size;
            transactions = new ArrayList<>();
            while (iterator.hasNext() && counter > 0 ) {
                Transaction transaction = map.get(iterator.next());
                if (transaction.getType() == Transaction.CALCULATED_TRANSACTION
                        && ((RCalculated)transaction).getMessage().equals("forging"))
                    continue;

                transactions.add(transaction);
                counter--;
            }
        }

        // Transactions view
        transactionsJSON(output, null, transactions, start, pageSize,
                Lang.getInstance().translateFromLangObj("Last XX transactions", langObj).replace("XX", "" + size));

    }

    @SuppressWarnings({"serial", "static-access"})
    public void jsonQueryAddresses() {
        output.put("type", "addresses");
        output.put("search_placeholder", Lang.getInstance().translateFromLangObj("Insert searching address", langObj));
    }

    @SuppressWarnings({"serial", "static-access"})
    public Map jsonQueryAddress(String address, int start, boolean noForge) {

        output.put("type", "address");
        output.put("search", "addresses");
        output.put("search_placeholder", Lang.getInstance().translateFromLangObj("Insert searching address", langObj));
        output.put("search_message", address);

        int limit = 100;
        List<Transaction> transactions = dcSet.getTransactionFinalMap().getTransactionsByAddressLimit(address, limit, noForge);
        LinkedHashMap output = new LinkedHashMap();
        output.put("address", address);

        Account acc = new Account(address);
        Tuple2<Integer, PersonCls> person = acc.getPerson();

        if (person != null) {
            output.put("label_person_name", Lang.getInstance().translateFromLangObj("Name", langObj));
            output.put("person_Img", Base64.encodeBase64String(person.b.getImage()));
            output.put("person", person.b.getName());
            output.put("person_key", person.b.getKey());

            Tuple5<Tuple2<BigDecimal, BigDecimal>, Tuple2<BigDecimal, BigDecimal>, Tuple2<BigDecimal, BigDecimal>, Tuple2<BigDecimal, BigDecimal>, Tuple2<BigDecimal, BigDecimal>> balabce_LIA = acc.getBalance(AssetCls.LIA_KEY);
            output.put("registered", balabce_LIA.a.b.toPlainString());
            output.put("certified", balabce_LIA.b.b.toPlainString());
            output.put("label_registered", Lang.getInstance().translateFromLangObj("Registered", langObj));
            output.put("label_certified", Lang.getInstance().translateFromLangObj("Certified", langObj));
        }

        output.put("label_account", Lang.getInstance().translateFromLangObj("Account", langObj));

        // balance assets from
        output.put("Balance", balanceJSON(new Account(address)));

        // Transactions view
        transactionsJSON(output, acc, transactions, start, pageSize,
                Lang.getInstance().translateFromLangObj("Last XX transactions", langObj).replace("XX", "" + limit));

        return output;
    }

    public Map jsonQueryTrade(String query) {

        output.put("type", "trade");
        output.put("search", "assets");

        Map output = new LinkedHashMap();

        //AssetNames assetNames = new AssetNames();

        List<Object> all = new ArrayList<Object>();

        Trade trade;
        if (false) {
            String[] signatures = query.split("/");
            Transaction initiator = dcSet.getTransactionFinalMap().get(Base58.decode(signatures[0]));
            Transaction target = dcSet.getTransactionFinalMap().get(Base58.decode(signatures[1]));
            trade = dcSet.getTradeMap()
                    .get(Fun.t2(Transaction.makeDBRef(initiator.getHeightSeqNo()),
                            Transaction.makeDBRef(target.getHeightSeqNo())));
            all.add(Controller.getInstance().getTransaction(Base58.decode(signatures[0])));
            all.add(Controller.getInstance().getTransaction(Base58.decode(signatures[1])));

        } else {
            String[] refs = query.split("/");

            long refInitator = Transaction.parseDBRef(refs[0]);
            long refTarget = Transaction.parseDBRef(refs[1]);
            trade = dcSet.getTradeMap().get(Fun.t2(refInitator, refTarget));
            if (trade == null) {
                output.put("error", "Trade not Found");
                return output;
            }

            all.add(DCSet.getInstance().getTransactionFinalMap().get(refInitator));
            all.add(DCSet.getInstance().getTransactionFinalMap().get(refTarget));

        }
        output.put("type", "trade");
        output.put("trade", query);

        all.add(trade); //.toJson(0));

        int size = all.size();

        output.put("start", size);
        output.put("end", 1);

        int counter = 0;
        for (Object unit : all) {
            output.put(size - counter, jsonUnitPrint(unit)); //, assetNames));
            counter++;
        }

        //output.put("assetNames", assetNames.getMap());//

        return output;
    }

    // http://127.0.0.1:9067/index/blockexplorer.json?peers&lang=en&view=1&sort_reliable=1&sort_ping=1&start=4&row_view=3
    // view=1 0- view only work Peers; 1 - view all Peers
    // sort_reliable=1 0 - as sort ; 1 - des sort
    // sort_ping=1 0 - as sort ; 1 - des sort
    // start=0 start org.erachain.records 0....
    // row_view=3 view org.erachain.records 1.....

    public Map jsonQueryPeers(UriInfo info) {

        output.put("type", "peers");

        int start = 0;
        int end = 100;
        int view = 0;
        int sortPing = 0;
        PeersTableModel model_Peers = new PeersTableModel();
        // start org.erachain.records
        try {
            start = Integer.valueOf((info.getQueryParameters().getFirst("start")));
        } catch (NumberFormatException e3) {
            // TODO Auto-generated catch block

        }
        // end org.erachain.records
        try {
            end = Integer.valueOf((info.getQueryParameters().getFirst("row_view")));
        } catch (NumberFormatException e3) {
            // TODO Auto-generated catch block

        }
        // view all| only Active
        try {
            model_Peers.setView(Integer.valueOf((info.getQueryParameters().getFirst("view"))));
        } catch (NumberFormatException e2) {
            // TODO Auto-generated catch block
            // all peers
            model_Peers.setView(1);
        }

        // sort reliable
        try {
            model_Peers.setSortReliable(Integer.valueOf(info.getQueryParameters().getFirst("sort_reliable")));
        } catch (NumberFormatException e) {
            // TODO Auto-generated catch block
            // e.printStackTrace();
        }
        // sort PING
        try {
            model_Peers.setSortPing(Integer.valueOf(info.getQueryParameters().getFirst("sort_ping")));
        } catch (NumberFormatException e1) {
            // TODO Auto-generated catch block
            // e1.printStackTrace();
        }
        // repaint model
        model_Peers.fireTableDataChanged();

        Map output = new LinkedHashMap();

        int column_Count = model_Peers.getColumnCount();

        for (int column = 0; column < column_Count; column++) {

            output.put("Label_" + model_Peers.getColumnNameOrigin(column).replace(' ', '_'),
                    Lang.getInstance().translateFromLangObj(model_Peers.getColumnNameOrigin(column), langObj));
        }

        Map out_peers = new LinkedHashMap();
        // if (rowCount> model_Peers.getRowCount()) rowCount =
        // model_Peers.getRowCount();
        int rowCount = start + end;
        int rowCount1 = model_Peers.getRowCount();
        if (rowCount >= rowCount1) {
            rowCount = rowCount1;
            output.put("end_page", "end");
        }
        for (int row = start; row < rowCount; row++) {
            Map out_peer = new LinkedHashMap();

            for (int column = 0; column < column_Count; column++) {
                out_peer.put(model_Peers.getColumnNameOrigin(column).replace(' ', '_'),
                        model_Peers.getValueAt(row, column).toString());

            }
            out_peers.put(row, out_peer);
        }

        // calc many pages
        output.put("pages", M_Integer.roundUp((float) rowCount1 / end));
        output.put("Label_No", Lang.getInstance().translateFromLangObj("No.", langObj));
        output.put("Peers", out_peers);
        return output;
    }

    public Map jsonQueryTemplate(Long key) {

        output.put("type", "template");
        output.put("search", "templates");

        Map output = new LinkedHashMap();

        TemplateCls template = (TemplateCls) dcSet.getItemTemplateMap().get(key);

        Map templateJSON = new LinkedHashMap();
        templateJSON.put("key", template.getKey());
        templateJSON.put("name", template.getName());
        templateJSON.put("description", template.getDescription());
        templateJSON.put("owner", template.getOwner().getAddress());

        output.put("template", templateJSON);

        output.put("label_Template", Lang.getInstance().translateFromLangObj("Template", langObj));
        output.put("label_Key", Lang.getInstance().translateFromLangObj("Key", langObj));
        output.put("label_Creator", Lang.getInstance().translateFromLangObj("Creator", langObj));
        output.put("label_Description", Lang.getInstance().translateFromLangObj("Description", langObj));

        return output;
    }

    public Map jsonQueryStatus(Long key) {

        output.put("type", "status");
        output.put("search", "statuses");

        Map output = new LinkedHashMap();

        StatusCls status = (StatusCls) dcSet.getItemStatusMap().get(key);

        Map statusJSON = new LinkedHashMap();
        statusJSON.put("key", status.getKey());
        statusJSON.put("name", status.getName());
        statusJSON.put("description", status.getDescription());
        statusJSON.put("owner", status.getOwner().getAddress());

        statusJSON.put("unique", status.isUnique());

        output.put("status", statusJSON);

        output.put("label_Status", Lang.getInstance().translateFromLangObj("Status", langObj));
        output.put("label_Key", Lang.getInstance().translateFromLangObj("Key", langObj));
        output.put("label_Creator", Lang.getInstance().translateFromLangObj("Creator", langObj));
        output.put("label_Description", Lang.getInstance().translateFromLangObj("Description", langObj));

        output.put("label_unique_state", Lang.getInstance().translateFromLangObj("Unique State", langObj));
        output.put("label_multi_states", Lang.getInstance().translateFromLangObj("Multi States", langObj));

        return output;
    }

    /**
     * не использыется как отдельный запрос - поэтому в ней нельзя output.put("search", "statements"); и ТИП задавать
     * @param trans
     * @return
     */
    private Map jsonStatement(RSignNote trans) {

        Map output = new LinkedHashMap();

        output.put("Label_type", Lang.getInstance().translateFromLangObj("Type", langObj));
        output.put("Label_statement", Lang.getInstance().translateFromLangObj("Statement", langObj));
        output.put("Label_creator", Lang.getInstance().translateFromLangObj("Creator", langObj));
        output.put("Label_date", Lang.getInstance().translateFromLangObj("Date", langObj));
        output.put("Label_block", Lang.getInstance().translateFromLangObj("Block", langObj));
        output.put("Label_seqNo", Lang.getInstance().translateFromLangObj("seqNo", langObj));
        output.put("Label_No", Lang.getInstance().translateFromLangObj("No.", langObj));
        output.put("Label_pubKey", Lang.getInstance().translateFromLangObj("Public Key", langObj));
        output.put("Label_signature", Lang.getInstance().translateFromLangObj("Signature", langObj));

        int block = trans.getBlockHeight();
        int seqNo = trans.getSeqNo();

        output.put("block", block);
        output.put("seqNo", seqNo);

        output.put("pubKey", Base58.encode(trans.getCreator().getPublicKey()));
        output.put("sign", Base58.encode(trans.getSignature()));

        //TemplateCls statement = (TemplateCls) ItemCls.getItem(dcSet, ItemCls.TEMPLATE_TYPE, trans.getKey());

        if (!trans.isEncrypted()) {

            if (trans.getVersion() == 2) {
                // version 2
                Tuple4<String, String, JSONObject, HashMap<String, Tuple2<Boolean, byte[]>>> map_Data;

                try {
                    map_Data = trans.parse_Data_V2();
                } catch (Exception e) {
                    // TODO Auto-generated catch block
                    e.printStackTrace();
                    return null;
                }

                if (map_Data.b != null) {
                    output.put("Label_title", Lang.getInstance().translateFromLangObj("Title", langObj));
                    output.put("title", map_Data.b);
                }

                JSONObject jSON = map_Data.c;
                // parse JSON
                if (jSON != null) {

                    if (jSON.containsKey("TM")) {
                        // V2.1 Template
                        Long key = new Long(jSON.get("TM") + "");
                        TemplateCls template = (TemplateCls) ItemCls.getItem(dcSet, ItemCls.TEMPLATE_TYPE, key);
                        if (template != null) {
                            String description = template.getDescription();

                            // Template Params
                            if (jSON.containsKey("PR")) {
                                String str = jSON.get("PR").toString();
                                JSONObject params = new JSONObject();
                                ;
                                try {
                                    params = (JSONObject) JSONValue.parseWithException(str);
                                } catch (ParseException e) {
                                    // TODO Auto-generated catch block
                                    e.printStackTrace();
                                }
                                Set<String> kS = params.keySet();
                                for (String s : kS) {
                                    description = description.replace("{{" + s + "}}", (CharSequence) params.get(s));
                                }

                            }

                            output.put("body", description);

                        }

                    } else if (jSON.containsKey("Template")) {

                        // V2.0 Template
                        Long key = new Long(jSON.get("Template") + "");
                        TemplateCls template = (TemplateCls) ItemCls.getItem(dcSet, ItemCls.TEMPLATE_TYPE, key);
                        if (template != null) {
                            String description = template.getDescription();

                            // Template Params
                            if (jSON.containsKey("Statement_Params")) {

                                String str = jSON.get("Statement_Params").toString();
                                JSONObject params = new JSONObject();
                                ;
                                try {
                                    params = (JSONObject) JSONValue.parseWithException(str);
                                } catch (ParseException e) {
                                    // TODO Auto-generated catch block
                                    e.printStackTrace();
                                }
                                Set<String> kS = params.keySet();
                                for (String s : kS) {
                                    description = description.replace("{{" + s + "}}", (CharSequence) params.get(s));
                                }

                            }

                            output.put("body", description);

                        }

                    }

                    if (jSON.containsKey("MS")) {
                        // v 2.1
                        output.put("message", jSON.get("MS"));

                    } else if (jSON.containsKey("Message")) {
                        // Message v2.0
                        output.put("message", jSON.get("Message"));

                    }

                    // Hashes
                    if (jSON.containsKey("HS")) {
                        // v2.1
                        output.put("Label_hashes", Lang.getInstance().translateFromLangObj("Hashes", langObj));
                        String hashes = "";
                        String str = jSON.get("HS").toString();
                        JSONObject params = new JSONObject();
                        try {
                            params = (JSONObject) JSONValue.parseWithException(str);
                        } catch (ParseException e) {
                            // TODO Auto-generated catch block
                            e.printStackTrace();
                        }
                        Set<String> kS = params.keySet();

                        int i = 1;
                        for (String s : kS) {
                            hashes += i + " " + s + " " + params.get(s) + "<br>";
                        }

                        output.put("hashes", hashes);

                    } else if (jSON.containsKey("Hashes")) {
                        // v2.0
                        output.put("Label_hashes", Lang.getInstance().translateFromLangObj("Hashes", langObj));
                        String hashes = "";
                        String str = jSON.get("Hashes").toString();
                        JSONObject params = new JSONObject();
                        try {
                            params = (JSONObject) JSONValue.parseWithException(str);
                        } catch (ParseException e) {
                            logger.error(e.getMessage(), e);
                        }
                        Set<String> kS = params.keySet();

                        int i = 1;
                        for (String s : kS) {
                            hashes += i + " " + s + " " + params.get(s) + "<br>";
                        }

                        output.put("hashes", hashes);
                    }

                }

                // parse files
                if (jSON.containsKey("F")) {
                    // v 2.1
                    output.put("Label_files", Lang.getInstance().translateFromLangObj("Files", langObj));
                    String files = "";
                    String str = jSON.get("F").toString();
                    JSONObject params = new JSONObject();
                    try {
                        params = (JSONObject) JSONValue.parseWithException(str);
                    } catch (ParseException e) {
                        logger.error(e.getMessage(), e);
                    }
                    Set<String> kS = params.keySet();

                    int i = 1;
                    JSONObject ss = new JSONObject();
                    for (String s : kS) {

                        ss = (JSONObject) params.get(s);

                        files += i + " " + ss.get("FN");
//                        files += "<a href ='../apidocuments/getFile?download=false&block="
//                                + block + "&seqNo=" + seqNo + "&name=" + ss.get("FN") + "'> "
//                                + Lang.getInstance().translateFromLangObj("View", langObj) + " </a>";
                        files += "<a href ='../apidocuments/getFile?download=true&block="
                                + block + "&seqNo=" + seqNo + "&name=" + ss.get("FN") + "'> "
                                + Lang.getInstance().translateFromLangObj("Download", langObj) + "</a><br>";
                    }

                    output.put("files", files);

                } else if (jSON.containsKey("&*&*%$$%_files_#$@%%%")) {
                    // v2.0
                    output.put("Label_files", Lang.getInstance().translateFromLangObj("Files", langObj));
                    String files = "";
                    String str = jSON.get("&*&*%$$%_files_#$@%%%").toString();
                    JSONObject params = new JSONObject();
                    try {
                        params = (JSONObject) JSONValue.parseWithException(str);
                    } catch (ParseException e) {
                        logger.error(e.getMessage(), e);
                    }
                    Set<String> kS = params.keySet();

                    int i = 1;
                    JSONObject ss = new JSONObject();
                    for (String s : kS) {

                        ss = (JSONObject) params.get(s);

                        files += i + " " + ss.get("File_Name");
//                        files += "<a href = '../apidocuments/getFile?download=false&block="
//                                + block + "&seqNo=" + seqNo + "&name=" + ss.get("File_Name")
//                                + "'> " + Lang.getInstance().translateFromLangObj("View", langObj) + " </a><br>";
                        files += "<a href = '../apidocuments/getFile?download=true&block="
                                + block + "&seqNo=" + seqNo + "&name=" + ss.get("File_Name")
                                + "'> " + Lang.getInstance().translateFromLangObj("Download", langObj) + " </a><br>";
                    }

                    output.put("files", files);

                }

            } else {

                // version 1
                try {

                    Set<String> kS;
                    String description = "";
                    String str;
                    JSONObject params = new JSONObject();
                    JSONObject data = new JSONObject();
                    TemplateCls template = (TemplateCls) ItemCls.getItem(dcSet, ItemCls.TEMPLATE_TYPE, trans.getKey());
                    if (template != null) {
                        description = template.getDescription();
                        data = (JSONObject) JSONValue
                                .parseWithException(new String(trans.getData(), Charset.forName("UTF-8")));

                        output.put("Label_title", Lang.getInstance().translateFromLangObj("Title", langObj));
                        output.put("title", data.get("Title"));

                        output.put("message", data.get("Message"));

                        str = data.get("Statement_Params").toString();
                        params = (JSONObject) JSONValue.parseWithException(str);
                        kS = params.keySet();
                        for (String s : kS) {
                            description = description.replace("{{" + s + "}}", (CharSequence) params.get(s));
                        }

                        output.put("body", description);

                    }

                    output.put("Label_hashes", Lang.getInstance().translateFromLangObj("Hashes", langObj));

                    String hashes = "";
                    str = data.get("Hashes").toString();
                    params = (JSONObject) JSONValue.parseWithException(str);
                    kS = params.keySet();

                    int i = 1;
                    for (String s : kS) {
                        hashes += i + " " + s + " " + params.get(s) + "<br>";
                    }
                    output.put("hashes", hashes);

                } catch (ParseException e) {

                    output.put("Label_title", Lang.getInstance().translateFromLangObj("Title", langObj));
                    output.put("title", trans.getTitle());
                    output.put("statement", new String(trans.getData(), Charset.forName("UTF-8")));

                }
            }

        } else {

            output.put("Label_title", Lang.getInstance().translateFromLangObj("Title", langObj));
            output.put("title", trans.getTitle());

            TemplateCls template = (TemplateCls) ItemCls.getItem(dcSet, ItemCls.TEMPLATE_TYPE, trans.getKey());
            output.put("statement",
                    template.getName() + "<br>" + Lang.getInstance().translateFromLangObj("Encrypted", langObj));
        }

        output.put("creator", trans.getCreator().getPersonAsString());

        Tuple2<Integer, PersonCls> personItem = trans.getCreator().getPerson();
        if (personItem != null) {
            output.put("creator_key", personItem.b.getKey());
            output.put("creator_name", personItem.b.getName());
        } else {
            output.put("creator_key", "");
            output.put("creator_name", "");
        }

        //output.put("date", df.format(new Date(trans.getTimestamp())).toString());
        output.put("timestamp", trans.getTimestamp());

        output.put("vouches_table", WebTransactionsHTML.getInstance().getVouchesNew(personItem, trans, langObj));


        return output;
    }

    public Map jsonQueryTX(String query) {

        output.put("type", "tx");
        output.put("search", "transactions");
        output.put("search_placeholder", Lang.getInstance().translateFromLangObj("Type searching words or signature or BlockNo-SeqNo", langObj));

        Map output = new LinkedHashMap();

        String[] signatures = query.split(",");

        for (int i = 0; i < signatures.length; i++) {

            Transaction transaction = null; // new
            String signature = signatures[i];
            if (Base58.isExtraSymbols(signature)) {
                transaction = dcSet.getTransactionFinalMap().getRecord(signature);
            } else {
                transaction = Controller.getInstance().getTransaction(Base58.decode(signature));
            }

            if (transaction == null)
                continue;

            if (transaction.getType() == Transaction.SIGN_NOTE_TRANSACTION) {//.ISSUE_STATEMENT_TRANSACTION){
                output.putAll(jsonStatement((RSignNote) transaction));
                output.put("type", "statement");

            } else {
                output.put("type", "tx");
                output.put("body", WebTransactionsHTML.getInstance().get_HTML(transaction, langObj));
                output.put("Label_Transaction", Lang.getInstance().translateFromLangObj("Transaction", langObj));
                output.put("heightSeqNo", transaction.viewHeightSeq());
            }
        }

        return output;
    }

    public Map jsonQueryBlock(String query, int start) throws WrongSearchException {

        output.put("type", "block");
        output.put("search", "blocks");

        LinkedHashMap output = new LinkedHashMap();
        List<Object> all = new ArrayList<Object>();
        int[] txsTypeCount = new int[256];
        int aTTxsCount = 0;
        Block block = null;

        //AssetNames assetNames = new AssetNames();

        if (query.matches("\\d+")) {
            int parseInt;
            try {
                parseInt = Integer.parseInt(query);
            } catch (NumberFormatException e) {
                logger.info("Wrong search while process blocks... ");
                throw new WrongSearchException();
            }
            block = Controller.getInstance().getBlockByHeight(dcSet, parseInt);
            if (block == null) {
                block = Controller.getInstance().getBlockByHeight(dcSet, 1);
            }
        } else if (query.equals("last")) {
            block = Controller.getInstance().getLastBlock();
        } else {
            try {
                block = Controller.getInstance().getBlock(Base58.decode(query));
            } catch (Exception e) {
                logger.info("Wrong search while process blocks... ");
                throw new WrongSearchException();
            }
            if (block == null) {
                logger.info("Wrong search while process blocks... ");
                throw new WrongSearchException();
            }
        }

        int seqNo = 0;
        for (Transaction transaction : block.getTransactions()) {
            transaction.setDC(dcSet, block.heightBlock, block.heightBlock, ++seqNo);
            all.add(transaction);
            txsTypeCount[transaction.getType() - 1]++;
        }

        // Transactions view
        transactionsJSON(output, null, block.getTransactions(), start, pageSize,
                Lang.getInstance().translateFromLangObj("Transactions found", langObj));

        int txsCount = all.size();

        LinkedHashMap<Tuple2<Integer, Integer>, ATTransaction> atTxs = dcSet.getATTransactionMap()
                .getATTransactions(block.getHeight());

        for (Entry<Tuple2<Integer, Integer>, ATTransaction> e : atTxs.entrySet()) {
            all.add(e.getValue());
            aTTxsCount++;
        }

        output.put("blockSignature", Base58.encode(block.getSignature()));
        output.put("blockHeight", block.getHeight());

        if (block.getHeight() > 1) {
            if (block.getParent(dcSet) != null) {
                output.put("parentBlockSignature", Base58.encode(block.getParent(dcSet).getSignature()));
            }
        } else {
            output.put("parentBlockSignature", "");
        }

        if (block.getChild(dcSet) != null) {
            output.put("childBlockSignature", Base58.encode(block.getChild(dcSet).getSignature()));
        }
        int size = all.size();

        Map txCountJSON = new LinkedHashMap();

        txCountJSONPut(txsTypeCount, txsCount, txCountJSON);

        if (aTTxsCount > 0) {
            txCountJSON.put("aTTxsCount", aTTxsCount);
        }

        txCountJSON.put("allCount", txsCount);

        output.put("countTx", txCountJSON);
        BigDecimal totalAmount = BigDecimal.ZERO;
        for (Transaction transaction : block.getTransactions()) {
            for (Account account : transaction.getInvolvedAccounts()) {
                BigDecimal amount = transaction.getAmount(account);
                if (amount.compareTo(BigDecimal.ZERO) > 0) {
                    totalAmount = totalAmount.add(amount);
                }
            }
        }

        output.put("totalAmount", totalAmount.toPlainString());

        BigDecimal totalATAmount = BigDecimal.ZERO;

        for (Map.Entry<Tuple2<Integer, Integer>, ATTransaction> e : atTxs.entrySet()) {
            totalATAmount = totalATAmount.add(BigDecimal.valueOf(e.getValue().getAmount()));
        }

        output.put("totalATAmount", totalATAmount.toPlainString());
        output.put("totalFee", block.viewFeeAsBigDecimal());
        output.put("version", block.getVersion());

        output.put("generatingBalance", block.getForgingValue());
        output.put("winValue", block.getWinValue());
        output.put("target", block.getTarget());
        output.put("winValueTargeted", block.calcWinValueTargeted());

        output.put("start", size + 1);
        output.put("end", 1);


        int counter = 0;

        {
            Map transactionJSON = new LinkedHashMap();
            Map transactionDataJSON = new LinkedHashMap();

            int height = block.getHeight();
            transactionDataJSON.put("confirmations", getHeight() - height + 1);
            transactionDataJSON.put("height", height);
            transactionDataJSON.put("timestamp", block.getTimestamp(height));

            transactionDataJSON.put("generator", block.getCreator().getAddress());
            transactionDataJSON.put("signature", Base58.encode(block.getSignature()));
            transactionDataJSON.put("reference", Base58.encode(block.getReference()));
            transactionDataJSON.put("generatorSignature", Base58.encode(block.getSignature()));
            transactionDataJSON.put("version", block.getVersion());

            transactionDataJSON.put("fee", block.viewFeeAsBigDecimal());

            transactionJSON.put("type", "block");
            transactionJSON.put("block", transactionDataJSON);

            output.put(counter + 1, transactionJSON);
        }
        output.put("label_block", Lang.getInstance().translateFromLangObj("Block", langObj));
        output.put("label_Block_version", Lang.getInstance().translateFromLangObj("Block version", langObj));
        output.put("label_Transactions_count",
                Lang.getInstance().translateFromLangObj("Transactions count", langObj));
        output.put("label_Total_Amount", Lang.getInstance().translateFromLangObj("Total Amount", langObj));
        output.put("label_Total_AT_Amount", Lang.getInstance().translateFromLangObj("Total AT Amount", langObj));
        output.put("label_Total_Fee", Lang.getInstance().translateFromLangObj("Total Fee", langObj));

        output.put("label_Win_Value", Lang.getInstance().translateFromLangObj("Win Value", langObj));
        output.put("label_Generating_Balance",
                Lang.getInstance().translateFromLangObj("Generating Balance", langObj));
        output.put("label_Target", Lang.getInstance().translateFromLangObj("Target", langObj));
        output.put("label_Targeted_Win_Value",
                Lang.getInstance().translateFromLangObj("Targeted Win Value", langObj));

        output.put("label_Parent_block", Lang.getInstance().translateFromLangObj("Parent block", langObj));
        output.put("label_Current_block", Lang.getInstance().translateFromLangObj("Current block", langObj));
        output.put("label_Child_block", Lang.getInstance().translateFromLangObj("Child block", langObj));
        output.put("label_Including", Lang.getInstance().translateFromLangObj("Including", langObj));
        output.put("label_Signature", Lang.getInstance().translateFromLangObj("Signature", langObj));

        return output;
    }

    public Map jsonQueryUnconfirmedTXs() {

        output.put("type", "unconfirmeds");

        Map output = new LinkedHashMap();

        //AssetNames assetNames = new AssetNames();

        List<Transaction> all = new ArrayList<>(
                Controller.getInstance().getUnconfirmedTransactions(100, true));

        int size = all.size();

        output.put("start", size);

        if (size > 0) {
            output.put("end", 1);
        } else {
            output.put("end", 0);
        }

        int counter = 0;
        for (Object unit : all) {
            counter++;

            output.put(counter, jsonUnitPrint(unit)); //, assetNames));
        }

        return output;
    }

    public int getHeight() {
        return dcSet.getBlocksHeadsMap().size();
    }

    public Tuple2<Integer, Long> getHWeightFull() {
        return Controller.getInstance().getBlockChain().getHWeightFull(dcSet);
    }

    public Block.BlockHead getLastBlockHead() {
        return dcSet.getBlocksHeadsMap().last();
    }

    //Секундомер с остановом(stopwatch). При создании "секундомер пошел"
    public static class Stopwatch {
        private long start;

        /**
         * Create a stopwatch object.
         */
        public Stopwatch() {
            start = System.currentTimeMillis();
        }

        /**
         * Return elapsed time (in seconds) since this object was created.
         */
        public double elapsedTime() {
            long now = System.currentTimeMillis();
            return (now - start);
        }
    }


    public class BigDecimalComparator_C implements Comparator<Tuple3<String, BigDecimal, BigDecimal>> {

        @Override
        public int compare(Tuple3<String, BigDecimal, BigDecimal> a, Tuple3<String, BigDecimal, BigDecimal> b) {
            try {
                return a.c.compareTo(b.c);
            } catch (Exception e) {
                return 0;
            }
        }

    }


//  todo Gleb -----------------------------------------------------------------------------------------------------------

    public void transactionsJSON(LinkedHashMap output, Account account, List<Transaction> transactions, int fromIndex, int pageSize,
                                 String title) {
        LinkedHashMap outputTXs = new LinkedHashMap();
        int i = 0;
        boolean outcome;
        int type;

        ItemAssetMap assetMap = DCSet.getInstance().getItemAssetMap();

        int height = Controller.getInstance().getMyHeight();

        LinkedHashMap transactionsJSON = new LinkedHashMap();
        int listSize = transactions.size();
        if (listSize > 0) {
            List<Transaction> transactionList;
            if (pageSize == 0) {
                transactionList = transactions;
            } else {
                int max = Math.min(fromIndex + pageSize, listSize);
                if (fromIndex < max)
                    transactionList = transactions.subList(fromIndex, max);
                else
                    transactionList = transactions;
            }

            for (Transaction transaction : transactionList) {

                transaction.setDC(dcSet);

                outcome = true;

                LinkedHashMap out = new LinkedHashMap();

                out.put("block", transaction.getBlockHeight());// .getSeqNo(dcSet));

                out.put("seqNo", transaction.getSeqNo());

                out.put("title", transaction.getTitle());
                out.put("confirmations", transaction.getConfirmations(height));

                if (transaction.getType() == Transaction.CALCULATED_TRANSACTION) {
                    RCalculated txCalculated = (RCalculated) transaction;
                    outcome = txCalculated.getAmount().signum() < 0;

                    //out.put("reference", "--");
                    out.put("signature", transaction.getBlockHeight() + "-" + transaction.getSeqNo());

                    out.put("timestamp", dcSet.getBlocksHeadsMap().get(transaction.getBlockHeight()).getTimestamp());

                    String message = txCalculated.getMessage();
                    String typeName = transaction.viewFullTypeName();
                    out.put("type", typeName);

                    if (typeName.equals("_protocol_")) {
                        out.put("title", message);
                    }

                    out.put("creator", txCalculated.getRecipient().getPersonAsString());
                    out.put("creator_addr", txCalculated.getRecipient().getAddress());

                    out.put("size", "--");
                    out.put("fee", "--");

                } else {
                    out.put("signature", Base58.encode(transaction.getSignature()));
                    out.put("timestamp", transaction.getTimestamp());
                    String typeName = transaction.viewFullTypeName();
                    out.put("type", typeName);

                    if (transaction.getCreator() == null) {
                        out.put("creator", GenesisBlock.CREATOR.getAddress());
                        out.put("creator_addr", "GENESIS");
                        if (transaction.getType() == Transaction.GENESIS_SEND_ASSET_TRANSACTION) {
                            outcome = false;
                        }

                    } else {

                        out.put("publickey", Base58.encode(transaction.getCreator().getPublicKey()));

                        Account atSideAccount;
                        atSideAccount = transaction.getCreator();
                        if (account != null) {
                            atSideAccount = transaction.getCreator();
                            type = transaction.getType();
                            if (type == Transaction.SEND_ASSET_TRANSACTION) {
                                RSend rSend = (RSend) transaction;
                                if (rSend.getCreator().equals(account)) {
                                    outcome = false;
                                    atSideAccount = rSend.getRecipient();
                                }
                                // возврат и взять на харенение обратный
                                outcome = outcome ^ !rSend.isBackward() ^ (rSend.getActionType() == TransactionAmount.ACTION_HOLD);
                            }
                        }

                        out.put("creator", atSideAccount.getPersonAsString(15));
                        out.put("creator_addr", atSideAccount.getAddress());

                    }

                    out.put("size", transaction.viewSize(Transaction.FOR_NETWORK));
                    out.put("fee", transaction.getFee());

                }

                BigDecimal amount = transaction.getAmount();
                if (amount != null && amount.signum() != 0) {
                    amount = amount.stripTrailingZeros().abs();
                    out.put("amount",
                                (outcome ? "-" : "+") + amount.toPlainString());
                }

                Long absKey = transaction.getAbsKey();
                if (absKey > 0) {
                    out.put("itemKey", absKey);

                    if (transaction instanceof Itemable) {
                        Itemable itemable = (Itemable) transaction;

                        ItemCls item = itemable.getItem();
                        if (item != null) {
                            out.put("itemName", item.getShortName());
                            out.put("itemType", item.getItemTypeName());
                        }
                    }
                }

                /*
                if (transaction.viewRecipient() == null) {
                    out.put("recipient", "-");
                } else {
                    out.put("recipient", transaction.getRecipient(),getPersonAsString(15)
                }
                */

                transactionsJSON.put(i, out);
                i++;
            }
        }

        outputTXs.put("transactions", transactionsJSON);
        outputTXs.put("label_seqNo", Lang.getInstance().translateFromLangObj("Number", langObj));
        outputTXs.put("label_block", Lang.getInstance().translateFromLangObj("Block", langObj));
        outputTXs.put("label_date", Lang.getInstance().translateFromLangObj("Date", langObj));
        outputTXs.put("label_type_transaction", Lang.getInstance().translateFromLangObj("Type", langObj));
        outputTXs.put("label_creator", Lang.getInstance().translateFromLangObj("Creator", langObj));
        outputTXs.put("label_atside", Lang.getInstance().translateFromLangObj("Side", langObj));
        outputTXs.put("label_asset", Lang.getInstance().translateFromLangObj("Asset", langObj));
        outputTXs.put("label_amount", Lang.getInstance().translateFromLangObj("Amount", langObj));
        outputTXs.put("label_confirmations", Lang.getInstance().translateFromLangObj("Confirmations", langObj));
        outputTXs.put("label_recipient", Lang.getInstance().translateFromLangObj("Recipient", langObj));
        outputTXs.put("label_size", Lang.getInstance().translateFromLangObj("Size", langObj));
        outputTXs.put("label_seqNo", Lang.getInstance().translateFromLangObj("SeqNo", langObj));
        outputTXs.put("label_signature", Lang.getInstance().translateFromLangObj("Signature", langObj));
        outputTXs.put("label_title", Lang.getInstance().translateFromLangObj("Title", langObj));
        outputTXs.put("label_amount_key", Lang.getInstance().translateFromLangObj("Amount:Key", langObj));
        outputTXs.put("label_fee", Lang.getInstance().translateFromLangObj("Fee", langObj));
        outputTXs.put("label_transactions_table", title);

        output.put("Transactions", outputTXs);

        output.put("pageSize", pageSize);
        output.put("start", fromIndex);
        output.put("listSize", listSize);

        return;

    }

}<|MERGE_RESOLUTION|>--- conflicted
+++ resolved
@@ -1935,11 +1935,7 @@
         SortableList<byte[], Tuple5<Tuple2<BigDecimal, BigDecimal>, Tuple2<BigDecimal, BigDecimal>, Tuple2<BigDecimal, BigDecimal>, Tuple2<BigDecimal, BigDecimal>, Tuple2<BigDecimal, BigDecimal>>> balances = Controller.getInstance().getBalances(account);
 
         ItemAssetMap assetsMap = DCSet.getInstance().getItemAssetMap();
-<<<<<<< HEAD
-        ItemAssetBalanceTab map = DCSet.getInstance().getAssetBalanceMap();
-=======
         //ItemAssetBalanceMap map = DCSet.getInstance().getAssetBalanceMap();
->>>>>>> 6e95067d
 
         TreeMap balAssets = new TreeMap();
         if (balances != null && !balances.isEmpty()) {

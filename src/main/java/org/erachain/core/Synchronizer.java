--- conflicted
+++ resolved
@@ -874,10 +874,6 @@
 
             } catch (IOException e) {
                 LOGGER.error(e.getMessage(), e);
-<<<<<<< HEAD
-
-=======
->>>>>>> 3ff1530e
                 error = new Exception(e);
 
             } catch (Exception e) {
@@ -885,10 +881,6 @@
                 if (cnt.isOnStopping()) {
                     return;
                 } else {
-<<<<<<< HEAD
-
-=======
->>>>>>> 3ff1530e
                     LOGGER.error(e.getMessage(), e);
                     error = new Exception(e);
                 }

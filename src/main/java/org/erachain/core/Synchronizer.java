--- conflicted
+++ resolved
@@ -63,11 +63,7 @@
                 return null;
             } else {
                 // ERROR
-<<<<<<< HEAD
-                String mess = "*** Peer timed out";
-=======
                 String mess = "*** getBlock: Peer timed out";
->>>>>>> 59db9952
                 peer.ban(mess);
                 throw new Exception(mess);
             }

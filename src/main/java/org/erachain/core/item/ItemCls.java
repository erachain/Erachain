package org.erachain.core.item;

import com.google.common.primitives.Bytes;
import com.google.common.primitives.Ints;
import com.google.common.primitives.Longs;
import org.erachain.controller.Controller;
import org.erachain.core.BlockChain;
import org.erachain.core.Jsonable;
import org.erachain.core.account.PublicKeyAccount;
import org.erachain.core.blockexplorer.ExplorerJsonLine;
import org.erachain.core.blockexplorer.WebTransactionsHTML;
import org.erachain.core.crypto.Base58;
import org.erachain.core.item.persons.PersonCls;
import org.erachain.core.transaction.RSetStatusToItem;
import org.erachain.core.transaction.Transaction;
import org.erachain.datachain.DCSet;
import org.erachain.datachain.IssueItemMap;
import org.erachain.datachain.ItemMap;
import org.erachain.dbs.IteratorCloseable;
import org.erachain.gui.Iconable;
import org.erachain.gui.library.Library;
import org.erachain.lang.Lang;
import org.erachain.utils.Pair;
import org.json.simple.JSONArray;
import org.json.simple.JSONObject;
import org.mapdb.Fun;
import org.mapdb.Fun.Tuple6;
import org.slf4j.Logger;
import org.slf4j.LoggerFactory;

import javax.ws.rs.core.MediaType;
import java.io.IOException;
import java.nio.charset.StandardCharsets;
import java.util.Arrays;
import java.util.HashMap;
import java.util.Map;

//import java.math.BigDecimal;
//import com.google.common.primitives.Longs;

public abstract class ItemCls implements Iconable, ExplorerJsonLine, Jsonable {

    static Logger LOGGER = LoggerFactory.getLogger(ItemCls.class.getName());

    public final static long START_KEY_OLD = 1L << 14;
    public static final long MIN_START_KEY_OLD = 1000L;

    public static final int ASSET_TYPE = 1;
    public static final int IMPRINT_TYPE = 2;
    public static final int TEMPLATE_TYPE = 3;
    public static final int PERSON_TYPE = 4;
    public static final int STATUS_TYPE = 5;
    public static final int UNION_TYPE = 6;
    public static final int STATEMENT_TYPE = 7;
    public static final int POLL_TYPE = 8;
    public static final int AUTHOR_TYPE = 41;

    public static final int MEDIA_TYPE_IMG = 0;
    public static final int MEDIA_TYPE_VIDEO = 1;
    public static final int MEDIA_TYPE_AUDIO = 2;
    public static final int MEDIA_TYPE_FRAME = 10; // POST

    protected static final int TYPE_LENGTH = 2;
    protected static final int MAKER_LENGTH = PublicKeyAccount.PUBLIC_KEY_LENGTH;
    protected static final int NAME_SIZE_LENGTH = 1;
    //public static final int MIN_NAME_LENGTH = 10;
    public static final int MAX_NAME_LENGTH = Transaction.MAX_TITLE_BYTES_LENGTH;
    protected static final int ICON_SIZE_LENGTH = 2;
    protected static final int IMAGE_SIZE_LENGTH = 4;
    protected static final int APP_DATA_LENGTH = Integer.BYTES;
    protected static final int DESCRIPTION_SIZE_LENGTH = 4;
    protected static final int REFERENCE_LENGTH = Transaction.SIGNATURE_LENGTH;
    protected static final int DBREF_LENGTH = Transaction.DBREF_LENGTH;
    protected static final int BASE_LENGTH = TYPE_LENGTH + MAKER_LENGTH
            + NAME_SIZE_LENGTH + ICON_SIZE_LENGTH + IMAGE_SIZE_LENGTH + DESCRIPTION_SIZE_LENGTH;

    public static final int MAX_ICON_LENGTH = (int) Math.pow(256, ICON_SIZE_LENGTH) - 1;
    public static final int MAX_IMAGE_LENGTH = BlockChain.MAIN_MODE ? 1500000 : Transaction.MAX_DATA_BYTES_LENGTH >> 1;

    protected static final int TIMESTAMP_LENGTH = Transaction.TIMESTAMP_LENGTH;

    protected byte[] typeBytes;
    protected PublicKeyAccount maker;

    /**
     * добавочные флаги по знаку из Размер Картинки
     */
    protected static final int APP_DATA_MASK = 1 << 31;
    /**
     * Флаг который показывает что есть еще данные вычисленные для бзы данных
     */
    protected static final int DB_DATA_MASK = 1 << 30;

<<<<<<< HEAD
    //protected static final byte APP_DATA_ITEM_FLAGS_MASK = (byte) -128;
    protected static final byte APP_DATA_ITEM_START_MASK = (byte) 64;
    protected static final byte APP_DATA_ITEM_STOP_MASK = (byte) 32;
    // ITEM_FLAGS[0]
=======
    protected static final byte APP_DATA_ITEM_FLAGS_MASK = (byte) -128;
    protected static final long ITEM_FLAGS_HAS_TAGS = 1L << (Long.SIZE - 1);

    // appDATA [10]
>>>>>>> 0c63b5ce
    protected static final byte ITEM_HAS_URL_MASK = (byte) -128;
    //protected static final byte ITEM_HAS_IMAGE_URL_MASK = (byte) -128;
    //protected static final long ITEM_ICON_TYPE_MASK = (4L + 2L + 1L) << 59; // маска Типа на 3 бита - 8 значений разных
    //protected static final long ITEM_IMAGE_TYPE_MASK = (4L + 2L + 1L) << 56; // маска Типа на 3 бита - 8 значений разных

    /**
     * 0-1 - байты переключателей для включения обработчиков супер-класса и суб-классов
     * Если супер класс включился - он берет 8 байт на свои флаги и 2 байта на свойства Иконки И картинки
     */
    protected byte[] appData;
    protected long flags;

    protected String name;
    protected String description;
    protected long key = 0;
    /**
     * this is signature of issued record
     */
    protected byte[] reference = null;
    protected long dbRef;
    protected byte[] icon;
    protected boolean iconAsURL;
    protected int iconType;
    protected byte[] image;
    protected boolean imageAsURL;
    protected int imageType;

<<<<<<< HEAD
    protected Long startDate;
    protected Long stopDate;
=======
    protected String tags;
>>>>>>> 0c63b5ce

    public Transaction referenceTx = null;

    protected int parsedPos;

    public ItemCls(byte[] data, boolean includeReference, int forDeal) throws Exception {
        parseHead(data, includeReference, forDeal);
    }

    public ItemCls(byte[] typeBytes, byte[] appData, PublicKeyAccount maker, String name, byte[] icon, byte[] image, String description) {
        this.typeBytes = typeBytes;
        this.appData = appData;
        this.maker = maker;
        this.name = name.trim();
        this.description = description;
        this.icon = icon == null ? new byte[0] : icon;
        this.image = image == null ? new byte[0] : image;

        parseAppData();

    }

    public ItemCls(int type, byte[] appData, PublicKeyAccount maker, String name, byte[] icon, byte[] image, String description) {
        this(new byte[TYPE_LENGTH], appData, maker, name, icon, image, description);
        this.typeBytes[0] = (byte) type;
    }

    public void parseHead(byte[] data, boolean includeReference, int forDeal) throws Exception {

        // READ TYPE
        typeBytes = Arrays.copyOfRange(data, 0, TYPE_LENGTH);
        parsedPos = TYPE_LENGTH;

        //READ CREATOR
        byte[] makerBytes = Arrays.copyOfRange(data, parsedPos, parsedPos + MAKER_LENGTH);
        maker = new PublicKeyAccount(makerBytes);
        parsedPos += MAKER_LENGTH;

        //READ FULL NAME
        int fullNameLength = Byte.toUnsignedInt(data[parsedPos]);
        parsedPos++;

        // !!! Проверяем по максимуму протокола - по супер классу ItemCls. Локальные ограничения в isValid тут
        if (fullNameLength < 1 || fullNameLength > ItemCls.MAX_NAME_LENGTH) {
            throw new Exception("Invalid full name length");
        }

        byte[] fullNameBytes = Arrays.copyOfRange(data, parsedPos, parsedPos + fullNameLength);
        name = new String(fullNameBytes, StandardCharsets.UTF_8);
        parsedPos += fullNameLength;

        //READ ICON
        byte[] iconLengthBytes = Arrays.copyOfRange(data, parsedPos, parsedPos + ICON_SIZE_LENGTH);
        int iconLength = Ints.fromBytes((byte) 0, (byte) 0, iconLengthBytes[0], iconLengthBytes[1]);
        parsedPos += ICON_SIZE_LENGTH;

        // !!! Проверяем по максимуму протокола - по супер классу ItemCls. Локальные ограничения в isValid тут
        if (iconLength < 0 || iconLength > ItemCls.MAX_ICON_LENGTH) {
            throw new Exception("Invalid icon length - " + iconLength);
        }

        icon = Arrays.copyOfRange(data, parsedPos, parsedPos + iconLength);
        parsedPos += iconLength;

        //READ IMAGE
        byte[] imageLengthBytes = Arrays.copyOfRange(data, parsedPos, parsedPos + IMAGE_SIZE_LENGTH);
        int imageLength = Ints.fromByteArray(imageLengthBytes);
        parsedPos += IMAGE_SIZE_LENGTH;

        // TEST APP DATA
        boolean hasAppData = (imageLength & APP_DATA_MASK) != 0;
        if (hasAppData)
            // RESET LEN
            imageLength &= ~APP_DATA_MASK;

        // !!! Проверяем по максимуму протокола - по супер классу ItemCls. Локальные ограничения в isValid тут
        if (imageLength < 0 || imageLength > ItemCls.MAX_IMAGE_LENGTH) {
            throw new Exception("Invalid image length " + imageLength);
        }

        image = Arrays.copyOfRange(data, parsedPos, parsedPos + imageLength);
        parsedPos += imageLength;

        if (hasAppData) {
            // READ APP DATA
            int appDataLen = Ints.fromByteArray(Arrays.copyOfRange(data, parsedPos, parsedPos + APP_DATA_LENGTH));
            parsedPos += APP_DATA_LENGTH;

            appData = Arrays.copyOfRange(data, parsedPos, parsedPos + appDataLen);
            parsedPos += appDataLen;

        } else {
            appData = null;
        }

        //READ DESCRIPTION
        byte[] descriptionLengthBytes = Arrays.copyOfRange(data, parsedPos, parsedPos + DESCRIPTION_SIZE_LENGTH);
        int descriptionLength = Ints.fromByteArray(descriptionLengthBytes);
        parsedPos += DESCRIPTION_SIZE_LENGTH;

        if (descriptionLength < 0 || descriptionLength > BlockChain.MAX_REC_DATA_BYTES) {
            throw new Exception("Invalid description length");
        }

        byte[] descriptionBytes = Arrays.copyOfRange(data, parsedPos, parsedPos + descriptionLength);
        description = new String(descriptionBytes, StandardCharsets.UTF_8);
        parsedPos += descriptionLength;

        if (includeReference) {
            //READ REFERENCE
            reference = Arrays.copyOfRange(data, parsedPos, parsedPos + REFERENCE_LENGTH);
            parsedPos += REFERENCE_LENGTH;

            //READ SEQNO
            byte[] dbRefBytes = Arrays.copyOfRange(data, parsedPos, parsedPos + DBREF_LENGTH);
            dbRef = Longs.fromByteArray(dbRefBytes);
            parsedPos += DBREF_LENGTH;
        }

    }

    /**
     * Должно в конце каждого класса вызываться для распарсивания ДопДанных
     *
     * @return
     */
    protected int parseAppData() {

        if (appData == null)
            return 0;

        // пропустим сразу 2 первых байта - там включатели обработчиков
        int pos = 2;

        // parse ITEM APP DATA
        flags = Longs.fromByteArray(Arrays.copyOfRange(appData, pos, pos + Long.BYTES));
        pos += Long.BYTES;

        byte iconTypeByte = appData[pos++];
        if (iconTypeByte < 0) {
            iconAsURL = true;
            iconTypeByte &= ~ITEM_HAS_URL_MASK;
        }
        iconType = iconTypeByte;

        byte imageTypeByte = appData[pos++];
        if (imageTypeByte < 0) {
            imageAsURL = true;
            imageTypeByte &= ~ITEM_HAS_URL_MASK;
        }
        imageType = imageTypeByte;

<<<<<<< HEAD
        if ((appData[0] & APP_DATA_ITEM_START_MASK) != 0) {
            startDate = Longs.fromByteArray(Arrays.copyOfRange(appData, pos, pos + Long.BYTES));
            pos += Long.BYTES;
        }
        if ((appData[0] & APP_DATA_ITEM_STOP_MASK) != 0) {
            stopDate = Longs.fromByteArray(Arrays.copyOfRange(appData, pos, pos + Long.BYTES));
            pos += Long.BYTES;
=======
            if ((flags & ITEM_FLAGS_HAS_TAGS) != 0) {
                int len = Byte.toUnsignedInt(appData[pos++]);
                tags = new String(Arrays.copyOfRange(appData, pos, pos + len), StandardCharsets.UTF_8);
                pos += len;
            }

>>>>>>> 0c63b5ce
        }

        return pos;
    }

<<<<<<< HEAD
    public static byte[] makeAppData(long flags, boolean iconAsURL, int iconType, boolean imageAsURL, int imageType, Long startDate, Long stopDate) {
        if (flags != 0 || iconAsURL || imageAsURL || iconType != 0 || imageType != 0
                || startDate != null || stopDate != null) {
            byte[] appData = new byte[12];

            // 2 байта пропустим, потом флаги
            System.arraycopy(Longs.toByteArray(flags), 0, appData, 2, Long.BYTES);
=======
    public static byte[] makeAppData(long flags, boolean iconAsURL, int iconType, boolean imageAsURL, int imageType, String tags) {
        if (flags != 0 || iconAsURL || imageAsURL || iconType != 0 || imageType != 0
                || tags != null && !tags.isEmpty()) {
            byte[] appData = new byte[12];
            appData[0] = APP_DATA_ITEM_FLAGS_MASK;
>>>>>>> 0c63b5ce

            // байт по Иконке
            appData[10] = (byte) iconType;
            if (iconAsURL)
                appData[10] |= ITEM_HAS_URL_MASK;
            // байт по Картинке
            appData[11] = (byte) imageType;
            if (imageAsURL)
                appData[11] |= ITEM_HAS_URL_MASK;

<<<<<<< HEAD
            if (startDate != null) {
                appData[0] |= APP_DATA_ITEM_START_MASK;
                appData = Bytes.concat(appData, Longs.toByteArray(startDate));
            }
            if (stopDate != null) {
                appData[0] |= APP_DATA_ITEM_STOP_MASK;
                appData = Bytes.concat(appData, Longs.toByteArray(stopDate));
            }

=======
            if (tags != null && !tags.isEmpty()) {
                flags |= ITEM_FLAGS_HAS_TAGS;
                byte[] tagsBytes = tags.getBytes(StandardCharsets.UTF_8);
                appData = Bytes.concat(appData, new byte[]{(byte) tagsBytes.length});
                appData = Bytes.concat(appData, tagsBytes);
            }

            // Теперь Флаги собранные - (2 байта пропустим)
            System.arraycopy(Longs.toByteArray(flags), 0, appData, 2, Long.BYTES);

>>>>>>> 0c63b5ce
            return appData;

        } else {
            return null;
        }
    }

    public static Pair<Integer, Long> resolveDateFromStr(String str, Long defaultVol) {
        if (str.length() == 0) return new Pair<Integer, Long>(0, defaultVol);
        else if (str.length() == 1) {
            if (str == "+")
                return new Pair<Integer, Long>(0, Long.MAX_VALUE);
            else if (str == "-")
                return new Pair<Integer, Long>(0, Long.MIN_VALUE);
            else
                return new Pair<Integer, Long>(0, defaultVol);
        } else {
            try {
                Long date = Long.parseLong(str);
                return new Pair<Integer, Long>(0, date);
            } catch (Exception e) {
                return new Pair<Integer, Long>(-1, 0L);
            }
        }
    }

    public static Pair<Integer, Integer> resolveEndDayFromStr(String str, Integer defaultVol) {
        if (str.length() == 0) return new Pair<Integer, Integer>(0, defaultVol);
        else if (str.length() == 1) {
            if (str == "+")
                return new Pair<Integer, Integer>(0, Integer.MAX_VALUE);
            else if (str == "-")
                return new Pair<Integer, Integer>(0, Integer.MIN_VALUE);
            else
                return new Pair<Integer, Integer>(0, defaultVol);
        } else {
            try {
                Integer date = Integer.parseInt(str);
                return new Pair<Integer, Integer>(0, date);
            } catch (Exception e) {
                return new Pair<Integer, Integer>(-1, 0);
            }
        }
    }

    public static ItemCls getItem(DCSet db, int type, long key) {
        //return Controller.getInstance().getItem(db, type, key);
        return db.getItem_Map(type).get(key);
    }

    public int getIconMAXLength() {
        return this.MAX_ICON_LENGTH;
    }

    public int getImageMAXLength() {
        return this.MAX_IMAGE_LENGTH;
    }

    public String errorValue;

    public int isValid() {

        // TEST ALL BYTES for database FIELD
        if (name.getBytes(StandardCharsets.UTF_8).length > ItemCls.MAX_NAME_LENGTH) {
            errorValue = "" + name.getBytes(StandardCharsets.UTF_8).length + " > " + ItemCls.MAX_NAME_LENGTH;
            return Transaction.INVALID_NAME_LENGTH_MAX;
        }

        if (icon != null && icon.length > getIconMAXLength()) {
            errorValue = "" + icon.length + " > " + getIconMAXLength();
            return Transaction.INVALID_ICON_LENGTH_MAX;
        } else if (image != null && image.length > getImageMAXLength()) {
            errorValue = "" + image.length + " > " + getImageMAXLength();
            return Transaction.INVALID_IMAGE_LENGTH_MAX;
        }

        if (tags != null && tags.getBytes(StandardCharsets.UTF_8).length > 255) {
            return Transaction.INVALID_TAGS_LENGTH_MAX;
        }

        //CHECK DESCRIPTION LENGTH
        int descriptionLength = description == null ? 0 : description.getBytes(StandardCharsets.UTF_8).length;
        if (descriptionLength > Transaction.MAX_DATA_BYTES_LENGTH) {
            errorValue = "" + descriptionLength + " > " + Transaction.MAX_DATA_BYTES_LENGTH;
            return Transaction.INVALID_DESCRIPTION_LENGTH_MAX;
        }

        if (iconAsURL && (icon == null || icon.length > 512)) {
            errorValue = "icon";
            return Transaction.INVALID_URL_LENGTH;
        }

        if (imageAsURL && (image == null || image.length > 512)) {
            errorValue = "image";
            return Transaction.INVALID_URL_LENGTH;
        }

        if (iconType == MEDIA_TYPE_AUDIO) {
            errorValue = "!=audio";
            return Transaction.INVALID_ICON_TYPE;
        }

        return Transaction.VALIDATE_OK;
    }

    public abstract int getItemType();

    public abstract long START_KEY();

    public abstract long MIN_START_KEY();

    public static long getStartKey(int itemType, long startKey, long minStartKey) {
        if (!BlockChain.CLONE_MODE)
            return minStartKey;

        long startKeyUser = BlockChain.startKeys[itemType];

        if (startKeyUser == 0) {
            return startKey;
        } else if (startKeyUser < minStartKey) {
            return (BlockChain.startKeys[itemType] = minStartKey);
        }
        return startKeyUser;
    }

    public long getStartKey() {
        return getStartKey(getItemType(), START_KEY(), MIN_START_KEY());
    }

    public abstract int getMinNameLen();

    public abstract String getItemTypeName();
    //public abstract FavoriteItemMap getDBFavoriteMap();

    public abstract String getItemSubType();

    public abstract ItemMap getDBMap(DCSet db);

    public abstract IssueItemMap getDBIssueMap(DCSet db);

    public byte[] getTypeBytes() {
        return this.typeBytes;
    }

    public byte getProps() {
        return this.typeBytes[1];
    }

    public void setProps(byte props) {
        this.typeBytes[1] = props;
    }

    public PublicKeyAccount getMaker() {
        return this.maker;
    }

    public String getName() {
        return this.name;
    }

    public String getShortName() {
        String[] words = this.viewName().split(" ");
        String result = "";
        for (String word : words) {
            if (word.length() > 6) {
                result += word.substring(0, 5) + ".";
            } else {
                result += word + " ";
            }
            if (result.length() > 25)
                break;
        }

        return result.trim();

    }

    public String getTickerName() {
        String[] words = this.name.split(" ");
        String name = words[0].trim();
        if (name.length() > 6) {
            name = name.substring(0, 6);
        }
        return name;

    }

    /**
     * доп метки для поиска данной сущности или её типа
     *
     * @return
     */
    public String[] getTags() {
        if (tags != null && !tags.isEmpty()) {
            String[] array = tags.toLowerCase().split(",");
            for (int i = 0; i < array.length; i++) {
                array[i] = array[i].trim();
            }
            return array;
        }
        return null;
    }

    public String getTagsStr() {
        return tags;
    }

    public long getFlags() {
        return flags;
    }

    public byte[] getIcon() {
        return this.icon;
    }

    public int getIconType() {
        return iconType;
    }

    public static String viewMediaType(int iconType) {
        switch (iconType) {
            case MEDIA_TYPE_IMG:
                return "img";
            case MEDIA_TYPE_VIDEO:
                return "video";
            case MEDIA_TYPE_AUDIO:
                return "audio";
            case MEDIA_TYPE_FRAME:
                return "frame";
            default:
                return "unknown";
        }
    }

    public static MediaType getMediaType(int mediaType, byte[] media) {
        if (mediaType == ItemCls.MEDIA_TYPE_IMG) {
            if (media.length > 20) {
                byte[] header = new byte[20];
                System.arraycopy(media, 0, header, 0, 20);
                String typeName = new String(header).trim();
                if (typeName.contains("PNG")) {
                    typeName = "png";
                } else if (typeName.contains("GIF")) {
                    typeName = "gif";
                } else {
                    typeName = "jpeg";
                }
                return new MediaType("image", typeName);
            } else {
                return new MediaType("image", "jpeg");
            }

        } else if (mediaType == ItemCls.MEDIA_TYPE_VIDEO) {
            return new MediaType("video", "mp4");
        } else if (mediaType == ItemCls.MEDIA_TYPE_AUDIO) {
            return new MediaType("audio", "mp3");
        }
        return null;
    }

    public MediaType getImageMediaType() {
        return getMediaType(imageType, image);
    }

    public MediaType getIconMediaType() {
        return getMediaType(iconType, icon);
    }

    public boolean hasIconURL() {
        return iconAsURL;
    }

    public String getIconURL() {
        if (iconAsURL) {
            // внешняя ссылка - обработаем ее
            return new String(icon, StandardCharsets.UTF_8);
        } else if (getIcon() != null && getIcon().length > 0) {
            return "/api" + getItemTypeName() + "/icon/" + key;
        }

        return null;
    }

    public byte[] getImage() {
        return this.image;
    }

    public int getImageType() {
        return imageType;
    }

    public String getImageTypeName() {
        return viewMediaType(imageType);
    }

    public boolean hasImageURL() {
        return imageAsURL;
    }

    public String getImageURL() {
        if (imageAsURL) {
            // внешняя ссылка - обработаем ее
            return new String(image, StandardCharsets.UTF_8);
        } else if (getImage() != null && getImage().length > 0) {
            return "/api" + getItemTypeName() + "/image/" + key;
        }

        return null;
    }

    public void setKey(long key) {
        this.key = key;
    }

    public long getKey() {
        return this.key;
    }

    public long getKey(DCSet db) {
        // resolve key in that DB
        ////resolveKey(db);
        return this.key;
    }

    public long resolveKey(DCSet db) {

        if (this.reference == null || BlockChain.isWiped(this.reference))
            return 0L;

        if (false && this.key == 0 // & this.reference != null
        ) {
            if (this.getDBIssueMap(db).contains(this.reference)) {
                this.key = this.getDBIssueMap(db).get(this.reference);
            } else if (BlockChain.CHECK_BUGS > 0
                    && !BlockChain.CLONE_MODE && !BlockChain.TEST_MODE
                    && Base58.encode(this.reference).equals("2Mm3MY2F19CgqebkpZycyT68WtovJbgBb9p5SJDhPDGFpLQq5QjAXsbUZcRFDpr8D4KT65qMV7qpYg4GStmRp4za")

            ) {
                LOGGER.error("Item [" + this.name + "] not found for REFERENCE: " + Base58.encode(this.reference));
                if (BlockChain.CHECK_BUGS > 3) {
                    Long error = null;
                    error++;
                }
            }
        }

        return this.key;
    }

    /**
     * При поиске будет в нижний регистр перевернуто. Поэтому тут нельзя использовать маленькие буквы/
     * TT - тип трнзакции - используется в Transaction.tags
     *
     * @param itemType
     * @return
     */
    public static String getItemTypeAndKey(int itemType) {
        switch (itemType) {
            case ItemCls.ASSET_TYPE:
                return "A";
            case ItemCls.IMPRINT_TYPE:
                return "I";
            case ItemCls.PERSON_TYPE:
                return "P";
            case ItemCls.POLL_TYPE:
                return "V"; // Vote
            case ItemCls.UNION_TYPE:
                return "U";
            case ItemCls.STATEMENT_TYPE:
                return "N"; // NOTE
            case ItemCls.STATUS_TYPE:
                return "S";
            case ItemCls.TEMPLATE_TYPE:
                return "T"; // TEMPLATE
            case ItemCls.AUTHOR_TYPE:
                return "PA"; // for quick search
            default:
                return "x";

        }
    }

    public static String getItemTypeAndKey(int itemType, Object itemKey) {
        return "@" + getItemTypeAndKey(itemType) + itemKey.toString();
    }

    public static String getItemTypeAndTag(int itemType, Object tag) {
        return "@" + getItemTypeAndKey(itemType) + tag.toString();
    }

    public String getItemTypeAndKey() {
        return getItemTypeAndKey(getItemType(), key);
    }

    public static String getItemTypeName(int itemType) {
        switch (itemType) {
            case ItemCls.ASSET_TYPE:
                return "ASSET";
            case ItemCls.IMPRINT_TYPE:
                return "IMPRINT";
            case ItemCls.PERSON_TYPE:
                return "PERSON";
            case ItemCls.POLL_TYPE:
                return "POLL"; // Opinion
            case ItemCls.UNION_TYPE:
                return "UNION";
            case ItemCls.STATEMENT_TYPE:
                return "STATEMENT"; // TeXT
            case ItemCls.STATUS_TYPE:
                return "STATUS";
            case ItemCls.TEMPLATE_TYPE:
                return "TEMPLATE"; // TeMPLATE
            default:
                return null;

        }
    }

    public static int getItemTypeByName(String itemTypeName) {
        String type = itemTypeName.toLowerCase();

        if (type.startsWith("asset")) {
            return ItemCls.ASSET_TYPE;
        } else if (type.startsWith("imprint")) {
            return ItemCls.IMPRINT_TYPE;
        } else if (type.startsWith("person")) {
            return ItemCls.PERSON_TYPE;
        } else if (type.startsWith("poll")) {
            return ItemCls.POLL_TYPE;
        } else if (type.startsWith("statement")) {
            return ItemCls.STATEMENT_TYPE;
        } else if (type.startsWith("status")) {
            return ItemCls.STATUS_TYPE;
        } else if (type.startsWith("template")) {
            return ItemCls.TEMPLATE_TYPE;
        } else if (type.startsWith("union")) {
            return ItemCls.UNION_TYPE;
        }

        return -1;

    }

    public long getHeight(DCSet db) {
        //INSERT INTO DATABASE
        ItemMap dbMap = this.getDBMap(db);
        long key = dbMap.getLastKey();
        return key;
    }

    public void resetKey() {
        this.key = 0;
    }

    public String viewName() {
        return this.name;
    }

    public String getDescription() {
        return this.description;
    }

    public String viewDescription() {
        return this.description;
    }

    public byte[] getReference() {
        return this.reference;
    }

    /**
     * Тут может быть переопределена повторно - если транзакция валялась в неподтвержденных и была уже проверена
     * ранее. Это не страшно
     *
     * @param signature
     * @param dbRef
     */
    public void setReference(byte[] signature, long dbRef) {
        this.reference = signature;
        this.dbRef = dbRef;
    }

    public Transaction getIssueTransaction(DCSet dcSet) {
        return dcSet.getTransactionFinalMap().get(this.reference);
    }

    public boolean isConfirmed() {
        return isConfirmed(DCSet.getInstance());
    }

    public boolean isConfirmed(DCSet db) {
        if (true) {
            return key != 0;
        } else {
            return this.getDBIssueMap(db).contains(this.reference);
        }
    }

    public int getConfirmations(DCSet db) {

        // CHECK IF IN UNCONFIRMED TRANSACTION

        if (!isConfirmed())
            return 0;

        Long dbRef = db.getTransactionFinalMapSigns().get(this.reference);
        if (dbRef == null)
            return 0;

        int height = Transaction.parseHeightDBRef(dbRef);

        return 1 + db.getBlockMap().size() - height;

    }

    public boolean isFavorite() {
        return Controller.getInstance().isItemFavorite(this);
    }

    @Override
    public int hashCode() {
        return Ints.fromByteArray(reference);
    }

    @Override
    public boolean equals(Object item) {
        if (item instanceof ItemCls)
            return Arrays.equals(this.reference, ((ItemCls) item).reference);
        return false;
    }

    // forMakerSign - use only DATA needed for making signature
    public byte[] toBytes(int forDeal, boolean includeReference, boolean forMakerSign) {

        byte[] data = new byte[0];
        boolean useAll = !forMakerSign;

        if (useAll) {
            //WRITE TYPE
            data = Bytes.concat(data, this.typeBytes);
        }

        if (useAll) {
            //WRITE MAKER
            try {
                data = Bytes.concat(data, this.maker.getPublicKey());
            } catch (Exception e) {
                //DECODE EXCEPTION
            }
        }

        byte[] nameBytes = this.name.getBytes(StandardCharsets.UTF_8);
        if (useAll) {
            //WRITE NAME SIZE
            data = Bytes.concat(data, new byte[]{(byte) nameBytes.length});
        }

        //WRITE NAME
        data = Bytes.concat(data, nameBytes);

        boolean hasAppData = appData != null && appData.length > 0;

        if (useAll) {
            //WRITE ICON SIZE - 2 bytes = 64kB max
            int iconLength = this.icon.length;
            byte[] iconLengthBytes = Ints.toByteArray(iconLength);
            data = Bytes.concat(data, new byte[]{iconLengthBytes[2], iconLengthBytes[3]});

            //WRITE ICON
            data = Bytes.concat(data, this.icon);
        }

        if (useAll) {
            //WRITE IMAGE SIZE
            // !!! this.image не может быть равно NULL !!! - чтобы флаги собирать всегда на до Данные
            int imageLength = this.image.length;

            // если Appdata exist - поднимем флаг
            if (hasAppData)
                imageLength |= APP_DATA_MASK;

            if (false && forDeal == Transaction.FOR_DB_RECORD) {
                imageLength |= DB_DATA_MASK;
            }

            byte[] imageLengthBytes = Ints.toByteArray(imageLength);
            data = Bytes.concat(data, imageLengthBytes);
        }

        //WRITE IMAGE
        data = Bytes.concat(data, this.image);

        /// APP DATA
        if (hasAppData) {
            // WRITE APP DATA LENGTH
            data = Bytes.concat(data, Ints.toByteArray(this.appData.length));
            data = Bytes.concat(data, this.appData);

        }

        byte[] descriptionBytes = this.description.getBytes(StandardCharsets.UTF_8);
        if (useAll) {
            //WRITE DESCRIPTION SIZE
            int descriptionLength = descriptionBytes.length;
            byte[] descriptionLengthBytes = Ints.toByteArray(descriptionLength);
            data = Bytes.concat(data, descriptionLengthBytes);
        }

        //WRITE DESCRIPTION
        data = Bytes.concat(data, descriptionBytes);

        if (useAll && includeReference) {
            //WRITE REFERENCE
            data = Bytes.concat(data, this.reference);
            data = Bytes.concat(data, Longs.toByteArray(this.dbRef));
        }

        return data;
    }

    public int getDataLength(boolean includeReference) {
        return BASE_LENGTH
                + (appData == null || appData.length == 0 ? 0 : APP_DATA_LENGTH + appData.length)
                + this.name.getBytes(StandardCharsets.UTF_8).length
                + this.icon.length
                + this.image.length
                + this.description.getBytes(StandardCharsets.UTF_8).length
                + (includeReference ? REFERENCE_LENGTH + DBREF_LENGTH : 0);
    }

    //OTHER

    public String toString(DCSet db) {
        long key = this.getKey(db);
        return (key < getStartKey() ? "" : "[" + key + "] ") + this.viewName();
    }

    public String toString(DCSet db, byte[] data) {
        String str = this.toString(db);

        Tuple6<Long, Long, byte[], byte[], Long, byte[]> tuple = RSetStatusToItem.unpackData(data);

        if (str.contains("%1") && tuple.a != null)
            str = str.replace("%1", tuple.a.toString());
        else
            str = str.replace("%1", "");

        if (str.contains("%2") && tuple.b != null)
            str = str.replace("%2", tuple.b.toString());
        else
            str = str.replace("%2", "");

        if (str.contains("%3") && tuple.c != null)
            str = str.replace("%3", new String(tuple.c, StandardCharsets.UTF_8));
        else
            str = str.replace("%3", "");

        if (str.contains("%4") && tuple.d != null)
            str = str.replace("%4", new String(tuple.d, StandardCharsets.UTF_8));
        else
            str = str.replace("%4", "");

        if (str.contains("%D") && tuple.f != null)
            str = str.replace("%D", new String(new String(tuple.f, StandardCharsets.UTF_8)));
        else
            str = str.replace("%D", "");

        return str;
    }

    public String toStringNoKey(byte[] data) {
        String str = name;

        Tuple6<Long, Long, byte[], byte[], Long, byte[]> tuple = RSetStatusToItem.unpackData(data);

        if (str.contains("%1") && tuple.a != null)
            str = str.replace("%1", tuple.a.toString());
        if (str.contains("%2") && tuple.b != null)
            str = str.replace("%2", tuple.b.toString());
        if (str.contains("%3") && tuple.c != null)
            str = str.replace("%3", new String(tuple.c, StandardCharsets.UTF_8));
        if (str.contains("%4") && tuple.d != null)
            str = str.replace("%4", new String(tuple.d, StandardCharsets.UTF_8));
        if (str.contains("%D") && tuple.f != null)
            str = str.replace("%D", new String(new String(tuple.f, StandardCharsets.UTF_8)));

        return str;
    }

    @Override
    public String toString() {
        return toString(DCSet.getInstance());
    }

    public String getShort(DCSet db) {
        return this.viewName().substring(0, Math.min(this.viewName().length(), 30));
    }

    public String getShort() {
        return getShort(DCSet.getInstance());
    }

    public JSONObject toJsonLite(boolean withIcon, boolean showPerson) {

        JSONObject itemJSON = new JSONObject();

        itemJSON.put("item_type", this.getItemTypeName());
        itemJSON.put("itemType", this.getItemTypeName());
        itemJSON.put("startKey", this.getStartKey());

        itemJSON.put("key", this.getKey());
        itemJSON.put("name", this.name);
        if (tags != null && !tags.isEmpty())
            itemJSON.put("tags", this.tags);

        itemJSON.put("iconType", getIconType());
        itemJSON.put("iconTypeName", viewMediaType(iconType));

        if (true) {
            String iconURL = getIconURL();
            if (iconURL != null)
                itemJSON.put("iconURL", iconURL);

        } else {
            // OLD version
            if (hasIconURL()) {
                itemJSON.put("iconURL", getIconURL());
            } else {
                if (withIcon && getIconType() == ItemCls.MEDIA_TYPE_IMG && this.getIcon() != null && this.getIcon().length > 0)
                    itemJSON.put("icon", java.util.Base64.getEncoder().encodeToString(this.getIcon()));
            }
        }

        itemJSON.put("maker", this.maker.getAddress());
        if (showPerson) {
            Fun.Tuple2<Integer, PersonCls> person = this.maker.getPerson();
            if (person != null) {
                itemJSON.put("makerPersonKey", person.b.getKey());
                itemJSON.put("makerPersonName", person.b.getName());
            }
        }

        return itemJSON;
    }

    @SuppressWarnings("unchecked")
    public JSONObject toJson() {

        JSONObject itemJSON = toJsonLite(false, false);

        itemJSON.put("charKey", getItemTypeAndKey());

        // ADD DATA
        itemJSON.put("itemCharKey", getItemTypeAndKey());
        //itemJSON.put("itemType", this.getItemTypeName());
        itemJSON.put("item_type_sub", this.getItemSubType());
        //itemJSON.put("itemTypeSub", this.getItemSubType());
        itemJSON.put("type0", Byte.toUnsignedInt(this.typeBytes[0]));
        itemJSON.put("type1", Byte.toUnsignedInt(this.typeBytes[1]));
        itemJSON.put("description", viewDescription());
        itemJSON.put("maker", this.maker.getAddress());
        itemJSON.put("creator", this.maker.getAddress()); // @Deprecated
        itemJSON.put("maker_public_key", this.maker.getBase58());
        itemJSON.put("maker_publickey", this.maker.getBase58());
        //itemJSON.put("makerPubkey", this.maker.getBase58());
        itemJSON.put("isConfirmed", this.isConfirmed());
        itemJSON.put("is_confirmed", this.isConfirmed());
        itemJSON.put("reference", Base58.encode(this.reference));
        itemJSON.put("tx_signature", Base58.encode(this.reference));

        Long txSeqNo = DCSet.getInstance().getTransactionFinalMapSigns().get(getReference());
        if (txSeqNo != null) {
            // если транзакция еще не подтверждена - чтобы ошибок не было при отображении в блокэксплорере
            itemJSON.put("tx_seqNo", Transaction.viewDBRef(txSeqNo));
            referenceTx = DCSet.getInstance().getTransactionFinalMap().get(txSeqNo);
            if (referenceTx != null) {
                PublicKeyAccount creator = referenceTx.getCreator();
                if (creator == null) {
                    itemJSON.put("tx_creator", "GENESIS");
                    itemJSON.put("tx_creator_pubkey", "GENESIS");
                } else {
                    itemJSON.put("tx_creator", creator.getAddress());
                    itemJSON.put("tx_creator_pubkey", creator.getBase58());
                }
                itemJSON.put("tx_timestamp", referenceTx.getTimestamp());
                itemJSON.put("block_timestamp", Controller.getInstance().blockChain.getTimestamp(referenceTx.getBlockHeight()));
            }
        }

        itemJSON.put("iconType", getIconType());
        itemJSON.put("iconTypeName", viewMediaType(iconType));

        String iconURL = getIconURL();
        if (iconURL != null)
            itemJSON.put("iconURL", getIconURL());

        itemJSON.put("imageType", getImageType());
        itemJSON.put("imageTypeName", viewMediaType(imageType));

        String imageURL = getImageURL();
        if (imageURL != null)
            itemJSON.put("imageURL", imageURL);

        return itemJSON;
    }

    @SuppressWarnings("unchecked")
    public JSONObject toJsonData() {

        JSONObject itemJSON = new JSONObject();

        itemJSON.put("iconType", getIconType());
        itemJSON.put("iconTypeName", viewMediaType(iconType));

        // ADD DATA
        if (hasIconURL()) {
            itemJSON.put("iconURL", getIconURL());
        } else {
            if (getIcon() != null && getIcon().length > 0)
                itemJSON.put("icon", java.util.Base64.getEncoder().encodeToString(this.getIcon()));
        }

        itemJSON.put("imageType", getImageType());
        itemJSON.put("imageTypeName", viewMediaType(imageType));

        if (hasImageURL()) {
            itemJSON.put("imageURL", getImageURL());
        } else {
            if (getImage() != null && getImage().length > 0)
                itemJSON.put("image", java.util.Base64.getEncoder().encodeToString(this.getImage()));
        }

        return itemJSON;
    }

    /**
     * JSON for BlockExplorer lists
     * @param langObj
     * @param args
     * @return
     */
    public JSONObject jsonForExplorerPage(JSONObject langObj, Object[] args) {
        //DCSet dcSet = DCSet.getInstance();

        JSONObject itemJSON = new JSONObject();
        itemJSON.put("key", this.getKey());
        itemJSON.put("nameOrig", getName());
        itemJSON.put("name", this.viewName());
        String[] tagsArray = getTags();
        if (tagsArray != null && tagsArray.length > 0) {
            JSONArray tagsJson = new JSONArray();
            for (String tag : tagsArray) {
                tagsJson.add(tag);
            }
            itemJSON.put("tags", tagsJson);
        }
        itemJSON.put("item_type", this.getItemTypeName());

        if (description != null && !description.isEmpty()) {
            if (viewDescription().length() > 100) {
                itemJSON.put("description", viewDescription().substring(0, 100));
            } else {
                itemJSON.put("description", viewDescription());
            }
        } else {
            itemJSON.put("description", "");
        }

        itemJSON.put("maker", this.getMaker().getAddress());
        Fun.Tuple2<Integer, PersonCls> person = this.getMaker().getPerson();
        if (person != null) {
            itemJSON.put("person", person.b.getName());
            itemJSON.put("person_key", person.b.getKey());
        }


        itemJSON.put("iconType", getIconType());
        itemJSON.put("iconTypeName", viewMediaType(iconType));

        String iconURL = getIconURL();
        if (iconURL != null)
            itemJSON.put("iconURL", iconURL);

        return itemJSON;
    }

    public static void makeJsonLitePage(DCSet dcSet, int itemType, long start, int pageSize,
                                        Map output, boolean showPerson, boolean descending) {

        ItemMap map = dcSet.getItem_Map(itemType);
        ItemCls element;
        long size = map.getLastKey();

        if (start < 1 || start > size && size > 0) {
            start = size;
        }
        output.put("start", start);
        output.put("pageSize", pageSize);
        output.put("listSize", size);

        JSONArray array = new JSONArray();

        long key = 0;
        try (IteratorCloseable<Long> iterator = map.getIterator(start, descending)) {
            while (iterator.hasNext() && pageSize-- > 0) {
                key = iterator.next();
                element = map.get(key);
                if (element != null) {
                    array.add(element.toJsonLite(true, showPerson));
                }
            }
        } catch (IOException e) {
            e.printStackTrace();
        }

        output.put("pageItems", array);
        output.put("lastKey", key);

    }

    public JSONObject jsonForExplorerInfo(DCSet dcSet, JSONObject langObj, boolean forPrint) {

        JSONObject itemJson = toJson();

        if (getKey() > 0 && getKey() < getStartKey()) {
            itemJson.put("description", Lang.T(viewDescription(), langObj));
        }

        itemJson.put("Label_Maker", Lang.T("Maker", langObj));
        itemJson.put("Label_Pubkey", Lang.T("Public Key", langObj));
        itemJson.put("Label_TXCreator", Lang.T("Creator", langObj));
        itemJson.put("Label_Number", Lang.T("Number", langObj));
        itemJson.put("Label_TXIssue", Lang.T("Transaction of Issue", langObj));
        itemJson.put("Label_DateIssue", Lang.T("Issued Date", langObj));
        itemJson.put("Label_Signature", Lang.T("Signature", langObj));
        itemJson.put("Label_Actions", Lang.T("Actions", langObj));
        itemJson.put("Label_RAW", Lang.T("Bytecode", langObj));
        itemJson.put("Label_Print", Lang.T("Print", langObj));
        itemJson.put("Label_Description", Lang.T("Description", langObj));
        itemJson.put("Label_seqNo", Lang.T("Номер", langObj));
        itemJson.put("Label_SourceText", Lang.T("Source Text # исходный текст", langObj));

        itemJson.put("maker", this.getMaker().getAddress());
        Fun.Tuple2<Integer, PersonCls> person = this.getMaker().getPerson();
        if (person != null) {
            itemJson.put("maker_person", person.b.getName());
            itemJson.put("maker_person_key", person.b.getKey());
            itemJson.put("maker_person_image_url", person.b.getImageURL());
            itemJson.put("maker_person_image_type", person.b.getImageTypeName());
            itemJson.put("maker_person_image_media_type", person.b.getImageMediaType().toString());

        }

        itemJson.put("iconType", getIconType());
        itemJson.put("iconTypeName", viewMediaType(iconType));

        String iconURL = getIconURL();
        if (iconURL != null)
            itemJson.put("iconURL", iconURL);

        itemJson.put("imageType", getImageType());
        itemJson.put("imageTypeName", viewMediaType(imageType));

        String imageURL = getImageURL();
        if (imageURL != null)
            itemJson.put("imageURL", imageURL);

        if (referenceTx != null) {
            if (referenceTx.getCreator() != null) {
                itemJson.put("tx_creator_person", referenceTx.viewCreator());
            }

            WebTransactionsHTML.getAppLink(itemJson, referenceTx, langObj);
            WebTransactionsHTML.getVouches(itemJson, referenceTx, langObj);
            WebTransactionsHTML.getLinks(itemJson, referenceTx, langObj);

        }

        return itemJson;
    }

    public String makeHTMLView() {
        return "";
    }

    public String makeHTMLHeadView() {

        String text = "[" + getKey() + "]" + Lang.T("Name") + ":&nbsp;" + viewName() + "<br>";
        return text;

    }

    public String makeHTMLFootView(boolean andLabel) {

        String text = andLabel ? Lang.T("Description") + ":<br>" : "";
        if (getKey() > 0 && getKey() < START_KEY()) {
            text += Library.to_HTML(Lang.T(viewDescription())) + "<br>";
        } else {
            text += Library.to_HTML(viewDescription()) + "<br>";
        }

        return text;

    }

    public HashMap getNovaItems() {
        return new HashMap<String, Fun.Tuple3<Long, Long, byte[]>>();
    }

    public byte[] getNovaItemCreator(Object item) {
        return ((Fun.Tuple3<Integer, Long, byte[]>) item).c;
    }

    public Long getNovaItemKey(Object item) {
        return ((Fun.Tuple3<Long, Long, byte[]>) item).a;
    }

    /**
     * @param dcSet
     * @return key если еще не добавлен, -key если добавлен и 0 - если это не НОВА
     */
    public long isNovaItem(DCSet dcSet) {
        Object item = getNovaItems().get(this.name);
        if (item != null && maker.equals(getNovaItemCreator(item))) {
            ItemMap dbMap = this.getDBMap(dcSet);
            Long key = getNovaItemKey(item);
            if (dbMap.contains(key)) {
                return -key;
            } else {
                return key;
            }
        }

        return 0L;
    }

    //
    public Long insertToMap(DCSet db, long startKey) {
        //INSERT INTO DATABASE
        ItemMap dbMap = this.getDBMap(db);

        long newKey;
        long novaKey = this.isNovaItem(db);
        if (novaKey > 0) {

            // INSERT WITH NOVA KEY
            newKey = novaKey;
            dbMap.put(newKey, this);

            // если в Генесиз вносим NOVA ASSET - пересчитаем и Размер
            if (dbMap.getLastKey() < newKey) {
                dbMap.setLastKey(newKey);
            }

        } else {

            // INSERT WITH NEW KEY
            newKey = dbMap.getLastKey();
            if (newKey < startKey) {
                // IF this not GENESIS issue - start from startKey
                dbMap.setLastKey(startKey);
            }
            newKey = dbMap.incrementPut(this);

        }

        this.key = newKey;

        if (false) {
            // теперь ключ прямо в записи храним и не нужно его отдельно хранить
            //SET ORPHAN DATA
            this.getDBIssueMap(db).put(this.reference, newKey);
        }

        return key;
    }

    public long deleteFromMap(DCSet db, long startKey) {
        //DELETE FROM DATABASE

        long thisKey = this.getKey(db);

        ItemMap map = this.getDBMap(db);
        if (thisKey > startKey) {
            map.decrementDelete(thisKey);

            if (BlockChain.CHECK_BUGS > 1
                    && map.getLastKey() != thisKey - 1 && !BlockChain.isNovaAsset(thisKey)) {
                LOGGER.error("After delete KEY: " + key + " != map.value.key - 1: " + map.getLastKey());
                Long error = null;
                error++;
            }

        } else {
            if (false && BlockChain.CHECK_BUGS > 3 && thisKey == 0) {
                thisKey = this.getKey(db);
            }
            map.delete(thisKey);
        }

        if (false) {
            // теперь ключ прямо в записи храним и не нужно его отдельно хранить
            //DELETE ORPHAN DATA
            this.getDBIssueMap(db).delete(this.reference);
        }

        return thisKey;

    }

}<|MERGE_RESOLUTION|>--- conflicted
+++ resolved
@@ -91,17 +91,13 @@
      */
     protected static final int DB_DATA_MASK = 1 << 30;
 
-<<<<<<< HEAD
-    //protected static final byte APP_DATA_ITEM_FLAGS_MASK = (byte) -128;
+    // appDATA [10]
+    protected static final byte APP_DATA_ITEM_FLAGS_MASK = (byte) -128;
+    protected static final long ITEM_FLAGS_HAS_TAGS = 1L << (Long.SIZE - 1);
+
     protected static final byte APP_DATA_ITEM_START_MASK = (byte) 64;
     protected static final byte APP_DATA_ITEM_STOP_MASK = (byte) 32;
     // ITEM_FLAGS[0]
-=======
-    protected static final byte APP_DATA_ITEM_FLAGS_MASK = (byte) -128;
-    protected static final long ITEM_FLAGS_HAS_TAGS = 1L << (Long.SIZE - 1);
-
-    // appDATA [10]
->>>>>>> 0c63b5ce
     protected static final byte ITEM_HAS_URL_MASK = (byte) -128;
     //protected static final byte ITEM_HAS_IMAGE_URL_MASK = (byte) -128;
     //protected static final long ITEM_ICON_TYPE_MASK = (4L + 2L + 1L) << 59; // маска Типа на 3 бита - 8 значений разных
@@ -129,12 +125,10 @@
     protected boolean imageAsURL;
     protected int imageType;
 
-<<<<<<< HEAD
     protected Long startDate;
     protected Long stopDate;
-=======
+
     protected String tags;
->>>>>>> 0c63b5ce
 
     public Transaction referenceTx = null;
 
@@ -287,7 +281,6 @@
         }
         imageType = imageTypeByte;
 
-<<<<<<< HEAD
         if ((appData[0] & APP_DATA_ITEM_START_MASK) != 0) {
             startDate = Longs.fromByteArray(Arrays.copyOfRange(appData, pos, pos + Long.BYTES));
             pos += Long.BYTES;
@@ -295,34 +288,24 @@
         if ((appData[0] & APP_DATA_ITEM_STOP_MASK) != 0) {
             stopDate = Longs.fromByteArray(Arrays.copyOfRange(appData, pos, pos + Long.BYTES));
             pos += Long.BYTES;
-=======
-            if ((flags & ITEM_FLAGS_HAS_TAGS) != 0) {
-                int len = Byte.toUnsignedInt(appData[pos++]);
-                tags = new String(Arrays.copyOfRange(appData, pos, pos + len), StandardCharsets.UTF_8);
-                pos += len;
-            }
-
->>>>>>> 0c63b5ce
+        }
+        if ((flags & ITEM_FLAGS_HAS_TAGS) != 0) {
+            int len = Byte.toUnsignedInt(appData[pos++]);
+            tags = new String(Arrays.copyOfRange(appData, pos, pos + len), StandardCharsets.UTF_8);
+            pos += len;
         }
 
         return pos;
     }
 
-<<<<<<< HEAD
-    public static byte[] makeAppData(long flags, boolean iconAsURL, int iconType, boolean imageAsURL, int imageType, Long startDate, Long stopDate) {
+    public static byte[] makeAppData(long flags, boolean iconAsURL, int iconType, boolean imageAsURL, int imageType, Long startDate, Long stopDate, String tags) {
         if (flags != 0 || iconAsURL || imageAsURL || iconType != 0 || imageType != 0
-                || startDate != null || stopDate != null) {
+                || startDate != null || stopDate != null
+                || tags != null && !tags.isEmpty()) {
             byte[] appData = new byte[12];
 
             // 2 байта пропустим, потом флаги
             System.arraycopy(Longs.toByteArray(flags), 0, appData, 2, Long.BYTES);
-=======
-    public static byte[] makeAppData(long flags, boolean iconAsURL, int iconType, boolean imageAsURL, int imageType, String tags) {
-        if (flags != 0 || iconAsURL || imageAsURL || iconType != 0 || imageType != 0
-                || tags != null && !tags.isEmpty()) {
-            byte[] appData = new byte[12];
-            appData[0] = APP_DATA_ITEM_FLAGS_MASK;
->>>>>>> 0c63b5ce
 
             // байт по Иконке
             appData[10] = (byte) iconType;
@@ -333,7 +316,6 @@
             if (imageAsURL)
                 appData[11] |= ITEM_HAS_URL_MASK;
 
-<<<<<<< HEAD
             if (startDate != null) {
                 appData[0] |= APP_DATA_ITEM_START_MASK;
                 appData = Bytes.concat(appData, Longs.toByteArray(startDate));
@@ -343,7 +325,6 @@
                 appData = Bytes.concat(appData, Longs.toByteArray(stopDate));
             }
 
-=======
             if (tags != null && !tags.isEmpty()) {
                 flags |= ITEM_FLAGS_HAS_TAGS;
                 byte[] tagsBytes = tags.getBytes(StandardCharsets.UTF_8);
@@ -354,7 +335,6 @@
             // Теперь Флаги собранные - (2 байта пропустим)
             System.arraycopy(Longs.toByteArray(flags), 0, appData, 2, Long.BYTES);
 
->>>>>>> 0c63b5ce
             return appData;
 
         } else {

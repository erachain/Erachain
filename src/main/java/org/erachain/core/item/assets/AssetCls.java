package org.erachain.core.item.assets;


import com.google.common.primitives.Bytes;
import org.erachain.controller.PairsController;
import org.erachain.core.BlockChain;
import org.erachain.core.account.Account;
import org.erachain.core.account.PublicKeyAccount;
import org.erachain.core.block.Block;
import org.erachain.core.exdata.exLink.ExLinkAddress;
import org.erachain.core.item.ItemCls;
import org.erachain.core.item.persons.PersonCls;
import org.erachain.core.transaction.Transaction;
import org.erachain.core.transaction.TransactionAmount;
import org.erachain.database.PairMap;
import org.erachain.datachain.DCSet;
import org.erachain.datachain.IssueItemMap;
import org.erachain.datachain.ItemMap;
import org.erachain.gui.library.Library;
import org.erachain.lang.Lang;
import org.erachain.utils.NumberAsString;
import org.json.simple.JSONArray;
import org.json.simple.JSONObject;
import org.mapdb.Fun;

import java.math.BigDecimal;
import java.math.RoundingMode;
import java.nio.file.Files;
import java.nio.file.Paths;
import java.util.*;


/**
 * flag[0] - profitFeeMin[int] + profitFeeMax[int]
 * flag[1] - profitTax[int] + loanInterest[int] //  use "/apiasset/image/1048664" "/apiasset/icon/1048664"
 */
public abstract class AssetCls extends ItemCls {

    public static final int TYPE_KEY = ItemCls.ASSET_TYPE;

    protected static final int ASSET_TYPE_LENGTH = 1;

    protected static final long APP_DATA_DEX_AWARDS_MASK = 1;

    //
    protected int assetType;
    protected ExLinkAddress[] dexAwards;

    // CORE KEY
    public static final long ERA_KEY = 1L;
    public static final String ERA_ABBREV = "ERA"; // ERA (main rights units)
    public static final String ERA_NAME = "ERA";
    public static final String ERA_DESCR = "Основная учётная единица, мера собственности и управления данной средой - \"правовая\", \"управляющая\"" + ": "
            + ERA_NAME + "(" + ERA_ABBREV + "). "
            + "Именно единицы Эра позволяют собирать блоки и получать комиссию с упакованных в них транзакций"
            + ". "
            + ("Более чем %MIN% ЭРА, находящихся в пользовании на счету позволяет собирать блоки (форжить) с этого счёта, а более чем %MINOR% позволяет удостоверять других участников среды"
            .replace("%MIN%", "" + BlockChain.MIN_GENERATING_BALANCE)
            .replace("%MINOR%", "" + BlockChain.MINOR_ERA_BALANCE))
            + ". "
            + "Число единиц %GENERAL% ЭРА дает права создавать новые статусы и другие сущности в среде"
            .replace("%GENERAL%", "" + BlockChain.GENERAL_ERA_BALANCE)
            + ".";

    // FEE KEY
    public static final long FEE_KEY = 2L;
    public static final String FEE_ABBREV = "CMP"; // COMPU (compute units)
    public static final String FEE_NAME = "COMPU";
    public static final String FEE_DESCR = "Основная учётная единица среды, используемая для оплаты комиссий за внесение записей в среду - \"рабочая\", \"оплатная\"" + ": "
            + FEE_NAME + "(" + FEE_ABBREV + "). ";

    // TRUST KEY
    public static final long TRUST_KEY = 3L;
    public static final String TRUST_ABBREV = "АЗЫ"; // COMPU (compute units)
    public static final String TRUST_NAME = "АЗЫ";
    public static final String TRUST_DESCR = "Честь, доблесть и доверие" + ": "
            + TRUST_NAME + "(" + TRUST_ABBREV + "). ";

    // REAL KEY
    public static final long REAL_KEY = 4L;
    public static final String REAL_ABBREV = "ВЕД"; // COMPU (compute units)
    public static final String REAL_NAME = "ВЕДЫ";
    public static final String REAL_DESCR = "Труд, знания, заслуги и польза" + ": "
            + REAL_NAME + "(" + REAL_ABBREV + "). ";

    // DEaL KEY
    public static final long LIA_KEY = 5L;
    public static final String LIA_ABBREV = "LIA"; //
    public static final String LIA_NAME = "LIA";
    public static final String LIA_DESCR = "Life ID Asset (" + LIA_NAME + ")";

    public static final long BTC_KEY = 12L;
    public static final long USD_KEY = 95L;

    public static final int UNIQUE = 1;
    public static final int VENTURE = 2;
    public static final int NAME = 3;
    public static final int INITIAL_FAVORITES = 100;

    ///////////////////////////////////////////////////
    /**
     * GOODS
     * передача в собственность, взять на хранение
     * 0 : движимая вещь вовне - может быть доставлена и передана на хранение (товары)
     */
    public static final int AS_OUTSIDE_GOODS = 0; // movable

    /**
     * ASSETS
     * передача имущества не требует действий во вне - все исполняется тут же. Их можно дать в долг и заьрать самостоятельно
     * Требования не предъявляются.
     * 3 : цифровое имущество - не требует действий вовне и исполняется внутри платформы (токены, цифровые валюты, цифровые билеты, цифровые права и т.д.)
     */
    public static final int AS_INSIDE_ASSETS = 1;

    /**
     * IMMOVABLE
     * передача в сосбтвенность, дать в аренду (по графику времени), взять на охрану
     * 1 : недвижимая вещь вовне - может быть передана в аренду (недвижимость)
     */

    public static final int AS_OUTSIDE_IMMOVABLE = 2;

    /**
     * outside CURRENCY
     * +++ деньги вовне - можно истребовать вернуть и подтвердить получение денег
     * === полный аналог OUTSIDE_CLAIM по действиям в протоколе - чисто для наименования другого
     */
    public static final int AS_OUTSIDE_CURRENCY = 11;

    /**
     * outside SERVICE
     * +++ услуги во вне
     * === полный аналог OUTSIDE_CLAIM по действиям в протоколе - чисто для наименования другого
     */
    public static final int AS_OUTSIDE_SERVICE = 12; // UTILITY

    /**
     * outside SHARE
     * +++ акция предприятия вовне
     * === полный аналог OUTSIDE_CLAIM по действиям в протоколе - чисто для наименования другого
     */
    public static final int AS_OUTSIDE_SHARE = 13;

    /**
     * outside BILL - вексель
     * +++ вексель на оплату во вне
     * === полный аналог OUTSIDE_CLAIM по действиям в протоколе - чисто для наименования другого
     */
    public static final int AS_OUTSIDE_BILL = 14;

    /**
     * outside BILL - вексель
     * +++ вексель на оплату во вне
     * === полный аналог OUTSIDE_CLAIM по действиям в протоколе - чисто для наименования другого
     */
    public static final int AS_OUTSIDE_BILL_EX = 15;

    /**
     * my debt
     * +++ мой долг перед другим лицом - это обязательство
     * === полный аналог OUTSIDE_CLAIM по действиям в протоколе - чисто для наименования другого
     */
    public static final int AS_MY_DEBT = 26;

    /**
     * 🕐🕜🕑🕝🕒🕞🕓🕟🕔🕠🕕🕡🕖🕢🕗🕣🕘🕤🕙🕥🕚🕦🕛🕧
     * outside WORK TIME - рабочее время, которое можно купить и потребовать потратить и учесть как затрата
     */
    public static final int AS_OUTSIDE_WORK_TIME_MINUTES = 34;
    public static final int AS_OUTSIDE_WORK_TIME_HOURS = 35;

    /**
     * outside CLAIMS
     * +++ требования и обязательства вовне - можно истребовать право и подтвердить его исполнение (ссуда, займ, услуга, право, требование, деньги, билеты и т.д.)
     * <p>
     * учет обязательств прав и требований на услуги и действия во внешнем мире - в том числе займы, ссуды, кредиты, фьючерсы и т.д.
     * нельзя вернуть эмитенту - но можно потребовать исполнение прав и можно подтвердить исполнение (погасить требование)
     * это делается теми же трнзакциями что выдать и забрать долг у внутренних активов
     * И в момент погашения одновременно передается как имущество эмитенту
     */
    public static final int AS_OUTSIDE_OTHER_CLAIM = 49;

    ///////////////
    /**
     * inside CURRENCY
     * +++ деньги
     * === полный аналог ASSET по действиям в протоколе - чисто для наименования другого
     */
    public static final int AS_INSIDE_CURRENCY = 51;

    /**
     * inside CLAIMS
     * +++ требования и обязательства
     * === полный аналог ASSET по действиям в протоколе - чисто для наименования другого
     */
    public static final int AS_INSIDE_UTILITY = 52; // SERVICE

    /**
     * inside CLAIMS
     * +++ требования и обязательства
     * === полный аналог ASSET по действиям в протоколе - чисто для наименования другого
     */
    public static final int AS_INSIDE_SHARE = 53;

    /**
     * inside BONUS
     * +++ бонусы - для анонимов так же платежи возможны
     * === ASSET - без обмена на бирже и можно анонимам переводить
     */
    public static final int AS_INSIDE_BONUS = 54;

    /**
     * inside RIGHTS
     * +++ права и доступы
     * === полный аналог ASSET по действиям в протоколе - чисто для наименования другого
     * можно вернуть право себе создателю и справо дается не в долг а как на харанение - и потом любой может забрать с хранения
     * 2 баланса - имущечтыо и хранение - при передаче? короче каждый может кто имеет право выдавать или назначать право
     * потом забирать назначение с баланса Хранить - получается как с движимым товарос
     */
    public static final int AS_INSIDE_ACCESS = 55;

    /**
     * inside VOTE
     * +++ права и доступы
     * === полный аналог ASSET по действиям в протоколе - чисто для наименования другого
     */
    public static final int AS_INSIDE_VOTE = 56;

    /**
     * bank guarantee - банковская гарантия
     * === полный аналог AS_INSIDE_ASSETS по действиям в протоколе - чисто для наименования другого - так как не требует действий 2-й стороны - скорее бухгалтерская единица?
     */

    public static final int AS_BANK_GUARANTEE = 60;
    /**
     * bank guarantee total - банковская гарантия общая сумма - так как не требует действий 2-й стороны - скорее бухгалтерская единица?
     * === полный аналог AS_INSIDE_ASSETS по действиям в протоколе - чисто для наименования другого
     */
    public static final int AS_BANK_GUARANTEE_TOTAL = 61;

    /**
     * NFT - Non Fungible Token. невзаимозаменяемый токен
     * === полный аналог AS_INSIDE_ASSETS по действиям в протоколе - чисто для наименования другого
     */
    public static final int AS_NON_FUNGIBLE = 65;
    public static final int AS_RELEASED_FUNGIBLE = 67;

    /**
     * INDEXES (FOREX etc.)
     * +++ требования и обязательства
     * === полный аналог ASSET по действиям в протоколе - чисто для наименования другого
     */
    public static final int AS_INDEX = 100;

    /**
     * inside CLAIMS
     * +++ требования и обязательства
     * === полный аналог ASSET по действиям в протоколе - чисто для наименования другого
     */
    public static final int AS_INSIDE_OTHER_CLAIM = 119;

    /**
     * ACCOUNTING
     * учетные единицы - нельзя на бирже торговать - они ничего не стоят, можно делать любые действия от своего имени
     * 4 : учетные единицы - не имеет стоимости и не может быть продано (бухгалтерский учет)
     */
    public static final int AS_ACCOUNTING = 123;

    /**
     * self-managed
     * === Не может управляться ни кем кроме обладателя актива
     * === доступны 4-ре баланса и у каждого работает Возврат - backward
     */
    public static final int AS_SELF_MANAGED_ACCOUNTING = 124;

    /**
     * accounting loan
     * +++ мой займ другому лицу - учетный, бухгалтерский учет
     * === подобно AS_SELF_MANAGED_ACCOUNTING - но долговой баланс - отражает требование к оплате
     */
    public static final int AS_SELF_ACCOUNTING_LOAN = 125;

    /**
     * mutual aid fund
     * +++ фонд взаимопомощи - учетный, бухгалтерский учет
     * === подобно AS_SELF_MANAGED_ACCOUNTING - по-идее тут без требований к оплате
     */
    public static final int AS_SELF_ACCOUNTING_MUTUAL_AID_FUND = 126;

    /**
     * cash fund
     * +++ денежный фонд - для учета взносов ТСЖ например - учетный, бухгалтерский учет
     * === подобно AS_SELF_MANAGED_ACCOUNTING - c требованиями к оплате и с автоматическим снятием требования (DEBT) при погашении
     */
    public static final int AS_SELF_ACCOUNTING_CASH_FUND = 127;

    /**
     * self-managed - direct OWN balances
     * === Не может управляться ни кем кроме обладателя актива
     * === доступны 4-ре баланса и у каждого работает Возврат - backward
     */
    public static final int AS_SELF_MANAGED_DIRECT_SEND = 128;
    /**
     * self-managed - direct OWN balances
     * === Не может управляться ни кем кроме обладателя актива
     * === доступны 4-ре баланса и у каждого работает Возврат - backward
     */
    public static final int AS_SELF_MANAGED_SHARE = 129;

    protected AssetCls(byte[] typeBytes, byte[] appData, PublicKeyAccount maker, String name, byte[] icon, byte[] image, String description, int assetType) {
        super(typeBytes, appData, maker, name, icon, image, description);
        this.assetType = assetType;
    }

    public AssetCls(int type, byte pars, byte[] appData, PublicKeyAccount maker, String name, byte[] icon, byte[] image, String description, int assetType) {
        this(new byte[TYPE_LENGTH], appData, maker, name, icon, image, description, assetType);
        this.typeBytes[0] = (byte) type;
        this.typeBytes[1] = pars;
    }

    protected AssetCls(byte[] typeBytes, byte[] appDataIn, PublicKeyAccount maker, String name, byte[] icon, byte[] image, String description, int assetType,
                       ExLinkAddress[] dexAwards) {
        this(typeBytes, appDataIn, maker, name, icon, image, description, assetType);
        this.dexAwards = dexAwards;
    }

    @Override
    protected int parseAppData() {
        int pos = super.parseAppData();
        if ((flags & APP_DATA_DEX_AWARDS_MASK) != 0) {
            int dexAwardsLen = Byte.toUnsignedInt(appData[pos++]) + 1;
            dexAwards = new ExLinkAddress[dexAwardsLen];
            for (int i = 0; i < dexAwardsLen; i++) {

                if (pos >= appData.length) {
                    // старая версия с 255 числом
                    ExLinkAddress[] dexAwardsTMP = new ExLinkAddress[dexAwardsLen - 1];
                    for (int k = 0; k < dexAwardsTMP.length; k++) {
                        dexAwardsTMP[k] = dexAwards[k];
                    }
                    dexAwards = dexAwardsTMP;
                    break;
                }

                dexAwards[i] = new ExLinkAddress(appData, pos);
                pos += dexAwards[i].length();


            }
        }
        return pos;
    }

    public static byte[] makeAppData(boolean iconAsURL, int iconType, boolean imageAsURL, int imageType,
                                     String tags, ExLinkAddress[] dexAwards) {
        byte[] appData = ItemCls.makeAppData(dexAwards == null ? 0 : APP_DATA_DEX_AWARDS_MASK,
                iconAsURL, iconType, imageAsURL, imageType, tags);

        if (dexAwards == null)
            return appData;

        appData = Bytes.concat(appData, new byte[]{(byte) (dexAwards.length - 1)});
        for (ExLinkAddress exAddress : dexAwards) {
            appData = Bytes.concat(appData, exAddress.toBytes());
        }

        return appData;
    }

    //GETTERS/SETTERS

    public static int[] assetTypes;

    public static int[] assetTypes() {

        if (assetTypes != null)
            return assetTypes;

        int[] array = new int[]{

                AS_OUTSIDE_GOODS,
                AS_OUTSIDE_IMMOVABLE,
                AS_OUTSIDE_CURRENCY,
                AS_OUTSIDE_SERVICE,
                AS_OUTSIDE_BILL,
                AS_OUTSIDE_WORK_TIME_HOURS,
                AS_OUTSIDE_WORK_TIME_MINUTES,
                AS_OUTSIDE_SHARE,

                AS_MY_DEBT,

                AS_OUTSIDE_OTHER_CLAIM,

                AS_INSIDE_ASSETS,
                AS_INSIDE_CURRENCY,
                AS_INSIDE_UTILITY,
                AS_INSIDE_SHARE,
                AS_INSIDE_BONUS,
                AS_INSIDE_ACCESS,
                AS_INSIDE_VOTE,
                AS_BANK_GUARANTEE,
                AS_BANK_GUARANTEE_TOTAL,
                AS_NON_FUNGIBLE,
                AS_INDEX,
                AS_INSIDE_OTHER_CLAIM,

                AS_ACCOUNTING,
                AS_SELF_MANAGED_ACCOUNTING,
                AS_SELF_ACCOUNTING_LOAN,
                AS_SELF_ACCOUNTING_MUTUAL_AID_FUND,
                AS_SELF_ACCOUNTING_CASH_FUND,
                AS_SELF_MANAGED_DIRECT_SEND,
                AS_SELF_MANAGED_SHARE
        };

        if (BlockChain.TEST_MODE) {
            // AS_SELF_ACCOUNTING_CASH_FUND,
        }

        Arrays.sort(array);

        return array;
    }

    @Override
    public int getItemType() {
        return TYPE_KEY;
    }

    @Override
    public long START_KEY() {
        if (Transaction.parseHeightDBRef(dbRef) > BlockChain.START_KEY_UP)
            return BlockChain.START_KEY_UP_ITEMS;

        return START_KEY_OLD;
    }

    @Override
    public long MIN_START_KEY() {
        if (Transaction.parseHeightDBRef(dbRef) > BlockChain.START_KEY_UP)
            return BlockChain.START_KEY_UP_ITEMS;

        return MIN_START_KEY_OLD;
    }

    @Override
    public String getItemTypeName() {
        return "asset";
    }

    // DB
    @Override
    public ItemMap getDBMap(DCSet db) {
        return db.getItemAssetMap();
    }

    @Override
    public IssueItemMap getDBIssueMap(DCSet db) {
        return db.getIssueAssetMap();
    }

    //public abstract long getQuantity();

    public abstract BigDecimal getReleased();
    public abstract BigDecimal getReleased(DCSet dc);

    public int getAssetType() {
        return this.assetType;
    }

    // https://unicode-table.com/ru/#23FC
    public static String charAssetType(long key, int assetType) {

        if (key < 100) {
            return "";
        }

        switch (assetType) {
            case AS_OUTSIDE_GOODS:
                return "▲";
            case AS_OUTSIDE_IMMOVABLE:
                return "▼";
            case AS_ACCOUNTING:
                if (key == 555L || key == 666L || key == 777L)
                    return "♥";

                return "±";
            case AS_NON_FUNGIBLE:
                //return "\uD83C\uDFFA"; // амфора
<<<<<<< HEAD
                return "\uD83D\uDC18"; // слон
=======
                //return "💎"; // U+1F48E драгоценный камень
                return "\uD83C\uDFA8"; // палитра художника
            //return "\uD83C\uDFAC"; // кино-хлопушка
            //return "\uD83D\uDC18"; // слон
>>>>>>> 23ec60ca
            case AS_INDEX:
                return "⤴";
            case AS_INSIDE_VOTE:
                return "✋";
            case AS_OUTSIDE_BILL:
                return "⬖"; // ⬒
            case AS_OUTSIDE_SERVICE:
                return "⬔";
            case AS_INSIDE_BONUS:
                return "⮌";
            case AS_INSIDE_ACCESS:
                return "⛨";
            case AS_INSIDE_SHARE:
                return "◒";
            case AS_SELF_MANAGED_ACCOUNTING:
            case AS_SELF_ACCOUNTING_LOAN:
            case AS_SELF_ACCOUNTING_MUTUAL_AID_FUND:
            case AS_SELF_ACCOUNTING_CASH_FUND:
            case AS_SELF_MANAGED_DIRECT_SEND:
            case AS_SELF_MANAGED_SHARE:
                return "±";
            case AS_MY_DEBT:
                return "◆";
            case AS_OUTSIDE_WORK_TIME_HOURS:
                // 🕐🕜🕑🕝🕒🕞🕓🕟🕔🕠🕕🕡🕖🕢🕗🕣🕘🕤🕙🕥🕚🕦🕛🕧
                return "◕";
            case AS_OUTSIDE_WORK_TIME_MINUTES:
                return "◔";

        }

        if (assetType >= AS_OUTSIDE_CURRENCY
                && assetType <= AS_OUTSIDE_OTHER_CLAIM)
            return "◄";

        if (assetType == AS_INSIDE_ASSETS
                || assetType >= AS_INSIDE_CURRENCY
                && assetType <= AS_INSIDE_OTHER_CLAIM)
            return "►";

        // ● ⚫ ◆ █ ▇ ■ ◢ ◤ ◔ ◑ ◕ ⬛ ⬜ ⬤ ⛃
        return "⚫";

    }

    public String charAssetType() {
        return charAssetType(this.key, this.assetType);
    }

    @Override
    public String getName() {
		/*
		if (this.key == 1)
			return "ERA";
		 */

        return this.name;
    }

    @Override
    public int getMinNameLen() {
        return 1;
    }

    @Override
    public String viewName() {

        if (this.key < 100) {
            return this.name;
        } else if (key < getStartKey()) {
            return charAssetType() + this.name;
        }

        return charAssetType() + viewAssetTypeAbbrev() + ":" + this.name;

    }

    public PublicKeyAccount getMaker() {
        if (this.key > 10 && this.key < 100 && BlockChain.ASSET_OWNERS.containsKey(this.key)) {
            return BlockChain.ASSET_OWNERS.get(this.key);
        }

        return this.maker;
    }

    @Override
    public String getDescription() {
		/*
		if (this.key == 1)
			return "'Управляющая единица' (единица доли собственности) - подобна акции предприятия. Дает право собирать блоки тем чаще, чем больше Вы имеете их в обладании. Так же дает право удостоверять других персон и создавать новые статусы.";
		else if (this.key == 2)
			return "'Рабочая единица' (единица оплаты) - применяется для оплаты транзакций и как награда за сборку блоков.";
		else if (this.key == 3)
			return "'Доверяющая единица' (единица доверия) - применяется для оценки доверия и чести личности.";
		else if (this.key == 4)
			return "'Полезная единица' (единица пользы) - применяется для оценки пользы личности.";
		else if (this.key == 5)
			return "'Деловая единица' (единица деловитости) - применяется для оценки деловитости и активности личности.";
		 */

        return this.description;
    }

    @Override
    public String viewDescription() {
        switch ((int) this.key) {
            case 1:
                return "<b>ERA</b> is an <u>Accounting Unit</u> allowing a User, that has a sufficient amount of such units and with such sufficiency threshold preset in the ERACHAIN Software, to use the ERACHAIN Software for making his Request Entries to the Log, including provision of such service to other Users, receiving it for the COMPU Accounting Units and producing new COMPU Accounting Units as per the ERACHAIN Software rules and operating procedure available on the Erachain.org website. For more information see Erachain Licence Agreement on the <a href=\"http://erachain.org\">Erachain.org</a>.";
            case 2:
                return "<b>COMPU</b> is an <u>Accounting Unit</u> allowing a User that has a sufficient amount of such units, with such sufficiency threshold computed in the ERACHAIN Software, to use the ERACHAIN Software for entering that User’s Request Entries on the Log, both on his own and by having such service provided by other Users. The COMPU Accounting Unit operates on the Log as a unit used to pay for the provision of service of making an entry to the Log. For more information see Erachain Licence Agreementon the <a href=\"http://erachain.org\">Erachain.org</a>.";
        }

        return this.description;
    }

    @Override
    public String[] getTags() {
        String tagType = ":" + viewAssetTypeAbbrev().toLowerCase();

        String[] tagsArray = super.getTags();
        if (tagsArray == null)
            return new String[]{tagType};

        String[] tagsArrayNew = new String[tagsArray.length + 1];
        System.arraycopy(tagsArray, 0, tagsArrayNew, 0, tagsArray.length);
        tagsArrayNew[tagsArray.length] = tagType;

        return tagsArrayNew;
    }

    @Override
    public byte[] getIcon() {
        switch ((int) key) {
            case 1:
                try {
                    icon = Files.readAllBytes(Paths.get("images/icons/assets/ERA.png"));
                } catch (Exception e) {
                }
                return icon;
            case 2:
                try {
                    icon = Files.readAllBytes(Paths.get("images/icons/assets/COMPU.png"));
                } catch (Exception e) {
                }
                return icon;
            case 3:
                try {
                    icon = Files.readAllBytes(Paths.get("images/icons/assets/LIA.png"));
                } catch (Exception e) {
                }
                return icon;
            case (int) BTC_KEY:
                try {
                    icon = Files.readAllBytes(Paths.get("images/icons/assets/BTC.gif"));
                } catch (Exception e) {
                }
                return icon;
            case 82:
                try {
                    icon = Files.readAllBytes(Paths.get("images/icons/assets/UAH.png"));
                } catch (Exception e) {
                }
                return icon;
            case 83:
                try {
                    icon = Files.readAllBytes(Paths.get("images/icons/assets/KZT.png"));
                } catch (Exception e) {
                }
                return icon;
            case 84:
                try {
                    icon = Files.readAllBytes(Paths.get("images/icons/assets/KGS.png"));
                } catch (Exception e) {
                }
                return icon;
            case 85:
                try {
                    icon = Files.readAllBytes(Paths.get("images/icons/assets/BYN.png"));
                } catch (Exception e) {
                }
                return icon;
            case 92:
                try {
                    icon = Files.readAllBytes(Paths.get("images/icons/assets/RUB.png"));
                } catch (Exception e) {
                }
                return icon;
            case 93:
                try {
                    icon = Files.readAllBytes(Paths.get("images/icons/assets/CNY.png"));
                } catch (Exception e) {
                }
                return icon;
            case 94:
                try {
                    icon = Files.readAllBytes(Paths.get("images/icons/assets/EUR.png"));
                } catch (Exception e) {
                }
                return icon;
            case (int) USD_KEY:
                try {
                    icon = Files.readAllBytes(Paths.get("images/icons/assets/USD.png"));
                } catch (Exception e) {
                }
                return icon;
        }
        return icon;
    }

    @Override
    public byte[] getImage() {
        if (key < 1000 && image.length > 0)
            return new byte[0];

        return image;
    }

    public abstract long getQuantity();

    public abstract int getScale();

    public static ExLinkAddress[] getDefaultDEXAwards(int type, Account owner) {
        if (type == AS_NON_FUNGIBLE) {
            return new ExLinkAddress[]{new ExLinkAddress(owner, 10000, "Author royalty")};
        }
        return null;
    }

    public ExLinkAddress[] getDEXAwards() {
        if ((flags & APP_DATA_DEX_AWARDS_MASK) == 0) {
            return getDefaultDEXAwards(assetType, maker);
        }
        return dexAwards;
    }

    @Override
    public HashMap getNovaItems() {
        return BlockChain.NOVA_ASSETS;
    }

    public boolean hasDEXAwards() {
        return (flags & APP_DATA_DEX_AWARDS_MASK) != 0;
    }

    public boolean isMovable() {
        if (false && this.key < BlockChain.AMOUNT_SCALE_FROM) {
            return (this.typeBytes[1] & (byte) 1) > 0;
        }
        return this.assetType == AS_OUTSIDE_GOODS;
    }

    public boolean isImMovable() {
        if (false && this.key < BlockChain.AMOUNT_SCALE_FROM) {
            return (this.typeBytes[1] & (byte) 1) <= 0;
        }
        return this.assetType == AS_OUTSIDE_IMMOVABLE;
    }

    public boolean isInsideType() {
        return this.assetType == AS_INSIDE_ASSETS
                || this.assetType >= AS_INSIDE_CURRENCY
                && this.assetType <= AS_INSIDE_OTHER_CLAIM;
    }

    public boolean isInsideCurrency() {
        return this.assetType == AS_INSIDE_CURRENCY;
    }

    public boolean isInsideUtility() {
        return this.assetType == AS_INSIDE_UTILITY;
    }

    public boolean isInsideShare() {
        return this.assetType == AS_INSIDE_SHARE;
    }

    public boolean isInsideBonus() {
        return this.assetType == AS_INSIDE_BONUS;
    }

    public boolean isInsideAccess() {
        return this.assetType == AS_INSIDE_ACCESS;
    }

    public boolean isInsideVote() {
        return this.assetType == AS_INSIDE_VOTE;
    }

    public boolean isIndex() {
        return this.assetType == AS_INDEX;
    }

    public boolean isInsideOtherClaim() {
        return this.assetType == AS_INSIDE_OTHER_CLAIM;
    }

    /**
     * Их нельзя вернуть из долга самостоятельно
     *
     * @return
     */
    public boolean isNotReDebted() {
        return isOutsideType();
    }

    public boolean isOutsideType() {
        return isOutsideType(this.assetType);
    }

    public static boolean isOutsideType(int assetType) {
        return // ?? this.assetType == AS_OUTSIDE_GOODS ||
                assetType >= AS_OUTSIDE_CURRENCY
                        && assetType <= AS_OUTSIDE_OTHER_CLAIM;
    }

    public boolean isOutsideCurrency() {
        return this.assetType == AS_OUTSIDE_CURRENCY;
    }

    public boolean isOutsideService() {
        return this.assetType == AS_OUTSIDE_SERVICE;
    }

    public boolean isOutsideShare() {
        return this.assetType == AS_OUTSIDE_SHARE;
    }

    public boolean isOutsideBill() {
        return this.assetType == AS_OUTSIDE_BILL;
    }

    public boolean isOutsideBillEx() {
        return this.assetType == AS_OUTSIDE_BILL_EX;
    }

    public boolean isOutsideOtherClaim() {
        return this.assetType == AS_OUTSIDE_OTHER_CLAIM;
    }

    public static boolean isUnHoldable(long key, int assetType) {
        if (key < getStartKey(ItemCls.ASSET_TYPE, AssetCls.START_KEY_OLD, AssetCls.MIN_START_KEY_OLD)
                || assetType == AS_INSIDE_ASSETS
                || assetType > AS_OUTSIDE_OTHER_CLAIM
                && assetType <= AS_INSIDE_OTHER_CLAIM
        ) {
            return true;
        }
        return false;
    }

    public boolean isUnHoldable() {
        return isUnHoldable(key, assetType);
    }

    public static boolean isUnSpendable(long key, int assetType) {
        return key < 100
                || assetType == AssetCls.AS_INDEX
                || assetType == AssetCls.AS_INSIDE_ACCESS
                || assetType == AssetCls.AS_INSIDE_BONUS;
    }

    public boolean isUnSpendable() {
        return isUnSpendable(key, assetType);
    }

    public static boolean isUnTransferable(long key, int assetType, boolean senderIsAssetMaker) {
        return false && assetType == AssetCls.AS_NON_FUNGIBLE && !senderIsAssetMaker;
    }

    public boolean isUnTransferable(boolean senderIsAssetMaker) {
        return isUnTransferable(key, assetType, senderIsAssetMaker);
    }

    public boolean validPair(long pairAssetKey) {
        if (assetType == AssetCls.AS_NON_FUNGIBLE) {
            if (pairAssetKey != AssetCls.ERA_KEY
                //&& pairAssetKey != AssetCls.FEE_KEY && pairAssetKey != AssetCls.BTC_KEY
            ) {
                return false;
            }
        }

        return true;
    }

    public static boolean isUnDebtable(long key, int assetType) {
        return assetType == AssetCls.AS_INDEX
                || assetType == AssetCls.AS_INSIDE_BONUS;
    }

    public boolean isUnDebtable() {
        return isUnDebtable(key, assetType);
    }

    public static boolean isTypeUnique(int assetType, long quantity) {
        if (quantity == 1L
                || assetType == AS_OUTSIDE_BILL
                || assetType == AS_OUTSIDE_BILL_EX
                || assetType == AS_BANK_GUARANTEE
                || assetType == AS_NON_FUNGIBLE
        ) {
            return true;
        }
        return false;
    }

    public abstract boolean isUnique();

    public abstract boolean isUnlimited(Account address, boolean notAccounting);

    /**
     * Управлять может только сам обладатель
     *
     * @return
     */
    public boolean isSelfManaged() {
        return assetType >= AS_SELF_MANAGED_ACCOUNTING;
    }

    /**
     * Активы у которых есть только 4-ре баланса и каждый из них имеет возможность забрать - backward
     *
     * @return
     */
    public boolean isDirectBalances() {
        return assetType >= AS_SELF_MANAGED_ACCOUNTING;
    }

    public static boolean isAccounting(int assetType) {
        return assetType >= AS_ACCOUNTING;
    }

    public boolean isAccounting() {
        return isAccounting(assetType);
    }

    public boolean isSendPersonProtected() {
        return (key <= AssetCls.ERA_KEY || key > getStartKey()) // GATE Assets
                && assetType != AssetCls.AS_NON_FUNGIBLE
                && !isAccounting()
                && assetType != AssetCls.AS_INSIDE_BONUS
                && assetType != AssetCls.AS_INSIDE_VOTE;
    }

    /**
     * Actions on OWN balance will update DEBT balance too
     *
     * @return
     */
    public boolean isChangeDebtBySendActions() {
        return this.assetType == AS_SELF_ACCOUNTING_CASH_FUND;
    }

    public static boolean isChangeDebtBySpendActions(int assetType) {
        return isOutsideType(assetType);
    }

    public boolean isChangeDebtBySpendActions() {
        return isChangeDebtBySpendActions(this.assetType);
    }

    /**
     * Если обратный Послать то в меню местами меняем
     *
     * @return
     */
    public static boolean isReverseSend(int assetType) {
        return assetType == AS_SELF_MANAGED_ACCOUNTING
                || assetType == AS_SELF_ACCOUNTING_MUTUAL_AID_FUND
                || assetType == AS_SELF_ACCOUNTING_CASH_FUND;
    }

    public boolean isReverseSend() {
        return isReverseSend(this.assetType);
    }


    /**
     * в обычном сотоянии тут отрицательные балансы или нет?
     *
     * @param balPos
     * @return
     */
    public static boolean isReverseBalancePos(int assetType, int balPos) {

        switch (balPos) {
            case Account.BALANCE_POS_OWN:
                return isReverseSend(assetType);
            case Account.BALANCE_POS_SPEND:
                return true;
        }
        return false;
    }

    /**
     * в обычном сотоянии тут отрицательные балансы или нет?
     *
     * @param balPos
     * @return
     */
    public boolean isReverseBalancePos(int balPos) {
        return isReverseBalancePos(this.assetType, balPos);
    }

    public BigDecimal defaultAmountAssetType() {
        switch (assetType) {
            case AS_BANK_GUARANTEE:
            case AS_NON_FUNGIBLE:
                return BigDecimal.ONE;
        }
        return isUnique() ? BigDecimal.ONE : null;
    }

    public PublicKeyAccount defaultRecipient(int actionType, boolean backward) {

        if (isOutsideType()) {
            if (actionType == Account.BALANCE_POS_SPEND
                    || actionType == Account.BALANCE_POS_DEBT) {
                return getMaker();
            }
        }

        return null;
    }

    public static String viewAssetTypeCls(int assetType) {
        switch (assetType) {
            case AS_OUTSIDE_GOODS:
                return "Movable";
            case AS_OUTSIDE_IMMOVABLE:
                return "Immovable";

            case AS_OUTSIDE_CURRENCY:
                return "Outside Currency";
            case AS_OUTSIDE_WORK_TIME_HOURS:
                return "Work Time [hours]";
            case AS_OUTSIDE_WORK_TIME_MINUTES:
                return "Work Time [minutes]";
            case AS_OUTSIDE_SERVICE:
                return "Outside Service";
            case AS_OUTSIDE_SHARE:
                return "Outside Share";
            case AS_OUTSIDE_BILL:
                return "AS_OUTSIDE_BILL_N";
            case AS_OUTSIDE_BILL_EX:
                return "Bill of exchange";
            case AS_MY_DEBT:
                return "AS_MY_DEBT_N";
            case AS_OUTSIDE_OTHER_CLAIM:
                return "Outside Other Claim";

            case AS_INSIDE_ASSETS:
                return "Digital Asset";
            case AS_INSIDE_CURRENCY:
                return "Digital Currency";
            case AS_INSIDE_UTILITY:
                return "Digital Utility";
            case AS_INSIDE_SHARE:
                return "Digital Share";
            case AS_INSIDE_BONUS:
                return "Digital Bonus";
            case AS_INSIDE_ACCESS:
                return "Digital Access";
            case AS_INSIDE_VOTE:
                return "Digital Vote";
            case AS_BANK_GUARANTEE:
                return "Bank Guarantee";
            case AS_BANK_GUARANTEE_TOTAL:
                return "Accounting Bank Guarantee";
            case AS_NON_FUNGIBLE:
                return "Non Fungible Token";
            case AS_INDEX:
                return "Index";
            case AS_INSIDE_OTHER_CLAIM:
                return "Other Digital Claim";

            case AS_ACCOUNTING:
                return "Accounting";
            case AS_SELF_MANAGED_ACCOUNTING:
                return "Self Managed";
            case AS_SELF_ACCOUNTING_LOAN:
                return "AS_SELF_ACCOUNTING_LOAN_N";
            case AS_SELF_ACCOUNTING_MUTUAL_AID_FUND:
                return "AS_SELF_ACCOUNTING_MUTUAL_AID_FUND_N";
            case AS_SELF_ACCOUNTING_CASH_FUND:
                return "AS_SELF_ACCOUNTING_CASH_FUND_N";
            case AS_SELF_MANAGED_DIRECT_SEND:
                return "AS_SELF_MANAGED_DIRECT_SEND_N";
            case AS_SELF_MANAGED_SHARE:
                return "AS_SELF_MANAGED_SHARE_N";

        }
        return null;
    }

    public String viewAssetType() {
        return viewAssetTypeCls(this.assetType);
    }

    public static String viewAssetTypeFullCls(int assetType) {
        switch (assetType) {
            case AS_OUTSIDE_GOODS:
                return "Movable Goods";
            case AS_OUTSIDE_IMMOVABLE:
                return "Immovable Goods, Real Estate";
            case AS_OUTSIDE_CURRENCY:
                return "Outside Currency";
            case AS_OUTSIDE_WORK_TIME_HOURS:
                return "Work Time [hours]";
            case AS_OUTSIDE_WORK_TIME_MINUTES:
                return "Work Time [minutes]";
            case AS_OUTSIDE_SERVICE:
                return "Outside Service";
            case AS_OUTSIDE_SHARE:
                return "Outside Share Rights";
            case AS_OUTSIDE_BILL:
                return "AS_OUTSIDE_BILL_NF";
            case AS_OUTSIDE_BILL_EX:
                return "Bill of Exchange";
            case AS_MY_DEBT:
                return "AS_MY_DEBT_NF";
            case AS_OUTSIDE_OTHER_CLAIM:
                return "Other Outside Right of Claim";

            case AS_INSIDE_ASSETS:
                return "Digital Asset";
            case AS_INSIDE_CURRENCY:
                return "Digital Currency";
            case AS_INSIDE_UTILITY:
                return "Digital Utility";
            case AS_INSIDE_SHARE:
                return "Digital Share";
            case AS_INSIDE_BONUS:
                return "Bonuses, Loyalty Points";
            case AS_INSIDE_ACCESS:
                return "Digital Access Rights";
            case AS_INSIDE_VOTE:
                return "Digital Vote";
            case AS_BANK_GUARANTEE:
                return "Bank Guarantee";
            case AS_BANK_GUARANTEE_TOTAL:
                return "Accounting Bank Guarantee";
            case AS_NON_FUNGIBLE:
                return "Non Fungible Token";
            case AS_INDEX:
                return "Digital Index";
            case AS_INSIDE_OTHER_CLAIM:
                return "Other Digital Right of Claim";

            case AS_ACCOUNTING:
                return "Accounting";
            case AS_SELF_MANAGED_ACCOUNTING:
                return "Self Managed for Accounting";
            case AS_SELF_ACCOUNTING_LOAN:
                return "AS_SELF_ACCOUNTING_LOAN_NF";
            case AS_SELF_ACCOUNTING_MUTUAL_AID_FUND:
                return "AS_SELF_ACCOUNTING_MUTUAL_AID_FUND_NF";
            case AS_SELF_ACCOUNTING_CASH_FUND:
                return "AS_SELF_ACCOUNTING_CASH_FUND_NF";
            case AS_SELF_MANAGED_DIRECT_SEND:
                return "AS_SELF_MANAGED_DIRECT_SEND_NF";
            case AS_SELF_MANAGED_SHARE:
                return "AS_SELF_MANAGED_SHARE_NF";

        }
        return null;
    }

    public static String viewAssetTypeFullClsAndChars(int assetType) {
        return charAssetType(Long.MAX_VALUE, assetType) + viewAssetTypeAbbrev(assetType) + ":" + viewAssetTypeFullCls(assetType);
    }

    public String viewAssetTypeFullClsAndChars() {
        return charAssetType(Long.MAX_VALUE, assetType) + viewAssetTypeAbbrev(assetType) + ":" + viewAssetTypeFullCls(assetType);
    }

    public static String viewAssetTypeAbbrev(int asset_type) {
        switch (asset_type) {
            case AS_OUTSIDE_GOODS:
                return "OGd";
            case AS_OUTSIDE_IMMOVABLE:
                return "UIm";
            case AS_OUTSIDE_CURRENCY:
                return "OCr";
            case AS_OUTSIDE_WORK_TIME_HOURS:
                return "WH";
            case AS_OUTSIDE_WORK_TIME_MINUTES:
                return "WM";
            case AS_OUTSIDE_SERVICE:
                return "OSv";
            case AS_OUTSIDE_SHARE:
                return "OSh";
            case AS_OUTSIDE_BILL:
                return "PNo"; // Promissory Note";
            case AS_OUTSIDE_BILL_EX:
                return "BEx"; //Bill of Exchange";
            case AS_MY_DEBT:
                return "Dbt"; // Debt to Loaner
            case AS_OUTSIDE_OTHER_CLAIM:
                return "OCl";

            case AS_INSIDE_ASSETS:
                return "Ast";
            case AS_INSIDE_CURRENCY:
                return "Cur";
            case AS_INSIDE_UTILITY:
                return "Utl";
            case AS_INSIDE_SHARE:
                return "Shr";
            case AS_INSIDE_BONUS:
                return "Bon";
            case AS_INSIDE_ACCESS:
                return "Rit";
            case AS_INSIDE_VOTE:
                return "Vte";
            case AS_BANK_GUARANTEE:
                return "BGu";
            case AS_BANK_GUARANTEE_TOTAL:
                return "BGuT";
            case AS_NON_FUNGIBLE:
                return "NFT";
            case AS_INDEX:
                return "Idx";
            case AS_INSIDE_OTHER_CLAIM:
                return "CLM";

            case AS_ACCOUNTING:
                return "Acc";
            case AS_SELF_MANAGED_ACCOUNTING:
                return "SAcc";
            case AS_SELF_ACCOUNTING_LOAN:
                return "AccL";
            case AS_SELF_ACCOUNTING_MUTUAL_AID_FUND:
                return "AccAF";
            case AS_SELF_ACCOUNTING_CASH_FUND:
                return "AccCF";
            case AS_SELF_MANAGED_DIRECT_SEND:
                return "AccDS";
            case AS_SELF_MANAGED_SHARE:
                return "AccSh";
        }
        return "?";
    }

    public String viewAssetTypeAbbrev() {
        return viewAssetTypeAbbrev(assetType);
    }

    public String viewAssetTypeFull() {
        return viewAssetTypeFullCls(this.assetType);
    }

    public static String viewAssetTypeDescriptionCls(int assetType) {
        switch (assetType) {
            case AS_OUTSIDE_GOODS:
                return "Movable things and goods. These goods can be taken for storage by the storekeeper or for confirmation of delivery. In this case you can see the balances on the accounts of storekeepers and delivery agents";
            case AS_OUTSIDE_IMMOVABLE:
                return "Real estate and other goods and things not subject to delivery. Such things can be taken and given for rent and handed over to the guard";
            case AS_OUTSIDE_CURRENCY:
                return "AS_OUTSIDE_CURRENCY_D";
            case AS_OUTSIDE_WORK_TIME_HOURS:
                return "AS_OUTSIDE_WORK_TIME_HOURS_D";
            case AS_OUTSIDE_WORK_TIME_MINUTES:
                return "AS_OUTSIDE_WORK_TIME_MINUTES_D";
            case AS_OUTSIDE_SERVICE:
                return "An external service that needs to be provided outside. To notify your wish to provide services you must make demands and then confirm the fulfillment";
            case AS_OUTSIDE_SHARE:
                return "External shares which have to be transferred to an external depository. The depositary can be notified by presenting the claim and then confirm the shares transfer";
            case AS_OUTSIDE_BILL:
                return "AS_OUTSIDE_BILL_D";
            case AS_OUTSIDE_BILL_EX:
                return "A digital bill of exchange can be called for redemption by external money. You can take it into your hands";
            case AS_MY_DEBT:
                return "AS_MY_DEBT_D";
            case AS_OUTSIDE_OTHER_CLAIM:
                return "Other external rights, requirements and obligations. Any obligation (as well as other external assets), which can be claimed by the record \"summon\" and discharged by the record \"confirmation of fulfillment\" of this obligation. You can take it into your hands";
            case AS_INSIDE_ASSETS:
                return "Internal (digital) asset. It does not require any external additional actions when transferring between accounts inside Erachain";
            case AS_INSIDE_CURRENCY:
                return "Digital money";
            case AS_INSIDE_UTILITY:
                return "Digital service or a cost is something that can be used inside Erachain nvironment, for example as a payment for external services";
            case AS_INSIDE_SHARE:
                return "Digital share. The share of ownership of an external or internal enterpris, the possession of which establishes the right to own the corresponding share of the enterprise without the need to take any external actions";
            case AS_INSIDE_BONUS:
                return "Digital loyalty points, bonuses, awards, discount points (bonus). It has no generally accepted value and can not be exchanged for other types of assets inside the Erachain environment. The exchange for other bonuses and rewards are allowed";
            case AS_INSIDE_ACCESS:
                return "Digital rights of access and control, membership, pass";
            case AS_INSIDE_VOTE:
                return "A digital voice for voting";
            case AS_BANK_GUARANTEE:
                return "A digital bank guarantee";
            case AS_BANK_GUARANTEE_TOTAL:
                return "A digital accounting bank guarantee";
            case AS_NON_FUNGIBLE:
                return "AS_NON_FUNGIBLE_D";
            case AS_INDEX:
                return "Index on foreign and domestic assets, for example currencies on FOREX";
            case AS_INSIDE_OTHER_CLAIM:
                return "Other digital rights, requirements and obligations. These assets (as well as other digital assets) can be given in debt and seized by the lender";
            case AS_ACCOUNTING:
                return "AS_ACCOUNTING_D";
            case AS_SELF_MANAGED_ACCOUNTING:
                return "AS_SELF_MANAGED_ACCOUNTING_D";
            case AS_SELF_ACCOUNTING_LOAN:
                return "AS_SELF_ACCOUNTING_LOAN_D";
            case AS_SELF_ACCOUNTING_MUTUAL_AID_FUND:
                return "AS_SELF_ACCOUNTING_MUTUAL_AID_FUND_D";
            case AS_SELF_ACCOUNTING_CASH_FUND:
                return "AS_SELF_ACCOUNTING_CASH_FUND_D";
            case AS_SELF_MANAGED_DIRECT_SEND:
                return "AS_SELF_MANAGED_DIRECT_SEND_D";
            case AS_SELF_MANAGED_SHARE:
                return "AS_SELF_MANAGED_SHARE_D";

        }
        return "";
    }

    public static String viewAssetTypeDescriptionDEX(int assetType, long key) {
        if (key < 100)
            return "AS_CURRENCY_100_DEX";

        switch (assetType) {
            case AS_NON_FUNGIBLE:
                return "AS_NON_FUNGIBLE_DEX";
        }
        return null;
    }

    public static String viewAssetTypeAction(long assetKey, int assetType, boolean backward, int actionType, boolean isCreatorMaker) {
        switch (assetType) {
            case AS_OUTSIDE_IMMOVABLE:
                switch (actionType) {
                    case Account.BALANCE_POS_OWN:
                        return backward ? null : "Transfer to the ownership ";
                    case Account.BALANCE_POS_DEBT:
                        return backward ? "Confiscate from rent" : "Transfer to rent";
                    case TransactionAmount.ACTION_REPAY_DEBT:
                        return backward ? null : "Return from rent";
                    case Account.BALANCE_POS_HOLD:
                        return backward ? "The employment security/received from security" : null;
                    default:
                        return null;
                }
            case AS_OUTSIDE_CURRENCY:
                switch (actionType) {
                    case Account.BALANCE_POS_OWN:
                        return backward ? null // для формирования списка действия надо выдать НУЛЬ
                                : isCreatorMaker ? "AS_OUTSIDE_CURRENCY_Issue" : "AS_OUTSIDE_CURRENCY_1";
                    case Account.BALANCE_POS_DEBT:
                        return isCreatorMaker ? null
                                : backward ? "AS_OUTSIDE_CURRENCY_2B" // Отозвать требование об исполнении денежного требования
                                : "AS_OUTSIDE_CURRENCY_2"; // Потребовать исполнения денежного требования
                    case Account.BALANCE_POS_SPEND:
                        return backward ? null
                                : isCreatorMaker ? null
                                : "AS_OUTSIDE_CURRENCY_4"; // Подтвердить исполнение денежного требования
                    default:
                        return null;
                }
            case AS_OUTSIDE_WORK_TIME_HOURS:
                switch (actionType) {
                    case Account.BALANCE_POS_OWN:
                        return backward ? null : "AS_OUTSIDE_WORK_TIME_HOURS_1"; // Передать в собственность рабочие часы
                    case Account.BALANCE_POS_DEBT:
                        return backward ? "AS_OUTSIDE_WORK_TIME_HOURS_2B" // Отозвать требование траты рабочих часов
                                : "AS_OUTSIDE_WORK_TIME_HOURS_2"; // Потребовать потратить рабочие часы
                    case Account.BALANCE_POS_SPEND:
                        return backward ? null : "AS_OUTSIDE_WORK_TIME_HOURS_4"; // Подтвердить затраты рабочих часов
                    default:
                        return null;
                }
            case AS_OUTSIDE_WORK_TIME_MINUTES:
                switch (actionType) {
                    case Account.BALANCE_POS_OWN:
                        return backward ? null : "AS_OUTSIDE_WORK_TIME_MINUTES_1"; // Передать в собственность рабочие минуты
                    case Account.BALANCE_POS_DEBT:
                        return backward ? "AS_OUTSIDE_WORK_TIME_MINUTES_2B" // Отозвать требование траты рабочих минут
                                : "AS_OUTSIDE_WORK_TIME_MINUTES_2"; // Потребовать потратить рабочие минуты
                    case Account.BALANCE_POS_SPEND:
                        return backward ? null : "AS_OUTSIDE_WORK_TIME_MINUTES_4"; // Подтвердить затраты рабочих минут
                    default:
                        return null;
                }
            case AS_OUTSIDE_SERVICE:
                switch (actionType) {
                    case Account.BALANCE_POS_OWN:
                        return backward ? null : "Transfer Service Requirement";
                    case Account.BALANCE_POS_DEBT:
                        return backward ? "To reduce the provision of services" // Отозвать требование в предоставлении услуг
                                : "To require the provision of services";
                    case Account.BALANCE_POS_SPEND:
                        return backward ? null : "Confirm the provision of services";
                    default:
                        return null;
                }
            case AS_OUTSIDE_SHARE:
                switch (actionType) {
                    case Account.BALANCE_POS_OWN:
                        return backward ? null : "To transfer shares in the property";
                    case Account.BALANCE_POS_DEBT:
                        return backward ? "To reduce the transfer of shares"
                                : "To require the transfer of shares";
                    case TransactionAmount.ACTION_REPAY_DEBT:
                        return backward ? null : "Return debt";
                    case Account.BALANCE_POS_SPEND:
                        return backward ? null : "Confirm receipt of shares";
                    default:
                        return null;
                }
            case AS_OUTSIDE_BILL:
            case AS_OUTSIDE_BILL_EX:
                switch (actionType) {
                    case Account.BALANCE_POS_OWN:
                        return backward ? null : "AS_OUTSIDE_BILL_1";
                    case Account.BALANCE_POS_DEBT:
                        return backward ? "AS_OUTSIDE_BILL_2B"
                                : "AS_OUTSIDE_BILL_2";
                    case Account.BALANCE_POS_SPEND:
                        return backward ? null : "AS_OUTSIDE_BILL_4";
                    default:
                        return null;
                }
            case AS_MY_DEBT:
                switch (actionType) {
                    case Account.BALANCE_POS_OWN:
                        return backward ? null
                                : isCreatorMaker ? "AS_MY_DEBT_Issue" : "AS_MY_DEBT_1";
                    case Account.BALANCE_POS_DEBT:
                        return isCreatorMaker ? null // эмитент долга не может делать требования
                                : backward ? "AS_MY_DEBT_2B"
                                : "AS_MY_DEBT_2";
                    case Account.BALANCE_POS_SPEND:
                        return isCreatorMaker ? null // эмитент долга не может делать погашения
                                : backward ? null : "AS_MY_DEBT_4";
                    default:
                        return null;
                }
            case AS_OUTSIDE_OTHER_CLAIM:
                switch (actionType) {
                    case Account.BALANCE_POS_OWN:
                        return backward ? null : isCreatorMaker ? "AS_OUTSIDE_OTHER_CLAIM_Issue"
                                : "AS_OUTSIDE_OTHER_CLAIM_1";
                    case Account.BALANCE_POS_DEBT:
                        return backward ? "AS_OUTSIDE_OTHER_CLAIM_2B"
                                : "AS_OUTSIDE_OTHER_CLAIM_2";
                    case Account.BALANCE_POS_SPEND:
                        return backward ? null : "AS_OUTSIDE_OTHER_CLAIM_4";
                    default:
                        return null;
                }
            case AS_INSIDE_CURRENCY:
                switch (actionType) {
                    case Account.BALANCE_POS_OWN:
                        return backward ? null : isCreatorMaker ? "AS_INSIDE_CURRENCY_Issue"
                                : "AS_INSIDE_CURRENCY_1";
                    default:
                        return null;
                }
            case AS_INSIDE_UTILITY:
                switch (actionType) {
                    case Account.BALANCE_POS_OWN:
                        return backward ? null : isCreatorMaker ? "AS_INSIDE_UTILITY_Issue"
                                : "AS_INSIDE_UTILITY_1";
                    default:
                        return null;
                }
            case AS_INSIDE_SHARE:
                switch (actionType) {
                    case Account.BALANCE_POS_OWN:
                        return backward ? null : isCreatorMaker ? "AS_INSIDE_SHARE_Issue"
                                : "AS_INSIDE_SHARE_1";
                    default:
                        return null;
                }
            case AS_INSIDE_BONUS:
                switch (actionType) {
                    case Account.BALANCE_POS_OWN:
                        return backward ? null : isCreatorMaker ? "AS_INSIDE_BONUS_Issue"
                                : "AS_INSIDE_BONUS_1";
                    default:
                        return null;
                }
            case AS_INSIDE_ACCESS:
                switch (actionType) {
                    case Account.BALANCE_POS_OWN:
                        return backward ? null : isCreatorMaker ? "AS_INSIDE_ACCESS_Issue" : "AS_INSIDE_ACCESS_1";
                    case Account.BALANCE_POS_DEBT:
                        return backward ? "AS_INSIDE_ACCESS_2B"
                                : "AS_INSIDE_ACCESS_2";
                    case TransactionAmount.ACTION_REPAY_DEBT:
                        return backward ? null : "AS_INSIDE_ACCESS_2R";
                    case Account.BALANCE_POS_SPEND:
                        return "AS_INSIDE_ACCESS_4";
                    default:
                        return null;
                }
            case AS_INSIDE_VOTE:
                switch (actionType) {
                    case Account.BALANCE_POS_OWN:
                        return backward ? null : isCreatorMaker ? "AS_INSIDE_VOTE_Issue" : "AS_INSIDE_VOTE_1";
                    case Account.BALANCE_POS_DEBT:
                        return backward ? "AS_INSIDE_VOTE_2B"
                                : "AS_INSIDE_VOTE_2";
                    case TransactionAmount.ACTION_REPAY_DEBT:
                        return backward ? null : "AS_INSIDE_VOTE_2R";
                    case Account.BALANCE_POS_SPEND:
                        return "AS_INSIDE_VOTE_4";
                    default:
                        return null;
                }
            case AS_BANK_GUARANTEE:
                switch (actionType) {
                    case Account.BALANCE_POS_OWN:
                        return backward ? null : isCreatorMaker ? "AS_BANK_GUARANTEE_Issue" : "AS_BANK_GUARANTEE_1";
                    case Account.BALANCE_POS_DEBT:
                        return backward ? "AS_BANK_GUARANTEE_2B" : "AS_BANK_GUARANTEE_2";
                    case TransactionAmount.ACTION_REPAY_DEBT:
                        return backward ? null : "AS_BANK_GUARANTEE_2R";
                    case Account.BALANCE_POS_HOLD:
                        return backward ? "AS_BANK_GUARANTEE_3" : null;
                    case Account.BALANCE_POS_SPEND:
                        return backward ? null : "AS_BANK_GUARANTEE_4";
                    default:
                        return null;
                }
            case AS_BANK_GUARANTEE_TOTAL:
                switch (actionType) {
                    case Account.BALANCE_POS_OWN:
                        return backward ? null : isCreatorMaker ? "AS_BANK_GUARANTEE_TOTAL_Issue" : "AS_BANK_GUARANTEE_TOTAL_1";
                    case Account.BALANCE_POS_DEBT:
                        return backward ? "AS_BANK_GUARANTEE_TOTAL_2B" : "AS_BANK_GUARANTEE_TOTAL_2";
                    case TransactionAmount.ACTION_REPAY_DEBT:
                        return backward ? null : "AS_BANK_GUARANTEE_TOTAL_2R";
                    case Account.BALANCE_POS_SPEND:
                        return backward ? null : "AS_BANK_GUARANTEE_TOTAL_4";
                    default:
                        return null;
                }
            case AS_NON_FUNGIBLE: {
                if (actionType == Account.BALANCE_POS_OWN) {
                    return backward ? null : isCreatorMaker ? "AS_NON_FUNGIBLE_Issue" : null;
                }
                return null;
            }
            case AS_INDEX:
                break;
            case AS_INSIDE_OTHER_CLAIM:
                switch (actionType) {
                    case Account.BALANCE_POS_OWN:
                        return backward ? null : isCreatorMaker ? "AS_INSIDE_OTHER_CLAIM_Issue" : "AS_INSIDE_OTHER_CLAIM_1";
                    case Account.BALANCE_POS_DEBT:
                        return backward ? "AS_INSIDE_OTHER_CLAIM_2B"
                                : "AS_INSIDE_OTHER_CLAIM_2";
                    case Account.BALANCE_POS_SPEND:
                        return backward ? null : "AS_INSIDE_OTHER_CLAIM_4";
                    default:
                        return null;
                }
            case AS_ACCOUNTING:
                break;
            case AS_SELF_MANAGED_ACCOUNTING:
                switch (actionType) {
                    case Account.BALANCE_POS_OWN:
                        return backward ? "AS_SELF_MANAGED_ACCOUNTING_1B" : "AS_SELF_MANAGED_ACCOUNTING_1";
                    case Account.BALANCE_POS_DEBT:
                        return backward ? "AS_SELF_MANAGED_ACCOUNTING_2B" : "AS_SELF_MANAGED_ACCOUNTING_2";
                    case Account.BALANCE_POS_HOLD:
                        return backward ? "AS_SELF_MANAGED_ACCOUNTING_3B" : "AS_SELF_MANAGED_ACCOUNTING_3";
                    case Account.BALANCE_POS_SPEND:
                        return backward ? "AS_SELF_MANAGED_ACCOUNTING_4B" : "AS_SELF_MANAGED_ACCOUNTING_4";
                    default:
                        return null;
                }
            case AS_SELF_ACCOUNTING_LOAN:
                switch (actionType) {
                    case Account.BALANCE_POS_OWN:
                        return backward ? "AS_SELF_ACCOUNTING_LOAN_1B" : "AS_SELF_ACCOUNTING_LOAN_1";
                    case Account.BALANCE_POS_DEBT:
                        return backward ? "AS_SELF_ACCOUNTING_LOAN_2B" : "AS_SELF_ACCOUNTING_LOAN_2";
                    case Account.BALANCE_POS_HOLD:
                        // SPEND нельзя брать так как он Баланс Мой изменит у меня
                        return backward ? "AS_SELF_ACCOUNTING_LOAN_3B" : "AS_SELF_ACCOUNTING_LOAN_3";
                    default:
                        return null;
                }
            case AS_SELF_ACCOUNTING_MUTUAL_AID_FUND:
                switch (actionType) {
                    case Account.BALANCE_POS_OWN:
                        return backward ? "AS_SELF_ACCOUNTING_MUTUAL_AID_FUND_1B" : "AS_SELF_ACCOUNTING_MUTUAL_AID_FUND_1";
                    case Account.BALANCE_POS_SPEND:
                        return backward ? "AS_SELF_ACCOUNTING_MUTUAL_AID_FUND_4B" : "AS_SELF_ACCOUNTING_MUTUAL_AID_FUND_4";
                    default:
                        return null;
                }
            case AS_SELF_ACCOUNTING_CASH_FUND:
                switch (actionType) {
                    case Account.BALANCE_POS_OWN:
                        return backward ? "AS_SELF_ACCOUNTING_CASH_FUND_1B" : "AS_SELF_ACCOUNTING_CASH_FUND_1";
                    case Account.BALANCE_POS_DEBT:
                        return backward ? "AS_SELF_ACCOUNTING_CASH_FUND_2B" : "AS_SELF_ACCOUNTING_CASH_FUND_2";
                    case Account.BALANCE_POS_SPEND:
                        return backward ? "AS_SELF_ACCOUNTING_CASH_FUND_4B" : "AS_SELF_ACCOUNTING_CASH_FUND_4";
                    default:
                        return null;
                }
            case AS_SELF_MANAGED_DIRECT_SEND:
                switch (actionType) {
                    case Account.BALANCE_POS_OWN:
                        return backward ? "AS_SELF_MANAGED_DIRECT_SEND_1B" : "AS_SELF_MANAGED_DIRECT_SEND_1";
                    case Account.BALANCE_POS_DEBT:
                        return backward ? "AS_SELF_MANAGED_DIRECT_SEND_2B" : "AS_SELF_MANAGED_DIRECT_SEND_2";
                    case Account.BALANCE_POS_HOLD:
                        return backward ? "AS_SELF_MANAGED_DIRECT_SEND_3B" : "AS_SELF_MANAGED_DIRECT_SEND_3";
                    case Account.BALANCE_POS_SPEND:
                        return backward ? "AS_SELF_MANAGED_DIRECT_SEND_4B" : "AS_SELF_MANAGED_DIRECT_SEND_4";
                    default:
                        return null;
                }
            case AS_SELF_MANAGED_SHARE:
                switch (actionType) {
                    case Account.BALANCE_POS_OWN:
                        return backward ? "AS_SELF_MANAGED_SHARE_1B" : "AS_SELF_MANAGED_SHARE_1";
                    case Account.BALANCE_POS_DEBT:
                        return backward ? "AS_SELF_MANAGED_SHARE_2B" : "AS_SELF_MANAGED_SHARE_2";
                    case Account.BALANCE_POS_HOLD:
                        return backward ? "AS_SELF_MANAGED_SHARE_3B" : "AS_SELF_MANAGED_SHARE_3";
                    case Account.BALANCE_POS_SPEND:
                        return backward ? "AS_SELF_MANAGED_SHARE_4B" : "AS_SELF_MANAGED_SHARE_4";
                    default:
                        return null;
                }

        }

        switch (actionType) {
            case Account.BALANCE_POS_OWN:
                return backward ? null : "Transfer to the ownership";
            case Account.BALANCE_POS_DEBT:
                return backward ? "To confiscate a debt"
                        : "Transfer to debt";
            case TransactionAmount.ACTION_REPAY_DEBT:
                return backward ? null : "Return debt";
            case Account.BALANCE_POS_HOLD:
                return isUnHoldable(assetKey, assetType) ? null
                        : backward ? "Confirm acceptance \"in hand\"" : null;
            case Account.BALANCE_POS_SPEND:
                return backward ? null : "Spend";
            case Account.BALANCE_POS_PLEDGE:
                return backward ? null //"Re-pledge"
                        : null; //"Pledge";
            case TransactionAmount.ACTION_RESERVED_6:
                // for CALCULATED TX
                return null; // backward ? "Reserved 6-" : "Reserved 6+";
        }

        return null;
    }

    public String viewAssetTypeAction(boolean backward, int actionType, boolean isCreatorMaker) {
        return viewAssetTypeAction(key, assetType, backward, actionType, isCreatorMaker);
    }

    public static String viewAssetTypeAdditionAction(long assetKey, int assetType, boolean backward, int actionType, boolean isCreatorMaker) {
        switch (assetType) {
            case AS_SELF_ACCOUNTING_CASH_FUND:
                switch (actionType) {
                    case Account.BALANCE_POS_OWN:
                        return "AS_SELF_SEND_ADDITIONAL_ACT_DEBT";
                }
        }

        if (actionType == Account.BALANCE_POS_SPEND && isChangeDebtBySpendActions(assetType)) {
            return "AdditionAction_on_isChangeDebtBySpendActions";
        }

        return null;
    }

    /**
     * isMirrorDebtBySend - same
     *
     * @param backward
     * @param actionType
     * @param isCreatorMaker
     * @return
     */
    public String viewAssetTypeAdditionAction(boolean backward, int actionType, boolean isCreatorMaker) {
        return viewAssetTypeAdditionAction(key, assetType, backward, actionType, isCreatorMaker);
    }

    /**
     * Balance Position + Backward + Action Name
     *
     * @param assetKey
     * @param assetType
     * @param isCreatorMaker
     * @param useAddedActions
     * @return
     */
    public static List<Fun.Tuple2<Fun.Tuple2<Integer, Boolean>, String>> viewAssetTypeActionsList(long assetKey,
                                                                                                  int assetType, Boolean isCreatorMaker, boolean useAddedActions) {

        List<Fun.Tuple2<Fun.Tuple2<Integer, Boolean>, String>> list = new ArrayList<>();

        String actionStr;
        String addActionStr;
        Fun.Tuple2<Fun.Tuple2<Integer, Boolean>, String> item;
        for (int balPos : TransactionAmount.ACTIONS_LIST) {

            boolean backward = !AssetCls.isReverseSend(assetType) || balPos != Account.BALANCE_POS_OWN;

            actionStr = viewAssetTypeAction(assetKey, assetType, !backward, balPos,
                    isCreatorMaker != null ? isCreatorMaker : true);
            if (actionStr != null) {
                item = new Fun.Tuple2<>(new Fun.Tuple2<>(balPos, !backward), actionStr);
                if (!list.contains(item)) {
                    list.add(item);
                    if (useAddedActions) {
                        addActionStr = viewAssetTypeAdditionAction(assetKey, assetType, !backward, balPos,
                                isCreatorMaker != null ? isCreatorMaker : true);
                        if (addActionStr != null) {
                            item = new Fun.Tuple2<>(new Fun.Tuple2<>(balPos, !backward), addActionStr);
                            list.add(item);
                        }
                    }
                }
            }

            if (isCreatorMaker == null) {
                actionStr = viewAssetTypeAction(assetKey, assetType, !backward, balPos,
                        false);
                if (actionStr != null) {
                    item = new Fun.Tuple2<>(new Fun.Tuple2<>(balPos, !backward), actionStr);
                    if (!list.contains(item)) {
                        list.add(item);
                        if (useAddedActions) {
                            addActionStr = viewAssetTypeAdditionAction(assetKey, assetType, !backward, balPos,
                                    false);
                            if (addActionStr != null) {
                                item = new Fun.Tuple2<>(new Fun.Tuple2<>(balPos, !backward), addActionStr);
                                list.add(item);
                            }
                        }
                    }
                }
            }

            actionStr = viewAssetTypeAction(assetKey, assetType, backward, balPos,
                    isCreatorMaker != null ? isCreatorMaker : true);
            if (actionStr != null) {
                item = new Fun.Tuple2<>(new Fun.Tuple2<>(balPos, backward), actionStr);
                if (!list.contains(item)) {
                    list.add(item);
                    if (useAddedActions) {
                        addActionStr = viewAssetTypeAdditionAction(assetKey, assetType, backward, balPos,
                                isCreatorMaker != null ? isCreatorMaker : true);
                        if (addActionStr != null) {
                            item = new Fun.Tuple2<>(new Fun.Tuple2<>(balPos, backward), addActionStr);
                            list.add(item);
                        }
                    }
                }
            }

            if (isCreatorMaker == null) {
                actionStr = viewAssetTypeAction(assetKey, assetType, backward, balPos,
                        false);
                if (actionStr != null) {
                    item = new Fun.Tuple2<>(new Fun.Tuple2<>(balPos, backward), actionStr);
                    if (!list.contains(item)) {
                        list.add(item);
                        if (useAddedActions) {
                            addActionStr = viewAssetTypeAdditionAction(assetKey, assetType, backward, balPos,
                                    false);
                            if (addActionStr != null) {
                                item = new Fun.Tuple2<>(new Fun.Tuple2<>(balPos, backward), addActionStr);
                                list.add(item);
                            }
                        }
                    }
                }
            }
        }

        return list;
    }

    public List<Fun.Tuple2<Fun.Tuple2<Integer, Boolean>, String>> viewAssetTypeActionsList(Boolean isCreatorMaker, boolean useAddedActions) {
        return viewAssetTypeActionsList(key, assetType, isCreatorMaker, useAddedActions);
    }

    public String viewAssetTypeActionTitle(boolean backward, int actionType, boolean isCreatorMaker) {
        return viewAssetTypeAction(backward, actionType, isCreatorMaker);
    }

    public static String viewAssetTypeCreator(int assetType, boolean backward, int actionType, boolean isCreatorMaker) {
        switch (assetType) {
            case AS_MY_DEBT:
                switch (actionType) {
                    case Account.BALANCE_POS_OWN:
                        return isCreatorMaker ? "Debtor" : "Lender";
                    case Account.BALANCE_POS_DEBT:
                    case Account.BALANCE_POS_SPEND:
                        return isCreatorMaker ? null // эмитент долга не может делать требования
                                : "Debtor";
                    default:
                        return null;
                }
            case AS_BANK_GUARANTEE:
                switch (actionType) {
                    case Account.BALANCE_POS_OWN:
                    case Account.BALANCE_POS_DEBT:
                    case Account.BALANCE_POS_SPEND:
                        return "Guarantee";
                    case TransactionAmount.ACTION_REPAY_DEBT:
                        return "Beneficiary";
                    case Account.BALANCE_POS_HOLD:
                        return backward ? "Beneficiary" : null;
                }
            case AS_BANK_GUARANTEE_TOTAL:
                switch (actionType) {
                    case Account.BALANCE_POS_OWN:
                    case Account.BALANCE_POS_DEBT:
                        return "Guarantee";
                    case TransactionAmount.ACTION_REPAY_DEBT:
                        return "Beneficiary";
                    case Account.BALANCE_POS_HOLD:
                        return backward ? "Beneficiary" : null;
                    case Account.BALANCE_POS_SPEND:
                        return "Spender";
                }
            case AS_NON_FUNGIBLE:
                switch (actionType) {
                    case Account.BALANCE_POS_OWN:
                        return backward ? null : isCreatorMaker ? "Author" : null;
                }
            case AS_SELF_MANAGED_ACCOUNTING:
            case AS_SELF_MANAGED_DIRECT_SEND:
            case AS_SELF_MANAGED_SHARE:
                return "Accountant";
            case AS_SELF_ACCOUNTING_LOAN:
                return "Lender";
            case AS_SELF_ACCOUNTING_MUTUAL_AID_FUND:
            case AS_SELF_ACCOUNTING_CASH_FUND:
                return "Cashier";
            case AS_OUTSIDE_IMMOVABLE:
            case AS_OUTSIDE_CURRENCY:
            case AS_OUTSIDE_SERVICE:
            case AS_OUTSIDE_SHARE:
            case AS_OUTSIDE_BILL:
            case AS_OUTSIDE_BILL_EX:
            case AS_OUTSIDE_OTHER_CLAIM:
                switch (actionType) {
                    case Account.BALANCE_POS_OWN:
                        return isCreatorMaker ? "Issuer" : "Sender";
                    case Account.BALANCE_POS_DEBT:
                    case Account.BALANCE_POS_SPEND:
                        return isCreatorMaker ? null : "Issuer";
                    default:
                        return null;
                }
            case AS_INSIDE_ASSETS:
            case AS_INSIDE_CURRENCY:
            case AS_INSIDE_UTILITY:
            case AS_INSIDE_SHARE:
            case AS_INSIDE_BONUS:
            case AS_INSIDE_ACCESS:
            case AS_INSIDE_VOTE:
            case AS_INDEX:
            case AS_INSIDE_OTHER_CLAIM:
            case AS_ACCOUNTING:
        }

        switch (actionType) {
            case Account.BALANCE_POS_OWN:
                return backward ? null : "Sender";
            case Account.BALANCE_POS_DEBT:
                return "Creditor";
            case TransactionAmount.ACTION_REPAY_DEBT:
                return "Debtor";
            case Account.BALANCE_POS_HOLD:
                return backward ? "Taker" : null;
            case Account.BALANCE_POS_SPEND:
                return backward ? null : "Spender";
        }

        return null;
    }

    public String viewAssetTypeCreator(boolean backward, int actionType, boolean isCreatorMaker) {
        return viewAssetTypeCreator(assetType, backward, actionType, isCreatorMaker);
    }

    public static String viewAssetTypeTarget(int assetType, boolean backward, int actionType, boolean isRecipientMaker) {
        switch (assetType) {
            case AS_MY_DEBT:
                switch (actionType) {
                    case Account.BALANCE_POS_OWN:
                        return isRecipientMaker ? null : "Lender"; // Тут может быть начальная эмиссия к Кредитору и переуступка - тоже кредитору по сути
                    case Account.BALANCE_POS_DEBT:
                    case Account.BALANCE_POS_SPEND:
                        return isRecipientMaker ?
                                "Debtor"
                                : null; // реципиент только эмитент долга;
                    default:
                        return null;
                }
            case AS_BANK_GUARANTEE:
                switch (actionType) {
                    case Account.BALANCE_POS_OWN:
                        return "Recipient";
                    case Account.BALANCE_POS_DEBT:
                        return "Beneficiary";
                    case TransactionAmount.ACTION_REPAY_DEBT:
                        return "Guarantee";
                    case Account.BALANCE_POS_HOLD:
                        return backward ? "Guarantee" : null;
                    case Account.BALANCE_POS_SPEND:
                        return "Spender";
                }
            case AS_BANK_GUARANTEE_TOTAL:
                switch (actionType) {
                    case Account.BALANCE_POS_OWN:
                        return "Recipient";
                    case Account.BALANCE_POS_DEBT:
                        return "Principal";
                    case TransactionAmount.ACTION_REPAY_DEBT:
                        return "Guarantee";
                    case Account.BALANCE_POS_HOLD:
                        return backward ? "Guarantee" : null;
                    case Account.BALANCE_POS_SPEND:
                        return "Spender";
                }
            case AS_NON_FUNGIBLE:
                switch (actionType) {
                    case Account.BALANCE_POS_OWN:
                        return backward ? null : "Recipient";
                }
            case AS_SELF_MANAGED_ACCOUNTING:
            case AS_SELF_MANAGED_DIRECT_SEND:
            case AS_SELF_MANAGED_SHARE:
                return "Ledger";
            case AS_SELF_ACCOUNTING_LOAN:
                return "Debtor";
            case AS_SELF_ACCOUNTING_MUTUAL_AID_FUND:
                switch (actionType) {
                    case Account.BALANCE_POS_OWN:
                        return "Benefactor";
                    case Account.BALANCE_POS_SPEND:
                        return "Recipient";
                }
            case AS_SELF_ACCOUNTING_CASH_FUND:
                switch (actionType) {
                    case Account.BALANCE_POS_OWN:
                    case Account.BALANCE_POS_DEBT:
                        return "Participant";
                    case Account.BALANCE_POS_SPEND:
                        return "Recipient";
                }
            case AS_OUTSIDE_IMMOVABLE:
            case AS_OUTSIDE_CURRENCY:
            case AS_OUTSIDE_SERVICE:
            case AS_OUTSIDE_SHARE:
            case AS_OUTSIDE_BILL:
            case AS_OUTSIDE_BILL_EX:
            case AS_OUTSIDE_OTHER_CLAIM:
                switch (actionType) {
                    case Account.BALANCE_POS_OWN:
                        return isRecipientMaker ? "Issuer" : "Recipient";
                    case Account.BALANCE_POS_DEBT:
                    case Account.BALANCE_POS_SPEND:
                        return isRecipientMaker ? "Issuer" : null;
                    default:
                        return null;
                }
            case AS_INSIDE_ASSETS:
            case AS_INSIDE_CURRENCY:
            case AS_INSIDE_UTILITY:
            case AS_INSIDE_SHARE:
            case AS_INSIDE_BONUS:
            case AS_INSIDE_ACCESS:
            case AS_INSIDE_VOTE:
            case AS_INDEX:
            case AS_INSIDE_OTHER_CLAIM:
            case AS_ACCOUNTING:
        }

        switch (actionType) {
            case Account.BALANCE_POS_OWN:
                return "Recipient";
            case Account.BALANCE_POS_DEBT:
                return "Debtor";
            case TransactionAmount.ACTION_REPAY_DEBT:
                return "Creditor";
            case Account.BALANCE_POS_HOLD:
                return "Supplier";
            case Account.BALANCE_POS_SPEND:
                return "Spender";
        }

        return null;
    }

    public String viewAssetTypeTarget(boolean backward, int actionType, boolean isRecipientMaker) {
        return viewAssetTypeTarget(assetType, backward, actionType, isRecipientMaker);

    }

    public String viewAssetTypeActionOK(boolean backward, int actionType, boolean isCreatorMaker) {
        switch (assetType) {
            case AS_OUTSIDE_IMMOVABLE:
            case AS_OUTSIDE_CURRENCY:
            case AS_OUTSIDE_SERVICE:
            case AS_OUTSIDE_SHARE:
            case AS_OUTSIDE_BILL:
            case AS_OUTSIDE_BILL_EX:
            case AS_OUTSIDE_OTHER_CLAIM:
            case AS_INSIDE_ASSETS:
            case AS_INSIDE_CURRENCY:
            case AS_INSIDE_UTILITY:
            case AS_INSIDE_SHARE:
            case AS_INSIDE_BONUS:
            case AS_INSIDE_ACCESS:
            case AS_INSIDE_VOTE:
            case AS_BANK_GUARANTEE:
            case AS_BANK_GUARANTEE_TOTAL:
            case AS_NON_FUNGIBLE:
            case AS_INDEX:
            case AS_INSIDE_OTHER_CLAIM:
            case AS_ACCOUNTING:
        }

        return viewAssetTypeAction(backward, actionType, isCreatorMaker) + " # to";

    }

    public int getOperations(DCSet dcSet) {
        return dcSet.getOrderMap().getCountOrders(key);
    }

    //OTHER
    public static JSONObject AssetTypeJson(int assetType, JSONObject langObj) {

        JSONObject assetTypeJson = new JSONObject();
        assetTypeJson.put("id", assetType);
        assetTypeJson.put("name", Lang.T(AssetCls.viewAssetTypeCls(assetType), langObj));
        assetTypeJson.put("nameFull", Lang.T(AssetCls.viewAssetTypeFullCls(assetType), langObj));

        long startKey = ItemCls.getStartKey(
                AssetCls.ASSET_TYPE, AssetCls.START_KEY_OLD, AssetCls.MIN_START_KEY_OLD);
        List<Fun.Tuple2<Fun.Tuple2<Integer, Boolean>, String>> actions = AssetCls.viewAssetTypeActionsList(startKey,
                assetType, null, true);
        StringJoiner joiner = new StringJoiner(", ");
        JSONArray actionsArray = new JSONArray();
        for (Fun.Tuple2<Fun.Tuple2<Integer, Boolean>, String> actionItem : actions) {
            int action = actionItem.a.a;
            boolean backward = actionItem.a.b;

            joiner.add(Lang.T(actionItem.b, langObj));
            JSONObject actionJson = new JSONObject();
            actionJson.put("position", action);
            actionJson.put("backward", backward);
            actionJson.put("name", Lang.T(actionItem.b, langObj));

            String name;
            //// CREATOR
            name = viewAssetTypeCreator(assetType, backward, action, false);
            if (name != null) actionJson.put("creator", Lang.T(name, langObj));

            name = viewAssetTypeCreator(assetType, backward, action, true);
            if (name != null) actionJson.put("creator_owner", Lang.T(name, langObj));

            //////// TARGET
            name = viewAssetTypeTarget(assetType, backward, action, false);
            if (name != null) actionJson.put("target", Lang.T(name, langObj));

            name = viewAssetTypeTarget(assetType, backward, action, true);
            if (name != null) actionJson.put("target_owner", Lang.T(name, langObj));

            actionsArray.add(actionJson);
        }

        assetTypeJson.put("actions", actionsArray);

        String description = Lang.T(AssetCls.viewAssetTypeDescriptionCls(assetType), langObj) + ".<br>";
        if (AssetCls.isReverseSend(assetType)) {
            description += Lang.T("Actions for OWN balance is reversed", langObj) + ".<br>";
        }
        description += "<b>" + Lang.T("Acceptable actions", langObj) + ":</b><br>" + joiner.toString();

        String dexDesc = AssetCls.viewAssetTypeDescriptionDEX(assetType, startKey);
        if (dexDesc != null) {
            description += "<br><b>" + Lang.T("DEX rules and taxes", langObj) + ":</b><br>" + Lang.T(dexDesc, langObj);
        }

        assetTypeJson.put("description", description);

        return assetTypeJson;
    }

    public static JSONObject assetTypesJson;

    public static JSONObject AssetTypesActionsJson() {

        if (assetTypesJson != null)
            return assetTypesJson;

        assetTypesJson = new JSONObject();
        for (String iso : Lang.getInstance().getLangListAvailable().keySet()) {
            JSONObject langObj = Lang.getInstance().getLangJson(iso);
            JSONObject langJson = new JSONObject();
            for (int type : assetTypes()) {
                langJson.put(type, AssetTypeJson(type, langObj));
            }
            assetTypesJson.put(iso, langJson);
        }
        return assetTypesJson;
    }

    public static JSONObject typeJson(int type) {

        String assetTypeName;

        assetTypeName = viewAssetTypeCls(type);
        if (assetTypeName == null)
            return null;

        JSONObject typeJson = new JSONObject();

        JSONObject langObj = Lang.getInstance().getLangJson("en");

        long startKey = getStartKey(ItemCls.ASSET_TYPE, AssetCls.START_KEY_OLD, AssetCls.MIN_START_KEY_OLD);
        typeJson.put("key", type);
        typeJson.put("char", charAssetType(startKey, type));
        typeJson.put("abbrev", viewAssetTypeAbbrev(type));
        typeJson.put("name", Lang.T(assetTypeName, langObj));
        typeJson.put("name_full", Lang.T(viewAssetTypeFullCls(type), langObj));
        typeJson.put("desc", Lang.T(viewAssetTypeDescriptionCls(type), langObj));
        String dexDesc = AssetCls.viewAssetTypeDescriptionDEX(type, startKey);
        if (dexDesc != null) {
            typeJson.put("desc_DEX", Lang.T(dexDesc, langObj));
        }

        return typeJson;
    }

    public static JSONArray typesJson() {

        JSONArray types = new JSONArray();

        for (int i = 0; i < 256; i++) {
            JSONObject json = typeJson(i);
            if (json == null)
                continue;

            types.add(json);
        }
        return types;
    }

    public String viewProperties(JSONObject langObj) {

        StringJoiner joiner = new StringJoiner(", ");

        if (isImMovable())
            joiner.add(Lang.T("ImMovable", langObj));
        if (isUnlimited(maker, false))
            joiner.add(Lang.T("Unlimited", langObj));
        if (isAccounting())
            joiner.add(Lang.T("Accounting", langObj));
        if (isUnique())
            joiner.add(Lang.T("Unique", langObj));
        if (isUnHoldable())
            joiner.add(Lang.T("Not holdable", langObj));
        if (isOutsideType())
            joiner.add(Lang.T("Outside Claim", langObj));
        if (isSelfManaged())
            joiner.add(Lang.T("Self Managed", langObj));
        if (isChangeDebtBySendActions())
            joiner.add(Lang.T("isChangeDebtBySendActions", langObj));
        if (isChangeDebtBySpendActions())
            joiner.add(Lang.T("isChangeDebtBySpendActions", langObj));
        if (isDirectBalances())
            joiner.add(Lang.T("isDirectBalances", langObj));
        if (isNotReDebted())
            joiner.add(Lang.T("isNotReDebted", langObj));
        if (isOutsideOtherClaim())
            joiner.add(Lang.T("isOutsideOtherClaim", langObj));
        if (isReverseSend())
            joiner.add(Lang.T("isReverseSend", langObj));

        return joiner.toString();
    }

    public int isValid() {
        if (hasDEXAwards()) {

            if (isAccounting()) {
                errorValue = "Award is denied for Accounting Asset";
                return Transaction.INVALID_AWARD;
            }

            if (dexAwards.length > 256) {
                return Transaction.INVALID_MAX_AWARD_COUNT;
            }

            // нельзя делать ссылку на иконку у Персон
            int total = 0;
            for (int i = 0; i < dexAwards.length; ++i) {
                ExLinkAddress exAddress = dexAwards[i];
                if (exAddress.getValue1() <= 0) {
                    errorValue = "Award[" + i + "] percent is so small (<=0%)";
                    return Transaction.INVALID_AWARD;
                } else if (exAddress.getValue1() > 25000) {
                    errorValue = "Award[" + i + "] percent is so big (>25%)";
                    return Transaction.INVALID_AWARD;
                }

                total += exAddress.getValue1();
                if (total > 25000) {
                    errorValue = "Total Award percent is so big (>25%)";
                    return Transaction.INVALID_AWARD;
                }
            }
        }

        return super.isValid();
    }

    @Override
    @SuppressWarnings("unchecked")
    public JSONObject toJson() {

        JSONObject assetJSON = super.toJson();

        JSONObject landObj = Lang.getInstance().getLangJson("en");

        // ADD DATA
        assetJSON.put("assetTypeKey", this.assetType);
        assetJSON.put("assetTypeName", Lang.T(viewAssetType(), landObj));
        assetJSON.put("assetTypeDesc", Lang.T(viewAssetTypeDescriptionCls(assetType), landObj));

        String dexDesc = AssetCls.viewAssetTypeDescriptionDEX(assetType, START_KEY());
        if (dexDesc != null) {
            assetJSON.put("type_desc_DEX", Lang.T(dexDesc, landObj));
        }

        assetJSON.put("released", this.getReleased());
        assetJSON.put("type_key", this.assetType);
        assetJSON.put("type_char", charAssetType());
        assetJSON.put("type_abbrev", viewAssetTypeAbbrev());
        assetJSON.put("type_name", Lang.T(viewAssetType(), landObj));
        assetJSON.put("type_name_full", Lang.T(viewAssetTypeFull(), landObj));
        assetJSON.put("type_desc", Lang.T(viewAssetTypeDescriptionCls(assetType), landObj));

        assetJSON.put("scale", this.getScale());
        assetJSON.put("quantity", this.getQuantity());

        assetJSON.put("isImMovable", this.isImMovable());
        assetJSON.put("isUnlimited", this.isUnlimited(maker, false));
        assetJSON.put("isAccounting", this.isAccounting());
        assetJSON.put("isUnique", this.isUnique());
        assetJSON.put("isUnHoldable", this.isUnHoldable());
        assetJSON.put("isOutsideType", this.isOutsideType());
        assetJSON.put("isSelfManaged", this.isSelfManaged());
        assetJSON.put("isChangeDebtBySendActions", this.isChangeDebtBySendActions());
        assetJSON.put("isChangeDebtBySpendActions", this.isChangeDebtBySpendActions());
        assetJSON.put("isDirectBalances", this.isDirectBalances());
        assetJSON.put("isNotReDebted", this.isNotReDebted());
        assetJSON.put("isOutsideOtherClaim", this.isOutsideOtherClaim());
        assetJSON.put("isReverseSend", this.isReverseSend());

        JSONObject revPos = new JSONObject();
        for (int pos = Account.BALANCE_POS_OWN; pos <= Account.BALANCE_POS_6; pos++) {
            revPos.put("" + pos, isReverseBalancePos(pos));
        }
        assetJSON.put("reversedBalPos", revPos);

        ExLinkAddress[] listDEXAwards = getDEXAwards();
        if (listDEXAwards != null) {
            JSONArray array = new JSONArray();
            for (ExLinkAddress award : listDEXAwards) {
                array.add(award.toJson());
            }
            assetJSON.put("DEXAwards", array);
        }

        return assetJSON;
    }

    public JSONObject jsonForExplorerPage(JSONObject langObj, Object[] args) {

        JSONObject assetJSON = super.jsonForExplorerPage(langObj, args);
        assetJSON.put("assetTypeNameFull", charAssetType() + viewAssetTypeAbbrev() + ":" + Lang.T(viewAssetTypeFull(), langObj));

        assetJSON.put("quantity", this.getQuantity());

        BigDecimal released = getReleased();
        assetJSON.put("released", released);

        if (args != null) {
            // параметры для показа Объемов торгов
            AssetCls quoteAsset = (AssetCls) args[0];
            TradePair tradePair = PairsController.reCalcAndUpdate(this, quoteAsset, (PairMap) args[1], 10);

            BigDecimal price = tradePair.getLastPrice();
            if (price.signum() == 0) {
                price = tradePair.getLower_askPrice();
                if (price.signum() == 0) {
                    price = tradePair.getHighest_bidPrice();
                }
            }
            BigDecimal marketCap = released.multiply(price);
            assetJSON.put("marketCap", marketCap);
            assetJSON.put("price", price);

            assetJSON.put("changePrice", tradePair.getFirstPrice().signum() > 0 ?
                    price.subtract(tradePair.getFirstPrice())
                            .movePointRight(2).divide(tradePair.getFirstPrice(), 3, RoundingMode.DOWN)
                    : 0.0);

        }

        return assetJSON;
    }

    public JSONObject jsonForExplorerInfo(DCSet dcSet, JSONObject langObj, boolean forPrint) {

        JSONObject itemJson = super.jsonForExplorerInfo(dcSet, langObj, forPrint);
        itemJson.put("Label_Asset", Lang.T("Asset", langObj));
        itemJson.put("Label_Scale", Lang.T("Accuracy", langObj));
        itemJson.put("Label_AssetType", Lang.T("Type # вид", langObj));
        itemJson.put("Label_AssetType_Desc", Lang.T("Type Description", langObj));
        itemJson.put("Label_Quantity", Lang.T("Quantity", langObj));
        itemJson.put("Label_Released", Lang.T("Released", langObj));

        itemJson.put("Label_ImMovable", Lang.T("ImMovable", langObj));
        itemJson.put("Label_Unlimited", Lang.T("Unlimited", langObj));
        itemJson.put("Label_Accounting", Lang.T("Accounting", langObj));
        itemJson.put("Label_Unique", Lang.T("Unique", langObj));
        itemJson.put("Label_UnHoldable", Lang.T("Un holdable", langObj));
        itemJson.put("Label_OutsideType", Lang.T("Outside Type", langObj));
        itemJson.put("Label_SelfManaged", Lang.T("Self Managed", langObj));
        itemJson.put("Label_ChangeDebtBySendActions", Lang.T("isChangeDebtBySendActions", langObj));
        itemJson.put("Label_ChangeDebtBySpendActions", Lang.T("isChangeDebtBySpendActions", langObj));
        itemJson.put("Label_DirectBalances", Lang.T("isDirectBalances", langObj));
        itemJson.put("Label_isNotReDebted", Lang.T("isNotReDebted", langObj));
        itemJson.put("Label_isOutsideOtherClaim", Lang.T("isOutsideOtherClaim", langObj));
        itemJson.put("Label_isReverseSend", Lang.T("isReverseSend", langObj));
        itemJson.put("Label_Properties", Lang.T("Properties", langObj));
        itemJson.put("Label_DEX_Awards", Lang.T("DEX Awards", langObj));

        itemJson.put("assetTypeNameFull", charAssetType() + viewAssetTypeAbbrev() + ":" + Lang.T(viewAssetTypeFull(), langObj));
        itemJson.put("released", getReleased());

        if (!forPrint) {
            itemJson.put("Label_Holders", Lang.T("Holders", langObj));
            itemJson.put("Label_Available_pairs", Lang.T("Available pairs", langObj));
            itemJson.put("Label_Pair", Lang.T("Pair", langObj));
            itemJson.put("Label_Orders_Count", Lang.T("Orders Count", langObj));
            itemJson.put("Label_Open_Orders_Volume", Lang.T("Open Orders Volume", langObj));
            itemJson.put("Label_Trades_Count", Lang.T("Trades Count", langObj));
            itemJson.put("Label_Trades_Volume", Lang.T("Trades Volume", langObj));

            itemJson.put("orders", getOperations(DCSet.getInstance()));
        }

        itemJson.put("quantity", NumberAsString.formatAsString(getQuantity()));
        itemJson.put("released", NumberAsString.formatAsString(getReleased(dcSet)));

        itemJson.put("scale", getScale());

        itemJson.put("assetType", Lang.T(viewAssetType(), langObj));
        itemJson.put("assetTypeChar", charAssetType() + viewAssetTypeAbbrev());

        itemJson.put("assetTypeFull", Lang.T(viewAssetTypeFull(), langObj));
        StringJoiner joiner = new StringJoiner(", ");
        for (Fun.Tuple2<?, String> item : viewAssetTypeActionsList(null, true)) {
            joiner.add(Lang.T(item.b, langObj));
        }

        String desc = Lang.T(viewAssetTypeDescriptionCls(getAssetType()), langObj)
                + ".<br><b>" + Lang.T("Acceptable actions", langObj) + "</b>: " + joiner.toString();
        String dexDesc = AssetCls.viewAssetTypeDescriptionDEX(assetType, START_KEY());
        if (dexDesc != null) {
            desc += "<br><b>" + Lang.T("DEX rules and taxes", langObj) + ":</b><br>" + Lang.T(dexDesc, langObj);
        }

        itemJson.put("assetTypeDesc", desc);


        itemJson.put("properties", viewProperties(langObj));

        return itemJson;
    }

    public String makeHTMLHeadView() {

        String text = super.makeHTMLHeadView();
        text += Lang.T("Asset Class") + ":&nbsp;"
                + Lang.T(getItemSubType() + "") + "<br>"
                + Lang.T("Asset Type") + ":&nbsp;"
                + "<b>" + charAssetType() + viewAssetTypeAbbrev() + "</b>:" + Lang.T(viewAssetTypeFull() + "") + "<br>"
                + Lang.T("Quantity") + ":&nbsp;" + getQuantity() + ", "
                + Lang.T("Scale") + ":&nbsp;" + getScale() + "<br>"
                + Lang.T("Description") + ":<br>";
        if (getKey() > 0 && getKey() < START_KEY()) {
            text += Library.to_HTML(Lang.T(viewDescription())) + "<br>";
        } else {
            text += Library.to_HTML(viewDescription()) + "<br>";
        }

        return text;

    }

    public int getDataLength(boolean includeReference) {
        return super.getDataLength(includeReference) + ASSET_TYPE_LENGTH;
    }

    public static void processTrade(DCSet dcSet, Block block, Account receiver,
                                    boolean isInitiator, AssetCls assetHave, AssetCls assetWant,
                                    boolean asOrphan, BigDecimal tradeAmountForWant, long timestamp, Long orderID) {
        //TRANSFER FUNDS
        BigDecimal tradeAmount = tradeAmountForWant.setScale(assetWant.getScale());
        BigDecimal assetRoyaltyTotal = BigDecimal.ZERO;
        BigDecimal inviterRoyalty;
        BigDecimal forgerFee;
        int scale = assetWant.getScale();
        Long assetWantKey = assetWant.getKey();

        PublicKeyAccount haveAssetMaker = assetHave.getMaker();
        PublicKeyAccount inviter = null;


        //////// ACCOUNTING assets is Denied for Awards //////

        ExLinkAddress[] dexAwards = assetHave.getDEXAwards();
        if (dexAwards != null) {
            for (ExLinkAddress dexAward : dexAwards) {
                if (receiver.equals(dexAward.getAccount())) {
                    // to mySelf not pay
                    continue;
                }

                BigDecimal assetRoyalty = tradeAmount.multiply(new BigDecimal(dexAward.getValue1()))
                        .movePointLeft(5) // in ExLinkAddress is x1000 and x100 as percent
                        .setScale(scale, RoundingMode.DOWN);
                if (assetRoyalty.signum() > 0) {
                    assetRoyaltyTotal = assetRoyaltyTotal.add(assetRoyalty);
                    dexAward.getAccount().changeBalance(dcSet, asOrphan, false, assetWantKey,
                            assetRoyalty, false, false, false);
                    if (!asOrphan && block != null)
                        block.addCalculated(dexAward.getAccount(), assetWantKey, assetRoyalty,
                                "NFT Royalty by Order @" + Transaction.viewDBRef(orderID), orderID);
                }
            }
        }

        if (assetHave.getAssetType() == AS_NON_FUNGIBLE) {

            // всегда 1% форжеру
            forgerFee = tradeAmount.movePointLeft(2).setScale(scale, RoundingMode.DOWN);

            Fun.Tuple4<Long, Integer, Integer, Integer> issuerPersonDuration = haveAssetMaker.getPersonDuration(dcSet);
            if (issuerPersonDuration != null) {
                inviter = PersonCls.getIssuer(dcSet, issuerPersonDuration.a);
            }

            if (inviter == null) {
                inviterRoyalty = BigDecimal.ZERO;
            } else {
                inviterRoyalty = forgerFee;
            }

        } else if (assetWant.getKey() < assetWant.getStartKey()
                && !isInitiator) {
            // это системные активы - берем комиссию за них
            forgerFee = tradeAmount.movePointLeft(3).setScale(scale, RoundingMode.DOWN);

            // за рефералку тут тоже
            Fun.Tuple4<Long, Integer, Integer, Integer> issuerPersonDuration = receiver.getPersonDuration(dcSet);
            if (issuerPersonDuration != null) {
                inviter = PersonCls.getIssuer(dcSet, issuerPersonDuration.a);
                if (inviter == null)
                    inviterRoyalty = BigDecimal.ZERO;
                else
                    inviterRoyalty = forgerFee;
            } else {
                inviter = null;
                inviterRoyalty = BigDecimal.ZERO;
            }

        } else {

            if (assetRoyaltyTotal.signum() > 0) {

                forgerFee = assetRoyaltyTotal.movePointLeft(2).setScale(scale, RoundingMode.DOWN);

                Fun.Tuple4<Long, Integer, Integer, Integer> issuerPersonDuration = haveAssetMaker.getPersonDuration(dcSet);
                if (issuerPersonDuration != null) {
                    inviter = PersonCls.getIssuer(dcSet, issuerPersonDuration.a);
                }

                if (inviter == null) {
                    inviterRoyalty = BigDecimal.ZERO;
                } else {
                    inviterRoyalty = forgerFee;
                }

            } else {
                inviterRoyalty = BigDecimal.ZERO;
                inviter = null;
                forgerFee = BigDecimal.ZERO;
            }
        }

        if (assetRoyaltyTotal.signum() > 0) {
            tradeAmount = tradeAmount.subtract(assetRoyaltyTotal);
        }

        if (inviterRoyalty.signum() > 0) {
            tradeAmount = tradeAmount.subtract(inviterRoyalty);

            long inviterRoyaltyLong = inviterRoyalty.setScale(assetWant.getScale()).unscaledValue().longValue();
            Transaction.process_gifts(dcSet, BlockChain.FEE_INVITED_DEEP, inviterRoyaltyLong, inviter, asOrphan,
                    assetWant, block,
                    "NFT Royalty referral bonus " + "@" + Transaction.viewDBRef(orderID),
                    orderID, timestamp);
        }

        if (forgerFee.signum() > 0) {
            tradeAmount = tradeAmount.subtract(forgerFee);

            if (block != null) {
                block.addAssetFee(assetWant, forgerFee, null);
            }
        }

        receiver.changeBalance(dcSet, asOrphan, false, assetWantKey,
                tradeAmount, false, false, false);
        if (!asOrphan && block != null)
            block.addCalculated(receiver, assetWantKey, tradeAmount,
                    "Trade Order @" + Transaction.viewDBRef(orderID), orderID);

    }

}<|MERGE_RESOLUTION|>--- conflicted
+++ resolved
@@ -488,14 +488,10 @@
                 return "±";
             case AS_NON_FUNGIBLE:
                 //return "\uD83C\uDFFA"; // амфора
-<<<<<<< HEAD
-                return "\uD83D\uDC18"; // слон
-=======
                 //return "💎"; // U+1F48E драгоценный камень
                 return "\uD83C\uDFA8"; // палитра художника
             //return "\uD83C\uDFAC"; // кино-хлопушка
             //return "\uD83D\uDC18"; // слон
->>>>>>> 23ec60ca
             case AS_INDEX:
                 return "⤴";
             case AS_INSIDE_VOTE:

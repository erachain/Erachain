package org.erachain.core;


import com.google.common.primitives.Longs;
import org.erachain.controller.Controller;
import org.erachain.core.account.PrivateKeyAccount;
import org.erachain.core.account.PublicKeyAccount;
import org.erachain.core.block.Block;
import org.erachain.core.crypto.Crypto;
import org.erachain.core.transaction.RSend;
import org.erachain.core.transaction.Transaction;
import org.erachain.core.wallet.Wallet;
import org.erachain.datachain.DCSet;
import org.erachain.datachain.ReferenceMapImpl;
import org.erachain.datachain.TransactionMap;
import org.erachain.dbs.IteratorCloseable;
import org.erachain.lang.Lang;
import org.erachain.network.Peer;
import org.erachain.network.message.MessageFactory;
import org.erachain.network.message.SignaturesMessage;
import org.erachain.ntp.NTP;
import org.erachain.settings.Settings;
import org.erachain.utils.MonitoredThread;
import org.erachain.utils.ObserverMessage;
import org.mapdb.DB;
import org.mapdb.Fun.Tuple2;
import org.mapdb.Fun.Tuple3;
import org.slf4j.Logger;
import org.slf4j.LoggerFactory;

import java.math.BigDecimal;
import java.security.SecureRandom;
import java.sql.Timestamp;
import java.util.*;

/**
 * основной верт, решающий последовательно три задачи - либо собираем блок, проверяем отставание от сети
 * и синхронизируемся с сетью если не догнали ее, либо ловим новый блок из сети и заносим его в цепочку блоков
 */
public class BlockGenerator extends MonitoredThread implements Observer {

    private static Logger LOGGER = LoggerFactory.getLogger(BlockGenerator.class.getSimpleName());

    private static int WAIT_STEP_MS = 100;

    private static Controller ctrl = Controller.getInstance();
    private static int local_status = 0;
    private PrivateKeyAccount acc_winner;
    //private List<Block> lastBlocksForTarget;
    private byte[] solvingReference;
    private List<PrivateKeyAccount> cachedAccounts;
    private ForgingStatus forgingStatus = ForgingStatus.FORGING_DISABLED;
    private boolean walletOnceUnlocked = false;
    private int orphanto = 0;
    private static List<byte[]> needRemoveInvalids;

    private final DCSet dcSet;
    private final BlockChain bchain;

    public BlockGenerator(DCSet dcSet, BlockChain bchain, boolean withObserve) {

        this.dcSet = dcSet;
        this.bchain = bchain;

        if (Settings.getInstance().isGeneratorKeyCachingEnabled()) {
            this.cachedAccounts = new ArrayList<PrivateKeyAccount>();
        }

        if (withObserve) addObserver();
        this.setName("Thread BlockGenerator - " + this.getId());
    }

    public static int getStatus() {
        return local_status;
    }

    public static String viewStatus() {

        switch (local_status) {
            case -1:
                return "-1 STOPed";
            case 1:
                return "1 FLUSH, WAIT";
            case 2:
                return "2 FLUSH, TRY";
            case 3:
                return "3 UPDATE";
            case 31:
                return "31 UPDATE SAME";
            case 41:
                return "41 WAIT MAKING";
            case 4:
                return "4 PREPARE MAKING";
            case 5:
                return "5 GET WIN ACCOUNT";
            case 6:
                return "6 WAIT BEFORE MAKING";
            case 7:
                return "7 MAKING NEW BLOCK";
            case 8:
                return "8 BROADCASTING";
            default:
                return "0 WAIT";
        }
    }

    public Peer betterPeer;
    /**
     * если цепочка встала из-за патовой ситуации то попробовать ее решить
     ^ путем выбора люолее сильной а не длинной
     * так же кажые 10 блоков проверяеем самую толстую цепочку
     */
    public boolean checkWeightPeers() {
        // MAY BE PAT SITUATION

        //logger.debug("try check better WEIGHT peers");

        betterPeer = null;

        Peer peer;
        this.setMonitorStatus("checkWeightPeers");

        int counter = 0;
        // на всякий случай поставим ораничение
        while (counter++ < 30) {

            Tuple2<Integer, Long> myHW = ctrl.getBlockChain().getHWeightFull(dcSet);
            if (myHW.a < 5)
                break;
            byte[] lastSignature = dcSet.getBlocksHeadsMap().get(myHW.a - 2).signature;
            //byte[] lastSignature = bchain.getLastBlockSignature(dcSet);

            // не тестируем те узлы которые мы заткунули по Силе - они выдаются Силу выше хотя цепочка та же
            Tuple3<Integer, Long, Peer> maxPeer = ctrl.getMaxPeerHWeight(0, true, true);

            peer = maxPeer.c;

            if (peer == null) {
                return false;
            }

            ///LOGGER.debug("better WEIGHT peers found: " + maxPeer);

            SignaturesMessage response = null;
            try {

                response = (SignaturesMessage) peer.getResponse(
                        MessageFactory.getInstance().createGetHeadersMessage(lastSignature),
                        Synchronizer.GET_BLOCK_TIMEOUT >> 2);
            } catch (Exception e) {
                ///LOGGER.debug("RESPONSE error " + peer + " " + e.getMessage());
                // remove HW from peers
                if (false) {
                    ctrl.resetWeightOfPeer(peer, 0);
                } else {
                    peer.setMute(Controller.MUTE_PEER_COUNT >> 1);
                }
                continue;
            }

            if (response == null) {
                ///LOGGER.debug("peer RESPONSE is null " + peer);
                // remove HW from peers
                if (false) {
                    ctrl.resetWeightOfPeer(peer, 0);
                } else {
                    peer.setMute(Controller.MUTE_PEER_COUNT >> 1);
                }
                continue;
            }

            List<byte[]> headers = response.getSignatures();
            if (headers.isEmpty()) {
                // общего блока не найдено - значит цепочка уже разошлась - делаем откат своего блока???
                // Или ждем когда сами встанем
                LOGGER.debug("I to orphan - Peer has DEEP different CHAIN " + maxPeer);
                betterPeer = peer;
                return true;
            }

            // Удалим то что унас тоже есть
            do {
                headers.remove(0);
            } while (!headers.isEmpty() && dcSet.getBlockSignsMap().contains(headers.get(0)));

            if (headers.isEmpty()) {
                // если прилетели данные с этого ПИРА - сброим их в то что мы сами вычислили
                ///LOGGER.debug("peer has same Weight " + maxPeer);
<<<<<<< HEAD
                ctrl.resetWeightOfPeer(peer, 0);
=======
                if (false) {
                    ctrl.resetWeightOfPeer(peer, 0);
                } else {
                    peer.setMute(Controller.MUTE_PEER_COUNT >> 1);
                }
>>>>>>> 3b8ea8dd
                // продолжим поиск дальше
                continue;
            } else {
                LOGGER.debug("I to orphan - Peer has different CHAIN " + maxPeer);
                betterPeer = peer;
                return true;
            }

        }

        return false;

    }

    public Block generateNextBlock(PrivateKeyAccount account,
                                   Block parentBlock, Tuple2<List<Transaction>, Integer> transactionsItem, int height, int forgingValue, long winValue, long previousTarget) {

        if (transactionsItem == null) {
            return null;
        }

        int version = parentBlock.getNextBlockVersion(dcSet);
        byte[] atBytes;
        atBytes = new byte[0];

        //CREATE NEW BLOCK
        Block newBlock = new Block(version, parentBlock, account, height,
                transactionsItem, atBytes,
                forgingValue, winValue, previousTarget);
        newBlock.sign(account);
        return newBlock;

    }

    private void testTransactions(int blockHeight, long timePointForValidTX) {

        SecureRandom randomSecure = new SecureRandom();
        // сдвиг назад организуем

        long blockTimestampBeg = bchain.getTimestamp(blockHeight - 1) + 10;
        long blockTimestampEnd = timePointForValidTX;


        LOGGER.info("generate TEST txs: " + BlockChain.TEST_DB
                + " period: " + new Timestamp(blockTimestampBeg) + " >>> " + new Timestamp(blockTimestampEnd));

        boolean generateNewAccount = false;

        long assetKey = 2L;
        BigDecimal amount = new BigDecimal("0.00000001");
        RSend messageTx;
        byte[] isText = new byte[]{1};
        byte[] encryptMessage = new byte[]{0};

        Random random = new Random();

        long timestamp;
        PublicKeyAccount recipient;
        HashMap<PrivateKeyAccount, Long> creatorsReference = new HashMap<>();
        for (int index = 0; index < BlockChain.TEST_DB; index++) {

            if (generateNewAccount) {
                byte[] seedRecipient = new byte[32];
                randomSecure.nextBytes(seedRecipient);
                recipient = new PublicKeyAccount(seedRecipient);
            } else {
                recipient = BlockChain.TEST_DB_ACCOUNTS[random.nextInt(BlockChain.TEST_DB_ACCOUNTS.length)];
            }

            PrivateKeyAccount creator;
            // ограничим выборку счетов как сверху так и снизу
            int countSeek = 3 + (BlockChain.TEST_DB_ACCOUNTS.length >> 5);
            do {
                timestamp = 0;
                creator = BlockChain.TEST_DB_ACCOUNTS[random.nextInt(BlockChain.TEST_DB_ACCOUNTS.length)];
                if (creatorsReference.containsKey(creator)) {
                    timestamp = creatorsReference.get(creator);
                    timestamp++;
                } else {
                    // определим время создания для каждого счета
                    timestamp = blockTimestampBeg;
                }
            } while (timestamp > blockTimestampEnd && countSeek-- > 0);

            creatorsReference.put(creator, timestamp);

            if (BlockChain.NOT_CHECK_SIGNS) {
                byte[] sign = new byte[64];
                // первые 8 байт нужно уникальные
                System.arraycopy(Longs.toByteArray(random.nextLong()), 0, sign, 0, 8);
                System.arraycopy(creator.getPublicKey(), 0, sign, 8, 32);
                System.arraycopy(recipient.getPublicKey(), 0, sign, 32, 32);

                messageTx = new RSend(creator, (byte) 0, recipient, assetKey,
                        amount, "TEST" + blockHeight + "-" + index, null, isText, encryptMessage, timestamp, 0l, sign);
            } else {
                messageTx = new RSend(creator, (byte) 0, recipient, assetKey,
                        amount, "TEST" + blockHeight + "-" + index, null, isText, encryptMessage, timestamp, 0l);
                messageTx.sign(creator, Transaction.FOR_NETWORK);
            }

            // может переполниться очередь на добавление транзакций - подождем
            while (!ctrl.transactionsPool.offerMessage(messageTx)) {
                try {
                    Thread.sleep(10);
                } catch (InterruptedException e) {
                    return;
                }
            }

        }

        if (BlockChain.CHECK_DOUBLE_SPEND_DEEP >= 0) {
            //// только если включена проверка повторов - запускаем эту проверку на невалидные транзакции

            // добавить невалидных транзакций немного - по времени создания
            timestamp = blockTimestampBeg - 10000000L * 1L;
            PrivateKeyAccount[] creators = creatorsReference.keySet().toArray(new PrivateKeyAccount[0]);
            for (int index = 0; index < (BlockChain.TEST_DB >> 3); index++) {

                recipient = BlockChain.TEST_DB_ACCOUNTS[random.nextInt(BlockChain.TEST_DB_ACCOUNTS.length)];

                PrivateKeyAccount creator = creators[random.nextInt(creators.length)];

                messageTx = new RSend(creator, (byte) 0, recipient, assetKey,
                        amount, "TEST" + blockHeight + "-" + index, null, isText, encryptMessage,
                        timestamp, 0l);
                messageTx.sign(creator, Transaction.FOR_NETWORK);

                ctrl.transactionsPool.offerMessage(messageTx);

            }
        }

    }

    public Tuple2<List<Transaction>, Integer> getUnconfirmedTransactions(int blockHeight, long timestamp, BlockChain bchain,
                                                                         long max_winned_value) {

        LOGGER.debug("* * * * * COLLECT TRANSACTIONS to time: " + new Timestamp(timestamp));

        long start = System.currentTimeMillis();

        //CREATE FORK OF GIVEN DATABASE
        DCSet newBlockDC = null;

        Block waitWin;

        List<Transaction> transactionsList = new ArrayList<Transaction>();

        //	boolean transactionProcessed;
        long totalBytes = 0;
        int counter = 0;
        int check_time = 0;
        int max_time_gen = BlockChain.GENERATING_MIN_BLOCK_TIME_MS(blockHeight) >> 2;

        try {
            TransactionMap map = dcSet.getTransactionTab();
            needRemoveInvalids = new ArrayList<byte[]>();

            this.setMonitorStatusBefore("getUnconfirmedTransactions");

            try (IteratorCloseable<Long> iterator = map.getTimestampIterator(false)) {

                long testTime = 0;
                while (iterator.hasNext()) {

                    // проверим иногда - вдруг уже слишком долго собираем - останов сборки транзакций
                    // так как иначе такой блок и сеткой остальной не успеет обработаться
                    if (BlockChain.TEST_DB == 0 && check_time++ > 300) {
                        if (System.currentTimeMillis() - start > max_time_gen) {
                            LOGGER.debug("* * * * * COLLECT TRANSACTIONS BREAK by SPEND TIME[ms]: " + (System.currentTimeMillis() - start));
                            break;
                        }
                        check_time = 0;
                    }
                    if (ctrl.isOnStopping()) {
                        break;
                    }

                    if (bchain != null) {
                        waitWin = bchain.getWaitWinBuffer();
                        if (betterPeer != null || waitWin != null && waitWin.getWinValue() > max_winned_value) {
                            break;
                        }
                    }

                    Transaction transaction = map.get(iterator.next());
                    if (transaction == null) {
                        LOGGER.debug("* * * * * COLLECT TRANSACTIONS BREAK by NULL NEXT");
                        break;
                    }

                    if (BlockChain.CHECK_BUGS > 7) {
                        LOGGER.debug(" found TRANSACTION on " + new Timestamp(transaction.getTimestamp()));
                        if (testTime > transaction.getTimestamp()) {
                            LOGGER.error(" ERROR testTIME " + new Timestamp(testTime));
                            testTime = transaction.getTimestamp();
                        }
                    }

                    if (transaction.getTimestamp() > timestamp) {
                        LOGGER.debug("* * * * * COLLECT TRANSACTIONS BREAK by UTX TIMESTAMP: " + new Timestamp(transaction.getTimestamp()));
                        break;
                    }

                    // делать форк только если есть трнзакции - так как это сильно кушает память
                    if (newBlockDC == null) {
                        //CREATE FORK OF GIVEN DATABASE
                        // создаем в памяти базу - так как она на 1 блок только нужна - а значит много памяти не возьмет
                        DB database = DCSet.makeDBinMemory();
                        newBlockDC = dcSet.fork(database);
                    }

                    transaction.setDC(newBlockDC, Transaction.FOR_NETWORK, blockHeight, counter + 1);

                    if (false // вообще-то все внутренние транзакции уже провверены на подпись!
                            && !transaction.isSignatureValid(newBlockDC)) {
                        needRemoveInvalids.add(transaction.getSignature());
                        continue;
                    }

                    if (false && // тут нельзя пока удалять - может она будет включена
                            // и пусть удаляется только если невалидная будет
                            timestamp > transaction.getDeadline()) {
                        needRemoveInvalids.add(transaction.getSignature());
                        continue;
                    }

                    try {

                        if (transaction.isValid(Transaction.FOR_NETWORK, 0l) != Transaction.VALIDATE_OK) {
                            needRemoveInvalids.add(transaction.getSignature());
                            if (BlockChain.CHECK_BUGS > 1) {
                                LOGGER.error(" Transaction invalid: " + transaction.isValid(Transaction.FOR_NETWORK, 0l));
                            }
                            continue;
                        }

                        //CHECK IF ENOUGH ROOM
                        if (++counter > BlockChain.MAX_BLOCK_SIZE_GEN) {
                            counter--;
                            LOGGER.debug("* * * * * COLLECT TRANSACTIONS BREAK by MAX COUNT: " + counter);
                            break;
                        }

                        totalBytes += transaction.getDataLength(Transaction.FOR_NETWORK, true);
                        if (totalBytes > BlockChain.MAX_BLOCK_SIZE_BYTES_GEN) {
                            counter--;
                            LOGGER.debug("* * * * * COLLECT TRANSACTIONS BREAK by MAX BYTES: " + totalBytes);
                            break;
                        }

                        ////ADD INTO LIST
                        transactionsList.add(transaction);

                        //PROCESS IN NEWBLOCKDB
                        transaction.process(null, Transaction.FOR_NETWORK);

                    } catch (Exception e) {

                        if (ctrl.isOnStopping()) {
                            break;
                        }

                        //     transactionProcessed = true;

                        LOGGER.error(e.getMessage(), e);
                        //REMOVE FROM LIST
                        needRemoveInvalids.add(transaction.getSignature());

                    }

                }

            } finally {
                if (newBlockDC != null)
                    newBlockDC.close();
            }

            LOGGER.debug("get Unconfirmed Transactions = " + (System.currentTimeMillis() - start)
                    + "ms for trans: " + counter + " and DELETE: " + needRemoveInvalids.size()
                    + " from Poll: " + map.size());

            this.setMonitorStatusAfter();

        } catch (java.lang.Throwable e) {
            if (e instanceof java.lang.IllegalAccessError) {
                // налетели на закрытую таблицу
            } else {
                LOGGER.error(e.getMessage(), e);
            }
            LOGGER.debug("get Unconfirmed Transactions = " + (System.currentTimeMillis() - start)
                    + "ms for trans: " + counter + " and DELETE: " + needRemoveInvalids.size()
                    + " before CLEARED event!");

        }

        return new Tuple2<List<Transaction>, Integer>(transactionsList, counter);
    }

    private void clearInvalids() {
        if (needRemoveInvalids != null && !needRemoveInvalids.isEmpty()) {
            long start = System.currentTimeMillis();
            TransactionMap transactionsMap = dcSet.getTransactionTab();

            for (byte[] signature : needRemoveInvalids) {
                if (ctrl.isOnStopping()) {
                    return;
                }
                try {
                    if (!transactionsMap.isClosed() && transactionsMap.contains(signature))
                        transactionsMap.delete(signature);
                } catch (java.lang.Throwable e) {
                    if (e instanceof java.lang.IllegalAccessError) {
                        // налетели на закрытую таблицу
                    } else {
                        LOGGER.error(e.getMessage(), e);
                    }
                }
            }
            LOGGER.debug("clear INVALID Transactions = " + (System.currentTimeMillis() - start) + "ms for removed: " + needRemoveInvalids.size()
                    + " LEFT: " + transactionsMap.size());

            needRemoveInvalids = null;
        }

    }

    public void checkForRemove(long timestamp) {

        //CREATE FORK OF GIVEN DATABASE
        DB database = DCSet.makeDBinMemory();
        try {
            DCSet newBlockDC = dcSet.fork(database);
            int blockHeight = newBlockDC.getBlockSignsMap().size() + 1;

            //Block waitWin;
            int counter = 0;
            int totalBytes = 0;

            long start = System.currentTimeMillis();

            TransactionMap map = dcSet.getTransactionTab();
            LOGGER.debug("get ITERATOR for Remove = " + (System.currentTimeMillis() - start) + " ms");

            needRemoveInvalids = new ArrayList<byte[]>();

            this.setMonitorStatusBefore("checkForRemove");

            try (IteratorCloseable<Long> iterator = map.getTimestampIterator(false)) {

                while (iterator.hasNext()) {

                    if (ctrl.isOnStopping()) {
                        return;
                    }

                    Transaction transaction = map.get(iterator.next());

                    if (transaction.getTimestamp() > timestamp)
                        break;

                    transaction.setDC(newBlockDC, Transaction.FOR_NETWORK, blockHeight, counter + 1);

                    if (false // тут уже все проверено внутри нашей базы
                            && !transaction.isSignatureValid(newBlockDC)) {
                        needRemoveInvalids.add(transaction.getSignature());
                        continue;
                    }

                    try {

                        if (transaction.isValid(Transaction.FOR_NETWORK, 0l) != Transaction.VALIDATE_OK) {
                            needRemoveInvalids.add(transaction.getSignature());
                            continue;
                        }

                        //CHECK IF ENOUGH ROOM
                        if (++counter > (BlockChain.MAX_BLOCK_SIZE << 2)) {
                            break;
                        }

                        totalBytes += transaction.getDataLength(Transaction.FOR_NETWORK, true);
                        if (totalBytes > (BlockChain.MAX_BLOCK_SIZE_BYTES_GEN << 2)) {
                            break;
                        }

                        //PROCESS IN NEWBLOCKDB
                        transaction.process(null, Transaction.FOR_NETWORK);

                        // GO TO NEXT TRANSACTION
                        continue;

                    } catch (Exception e) {

                        if (ctrl.isOnStopping()) {
                            return;
                        }

                        //     transactionProcessed = true;

                        LOGGER.error(e.getMessage(), e);
                        //REMOVE FROM LIST
                        needRemoveInvalids.add(transaction.getSignature());

                        continue;

                    }

                }

            } catch (java.lang.Throwable e) {
                if (e instanceof java.lang.IllegalAccessError) {
                    // налетели на закрытую таблицу
                } else {
                    LOGGER.error(e.getMessage(), e);
                }
            }
            this.setMonitorStatusAfter();

            LOGGER.debug("get check for Remove = " + (System.currentTimeMillis() - start) + "ms for trans: " + map.size()
                    + " needRemoveInvalids:" + needRemoveInvalids.size());

        } finally {
            database.close();
        }

    }

    public ForgingStatus getForgingStatus() {
        return forgingStatus;
    }

    public void setForgingStatus(ForgingStatus status) {
        if (forgingStatus != status) {
            forgingStatus = status;
            ctrl.forgingStatusChanged(forgingStatus);
        }
    }

    public int getOrphanTo() {
        return this.orphanto;
    }

    public void setOrphanTo(int height) {
        this.orphanto = height;
    }

    public void addObserver() {
        new Thread("try syncForgingStatus") {
            @Override
            public void run() {

                //WE HAVE TO WAIT FOR THE WALLET TO ADD THAT LISTENER.
                while (!ctrl.doesWalletExists() || !ctrl.doesWalletDatabaseExists()) {
                    try {
                        Thread.sleep(500);
                    } catch (InterruptedException e) {
                        return;
                    }
                }

                ctrl.addWalletObserver(BlockGenerator.this);
                syncForgingStatus();
            }
        }.start();
        ctrl.addObserver(this);
    }

    private List<PrivateKeyAccount> getKnownAccounts() {
        //CHECK IF CACHING ENABLED
        if (Settings.getInstance().isGeneratorKeyCachingEnabled()) {
            List<PrivateKeyAccount> privateKeyAccounts = ctrl.getPrivateKeyAccounts();

            //IF ACCOUNTS EXISTS
            if (!privateKeyAccounts.isEmpty()) {
                //CACHE ACCOUNTS
                this.cachedAccounts = privateKeyAccounts;
            }

            //RETURN CACHED ACCOUNTS
            return this.cachedAccounts;
        } else {
            //RETURN ACCOUNTS
            return ctrl.getPrivateKeyAccounts();
        }
    }

    public void cacheKnownAccounts() {
        if (Settings.getInstance().isGeneratorKeyCachingEnabled()) {
            List<PrivateKeyAccount> privateKeyAccounts = ctrl.getPrivateKeyAccounts();

            //IF ACCOUNTS EXISTS
            if (!privateKeyAccounts.isEmpty()) {
                //CACHE ACCOUNTS
                this.cachedAccounts = privateKeyAccounts;
            }
        }
    }

    @Override
    public void run() {

        //TransactionMap transactionsMap = dcSet.getTransactionMap();

        int heapOverflowCount = 0;

        long processTiming;
        long transactionMakeTimingCounter = 0;
        long transactionMakeTimingAverage = 0;

        /**
         * время пинга если идет синхронизация например
         */
        long pointPing = 0;
        long timeTmp;
        long timePoint = 0;
        long timePointForValidTX = 0;
        long flushPoint = 0;
        long timeUpdate = 0;
        int shift_height = 0;
        //byte[] unconfirmedTransactionsHash;
        //long winned_value_account;
        //long max_winned_value_account;
        int height = BlockChain.getHeight(dcSet) + 1;
        int forgingValue;
        int winned_forgingValue;
        long winValue;
        int targetedWinValue;
        long winned_winValue;
        long previousTarget = bchain.getTarget(dcSet);

        int wait_new_block_broadcast;
        long wait_step;
        boolean newWinner;
        long pointLogGoUpdate = 0;
        long pointLogWaitFlush = 0;

        this.initMonitor();

        Random random = new Random();
        if (BlockChain.TEST_DB > 0) {

            // REST balances! иначе там копится размер таблицы
            //dcSet.getAssetBalanceMap().clear();

            byte[] seed = Crypto.getInstance().digest("test24243k2l3j42kl43j".getBytes());
            byte[] privateKey = Crypto.getInstance().createKeyPair(seed).getA();
            BigDecimal balance = new BigDecimal("10000");

            for (int nonce = 0; nonce < BlockChain.TEST_DB_ACCOUNTS.length; nonce++) {
                BlockChain.TEST_DB_ACCOUNTS[nonce] = new PrivateKeyAccount(Wallet.generateAccountSeed(seed, nonce));
                // SET BALANCES
                BlockChain.TEST_DB_ACCOUNTS[nonce].changeBalance(dcSet, false, 2, balance, true, false);
            }
        }

        try {
            // если только что была синхронизация - возьмем новый блок
            Peer afterUpdatePeer = null;
            while (!ctrl.isOnStopping()) {

                int timeStartBroadcast = BlockChain.WIN_TIMEPOINT(height);

                Block waitWin = null;
                Block generatedBlock;
                Block solvingBlock;
                Peer peer = null;
                Tuple3<Integer, Long, Peer> maxPeer;
                SignaturesMessage response;

                try {
                    Thread.sleep(WAIT_STEP_MS);
                } catch (InterruptedException e) {
                    break;
                }

                this.setMonitorPoint();

                if (ctrl.isOnStopping()) {
                    return;
                }

                // GET real HWeight
                // пингуем всех тут чтобы знать кому слать свои транакции
                // на самом деле они сами присылают свое состояние после апдейта
                if (BlockChain.TEST_DB > 0) {
                    pointPing = 0;
                } else if (NTP.getTime() - pointPing > BlockChain.GENERATING_MIN_BLOCK_TIME_MS(height) >> 1) {
                    // нужно просмотривать пиги для синхронизации так же - если там -ХХ то не будет синхронизации
                    pointPing = NTP.getTime();
                    ctrl.pingAllPeers(false);
                }

                if (this.orphanto > 0) {
                    this.setMonitorStatusBefore("orphan to " + orphanto);
                    local_status = 9;
                    ctrl.setForgingStatus(ForgingStatus.FORGING_ENABLED);

                    // обязательно нужно чтобы память освобождать
                    // и если объект был изменен (с тем же ключем у него удалили поле внутри - чтобы это не выдавлось
                    // при новом запросе - иначе изменения прилетают в другие потоки и ошибку вызываю
                    dcSet.clearCache();

                    // и перед всем этим необходимо слить все изменения на диск чтобы потом когда откат закончился
                    // не было остаков в пакетах RocksDB и трынзакциях MapDB
                    dcSet.flush(0, true, true);

                    while (bchain.getHeight(dcSet) >= this.orphanto
                        //    && bchain.getHeight(dcSet) > 157044
                    ) {
                        //if (bchain.getHeight(dcSet) > 157045 && bchain.getHeight(dcSet) < 157049) {
                        //    long iii = 11;
                        //}
                        //Block block = bchain.getLastBlock(dcSet);
                        try {
                            ctrl.orphanInPipe(bchain.getLastBlock(dcSet));
                        } catch (Exception e) {
                            // если ошибка то выход делаем чтобы зарегистрировать ошибку
                            LOGGER.error(e.getMessage(), e);
                            ctrl.stopAll(1004);
                            return;

                        }
                    }

                    if (BlockChain.NOT_STORE_REFFS_HISTORY && BlockChain.CHECK_DOUBLE_SPEND_DEEP >= 0) {
                        // TODO тут нужно обновить за последние 3-10 блоков значения  если проверка используется
                        ReferenceMapImpl map = dcSet.getReferenceMap();

                        return;
                    }


                    this.orphanto = 0;
                    ctrl.checkStatusAndObserve(0);

                    this.setMonitorStatusAfter();

                }

                timeTmp = bchain.getTimestamp(dcSet) + BlockChain.GENERATING_MIN_BLOCK_TIME_MS(height);
                if (timeTmp > NTP.getTime())
                    continue;

                if (timePoint != timeTmp) {
                    timePoint = timeTmp;
                    timePointForValidTX = timePoint - BlockChain.UNCONFIRMED_SORT_WAIT_MS(height);
                    betterPeer = null;

                    Timestamp timestampPoit = new Timestamp(timePoint);
                    LOGGER.info("+ + + + + START GENERATE POINT on " + timestampPoit + " for UTX time: " + new Timestamp(timePointForValidTX));
                    this.setMonitorStatus("+ + + + + START GENERATE POINT on " + timestampPoit);

                    flushPoint = timePoint + BlockChain.FLUSH_TIMEPOINT(height);
                    this.solvingReference = null;
                    local_status = 0;

                    // пинганем тут все чтобы знать кому слать вобедный блок
                    // а так же чтобы знать с кем мы в синхре или кто лучше нас в checkWeightPeers
                    pointPing = NTP.getTime();
                    ctrl.pingAllPeers(true);

                }

                // is WALLET
                if (BlockChain.TEST_DB > 0 || ctrl.doesWalletExists()) {

                    if (timePoint > NTP.getTime()) {
                        continue;
                    }

                    local_status = 41;
                    this.setMonitorStatus("local_status " + viewStatus());

                    //CHECK IF WE HAVE CONNECTIONS and READY to GENERATE
                    // если на 1 высота выше хотябы то переходим на синхронизацию
                    // поэтому сдвиг = 0
                    ctrl.checkStatusAndObserve(0);

                    if (BlockChain.TEST_DB == 0 && forgingStatus == ForgingStatus.FORGING_WAIT
                            && (timePoint + (BlockChain.GENERATING_MIN_BLOCK_TIME_MS(height) << 1) < NTP.getTime()
                            || BlockChain.ERA_COMPU_ALL_UP && height < 100
                            || height < 10)) {

                        setForgingStatus(ForgingStatus.FORGING);
                    }

                    if (BlockChain.TEST_DB > 0 ||
                            (forgingStatus == ForgingStatus.FORGING // FORGING enabled
                                    && betterPeer == null && !ctrl.needUpToDate()
                                    && (this.solvingReference == null // AND GENERATING NOT MAKED
                                    || !Arrays.equals(this.solvingReference, dcSet.getBlockMap().getLastBlockSignature())
                            ))
                    ) {

                        /////////////////////////////// TRY FORGING ////////////////////////

                        if (ctrl.isOnStopping()) {
                            return;
                        }

                        //SET NEW BLOCK TO SOLVE
                        this.solvingReference = dcSet.getBlockMap().getLastBlockSignature();
                        solvingBlock = dcSet.getBlockMap().last();

                        if (ctrl.isOnStopping()) {
                            return;
                        }

                        /*
                         * нужно сразу взять транзакции которые бедум в блок класть - чтобы
                         * значть их ХЭШ -
                         * тоже самое и AT записями поидее
                         * и эти хэши закатываем уже в заголвок блока и подписываем
                         * после чего делать вычисление значения ПОБЕДЫ - она от подписи зависит
                         * если победа случиласть то
                         * далее сами трнзакции кладем в тело блока и закрываем его
                         */
                        /*
                         * нет не  так - вычисляеи победное значение и если оно выиграло то
                         * к нему транзакции собираем
                         * и время всегда одинаковое
                         *
                         */

                        local_status = 4;
                        this.setMonitorStatus("local_status " + viewStatus());

                        //GENERATE NEW BLOCKS
                        //this.lastBlocksForTarget = bchain.getLastBlocksForTarget(dcSet);
                        this.acc_winner = null;

                        //unconfirmedTransactionsHash = null;
                        winned_winValue = 0;
                        winned_forgingValue = 0;
                        //max_winned_value_account = 0;
                        height = bchain.getHeight(dcSet) + 1;
                        previousTarget = bchain.getTarget(dcSet);

                        if (BlockChain.TEST_DB == 0) {

                            ///if (height > BlockChain.BLOCK_COUNT) return;

                            //PREVENT CONCURRENT MODIFY EXCEPTION
                            List<PrivateKeyAccount> knownAccounts = this.getKnownAccounts();
                            synchronized (knownAccounts) {

                                local_status = 5;
                                this.setMonitorStatus("local_status " + viewStatus());

                                for (PrivateKeyAccount account : knownAccounts) {

                                    forgingValue = account.getBalanceUSE(Transaction.RIGHTS_KEY, dcSet).intValue();
                                    winValue = BlockChain.calcWinValue(dcSet, account, height, forgingValue, null);
                                    if (winValue < 1)
                                        continue;

                                    targetedWinValue = BlockChain.calcWinValueTargetedBase(dcSet, height, winValue, previousTarget);
                                    if (targetedWinValue < 1)
                                        continue;

                                    if (winValue > winned_winValue) {
                                        //this.winners.put(account, winned_value);
                                        acc_winner = account;
                                        winned_winValue = winValue;
                                        winned_forgingValue = forgingValue;
                                        //max_winned_value_account = winned_value_account;

                                    }
                                }
                            }

                            if (BlockChain.CHECK_BUGS > 7) {
                                Tuple2<List<Transaction>, Integer> unconfirmedTransactions
                                        = getUnconfirmedTransactions(height, timePointForValidTX,
                                        bchain, winned_winValue);
                            }
                        } else if (!BlockChain.STOP_GENERATE_BLOCKS) {
                            /// тестовый аккаунт
                            acc_winner = BlockChain.TEST_DB_ACCOUNTS[random.nextInt(BlockChain.TEST_DB_ACCOUNTS.length)];
                            /// закатем в очередь транзакции
                            testTransactions(height, timePointForValidTX);
                        }

                        if (!BlockChain.STOP_GENERATE_BLOCKS && acc_winner != null) {

                            if (ctrl.isOnStopping()) {
                                return;
                            }

                            newWinner = false;
                            // Соберем тут транзакции сразу же чтобы потом не тратить время
                            Tuple2<List<Transaction>, Integer> unconfirmedTransactions
                                    = getUnconfirmedTransactions(height, timePointForValidTX,
                                    bchain, winned_winValue);

                            if (BlockChain.TEST_DB == 0) {

                                wait_new_block_broadcast = (timeStartBroadcast + BlockChain.FLUSH_TIMEPOINT(height)) >> 1;
                                int shiftTime = (int) (((wait_new_block_broadcast * (previousTarget - winned_winValue) * 10) / previousTarget));
                                wait_new_block_broadcast = wait_new_block_broadcast + shiftTime;

                                // сдвиг на заранее - только на 1/4 максимум
                                if (wait_new_block_broadcast < timeStartBroadcast) {
                                    wait_new_block_broadcast = timeStartBroadcast;
                                } else if (wait_new_block_broadcast > BlockChain.FLUSH_TIMEPOINT(height)) {
                                    wait_new_block_broadcast = BlockChain.FLUSH_TIMEPOINT(height);
                                }

                                if (wait_new_block_broadcast > 0
                                        // и мы не отстаем
                                        && NTP.getTime() < timePoint + wait_new_block_broadcast) {

                                    local_status = 6;
                                    this.setMonitorStatus("local_status " + viewStatus());

                                    LOGGER.info("@@@@@@@@ wait for new winner and BROADCAST: " + wait_new_block_broadcast / 1000);
                                    // SLEEP and WATCH break
                                    wait_step = wait_new_block_broadcast / WAIT_STEP_MS;

                                    this.setMonitorStatus("wait for new winner and BROADCAST: " + wait_new_block_broadcast / 1000);

                                    do {
                                        try {
                                            Thread.sleep(WAIT_STEP_MS);
                                        } catch (InterruptedException e) {
                                            return;
                                        }

                                        if (ctrl.isOnStopping()) {
                                            return;
                                        }

                                        waitWin = bchain.getWaitWinBuffer();
                                        if (waitWin != null && waitWin.calcWinValue(dcSet) > winned_winValue) {
                                            // NEW WINNER received
                                            newWinner = true;
                                            break;
                                        }

                                    }
                                    while (this.orphanto <= 0 && wait_step-- > 0
                                            && NTP.getTime() < timePoint + wait_new_block_broadcast
                                            && betterPeer == null && !ctrl.needUpToDate());
                                }

                            }

                            if (this.orphanto > 0) {
                                continue;
                            } else if (ctrl.needUpToDate()) {
                                LOGGER.info("skip GENERATING block - need UPDATE");
                            } else if (betterPeer != null) {
                                LOGGER.info("skip GENERATING block - better PERR founf: " + betterPeer);
                            } else {

                                if (newWinner) {
                                    LOGGER.info("NEW WINER RECEIVED - drop my block");
                                } else {
                                    /////////////////////    MAKING NEW BLOCK  //////////////////////
                                    local_status = 7;
                                    this.setMonitorStatus("local_status " + viewStatus());

                                    // GET VALID UNCONFIRMED RECORDS for current TIMESTAMP
                                    LOGGER.info("GENERATE my BLOCK for TXs: " + unconfirmedTransactions.b);

                                    generatedBlock = null;
                                    try {
                                        processTiming = System.nanoTime();
                                        generatedBlock = generateNextBlock(acc_winner, solvingBlock,
                                                unconfirmedTransactions,
                                                height, winned_forgingValue, winned_winValue, previousTarget);

                                        processTiming = System.nanoTime() - processTiming;

                                        // только если вблоке есть стрнзакции то вычислим
                                        if (generatedBlock.getTransactionCount() > 0
                                                && processTiming < 999999999999l) {
                                            // при переполнении может быть минус
                                            // в миеросекундах подсчет делаем
                                            // ++ 10 потому что там ФОРК базы делаем - он очень медленный
                                            processTiming = processTiming / 1000 /
                                                    (Controller.BLOCK_AS_TX_COUNT + generatedBlock.getTransactionCount());
                                            if (transactionMakeTimingCounter < 1 << 3) {
                                                transactionMakeTimingCounter++;
                                                transactionMakeTimingAverage = ((transactionMakeTimingAverage * transactionMakeTimingCounter)
                                                        + processTiming - transactionMakeTimingAverage) / transactionMakeTimingCounter;
                                            } else
                                                transactionMakeTimingAverage = ((transactionMakeTimingAverage << 3)
                                                        + processTiming - transactionMakeTimingAverage) >> 3;

                                            ctrl.setTransactionMakeTimingAverage(transactionMakeTimingAverage);
                                        }

                                    } catch (java.lang.OutOfMemoryError e) {
                                        LOGGER.error(e.getMessage(), e);
                                        ctrl.stopAll(234);
                                        return;
                                    }
                                    LOGGER.info("GENERATE done");

                                    solvingBlock = null;

                                    if (generatedBlock == null) {
                                        if (ctrl.isOnStopping()) {
                                            return;
                                        }

                                        LOGGER.info("generateNextBlock is NULL... try wait");
                                        try {
                                            Thread.sleep(1000);
                                        } catch (InterruptedException e) {
                                        }

                                        continue;
                                    } else {
                                        //PASS BLOCK TO CONTROLLER
                                        try {
                                            LOGGER.info("bchain.setWaitWinBuffer, size: " + generatedBlock.getTransactionCount());
                                            if (bchain.setWaitWinBuffer(dcSet, generatedBlock,
                                                    null // не надо банить тут - может цепочка ушла ужеи это мой блок же
                                            )) {

                                                // need to BROADCAST
                                                local_status = 8;
                                                this.setMonitorStatus("local_status " + viewStatus());

                                                ctrl.broadcastWinBlock(generatedBlock);
                                                local_status = 0;
                                                this.setMonitorStatus("local_status " + viewStatus());

                                            } else {
                                                LOGGER.info("my BLOCK is weak ((...");
                                            }
                                            generatedBlock = null;
                                        } catch (java.lang.OutOfMemoryError e) {
                                            LOGGER.error(e.getMessage(), e);
                                            ctrl.stopAll(235);
                                            return;
                                        }
                                    }
                                }
                            }
                        }
                    }
                }

                height = bchain.getHeight(dcSet);

                ////////////////////////////  FLUSH NEW BLOCK /////////////////////////
                // сдвиг 0 делаем
                ctrl.checkStatusAndObserve(0);
                if (betterPeer != null || orphanto > 0
                        || timePoint + BlockChain.GENERATING_MIN_BLOCK_TIME_MS(height) < NTP.getTime()
                        && ctrl.needUpToDate()) {

                    if (System.currentTimeMillis() - pointLogWaitFlush > BlockChain.GENERATING_MIN_BLOCK_TIME_MS(height) >> 2) {
                        pointLogWaitFlush = System.currentTimeMillis();
                        LOGGER.info("To late for FLUSH - need UPDATE !");
                    }
                } else {

                    // try solve and flush new block from Win Buffer

                    // FLUSH WINER to DB MAP
                    if (this.solvingReference != null)
                        if (System.currentTimeMillis() - pointLogWaitFlush > BlockChain.GENERATING_MIN_BLOCK_TIME_MS(height) >> 2) {
                            pointLogWaitFlush = System.currentTimeMillis();
                            LOGGER.info("wait to FLUSH WINER to DB MAP " + (flushPoint - NTP.getTime()) / 1000);
                        }

                    // ждем основное время просто
                    while (BlockChain.TEST_DB == 0 && this.orphanto <= 0 && flushPoint > NTP.getTime() && betterPeer == null && !ctrl.needUpToDate()) {
                        try {
                            Thread.sleep(WAIT_STEP_MS);
                        } catch (InterruptedException e) {
                            return;
                        }

                        if (ctrl.isOnStopping()) {
                            return;
                        }
                    }

                    if (this.orphanto > 0)
                        continue;

                    // если нет ничего в буфере то еще несного подождем
                    do {

                        waitWin = bchain.getWaitWinBuffer();
                        if (waitWin != null) {
                            break;
                        }

                        try {
                            Thread.sleep(WAIT_STEP_MS);
                        } catch (InterruptedException e) {
                            return;
                        }

                        if (ctrl.isOnStopping()) {
                            return;
                        }
                    } while (this.orphanto <= 0
                            && timePoint + BlockChain.GENERATING_MIN_BLOCK_TIME_MS(height) > NTP.getTime()
                            // возможно уже надо обновиться - мы отстали
                            && betterPeer == null
                            && !ctrl.needUpToDate());

                    if (this.orphanto > 0)
                        continue;

                    if (waitWin == null && afterUpdatePeer != null) {
                        waitWin = ctrl.checkNewPeerUpdates(afterUpdatePeer);
                        afterUpdatePeer = null;
                    }

                    if (waitWin == null) {
                        if (this.solvingReference != null) {
                            if (System.currentTimeMillis() - pointLogGoUpdate > BlockChain.GENERATING_MIN_BLOCK_TIME_MS(height) >> 2) {
                                pointLogGoUpdate = System.currentTimeMillis();
                                // сбросим и ссылку для генератора
                                this.solvingReference = null;
                                LOGGER.debug("WIN BUFFER is EMPTY - go to UPDATE");
                                // обнулим - чтобы потом сработало новое создание
                                this.solvingReference = null;
                            }
                        }

                    } else if (ctrl.needUpToDate()) {
                        try {
                            Thread.sleep(1000);
                        } catch (InterruptedException e) {
                            return;
                        }
                        LOGGER.debug("need UPDATE! skip FLUSH BLOCK");
                    } else if (betterPeer != null) {
                        try {
                            Thread.sleep(1000);
                        } catch (InterruptedException e) {
                            return;
                        }
                        LOGGER.debug("found better PEER! skip FLUSH BLOCK " + betterPeer);
                    } else {
                        // только если мы не отстали

                        this.solvingReference = null;

                        local_status = 1;
                        this.setMonitorStatus("local_status " + viewStatus());

                        // FLUSH WINER to DB MAP
                        LOGGER.info("TRY to FLUSH WINER to DB MAP");

                        try {
                            if (BlockChain.TEST_DB == 0 && flushPoint + BlockChain.GENERATING_MIN_BLOCK_TIME_MS(height) < NTP.getTime()) {
                                try {
                                    // если вдруг цепочка встала,, то догоняем не очень быстро чтобы принимать все
                                    // победные блоки не спеша
                                    Thread.sleep(1000);
                                } catch (InterruptedException e) {
                                    return;
                                }
                            }

                            local_status = 2;
                            this.setMonitorStatus("local_status " + viewStatus());

                            try {
                                if (!ctrl.flushNewBlockGenerated()) {
                                    this.setMonitorStatusAfter();
                                    // NEW BLOCK not FLUSHED
                                    LOGGER.info("NEW BLOCK not FLUSHED");
                                } else {
                                    this.setMonitorStatusAfter();
                                    if (forgingStatus == ForgingStatus.FORGING_WAIT)
                                        setForgingStatus(ForgingStatus.FORGING);
                                }
                            } catch (java.lang.OutOfMemoryError e) {
                                LOGGER.error(e.getMessage(), e);
                                ctrl.stopAll(235);
                                return;
                            }

                            if (ctrl.isOnStopping()) {
                                return;
                            }

                        } catch (Exception e) {
                            // TODO Auto-generated catch block
                            if (ctrl.isOnStopping()) {
                                return;
                            }
                            LOGGER.error(e.getMessage(), e);
                        }

                        bchain.clearWaitWinBuffer();

                        if (needRemoveInvalids != null) {
                            clearInvalids();
                        } else {
                            checkForRemove(timePointForValidTX);
                            clearInvalids();
                        }

                        // была обработка буфера, тогда на точку начала вернемся
                        continue;
                    }

                }

                ////////////////////////// UPDATE ////////////////////

                if (orphanto > 0 || betterPeer == null &&
                        timePoint + BlockChain.GENERATING_MIN_BLOCK_TIME_MS(height) > NTP.getTime())
                    continue;

                /// CHECK PEERS HIGHER
                // так как в девелопе все гоняют свои цепочки то посмотреть самыю жирную а не длинную
                ctrl.checkStatusAndObserve(shift_height);
                //CHECK IF WE ARE NOT UP TO DATE
                if (betterPeer != null || ctrl.needUpToDate()) {

                    LOGGER.info("update by " + (betterPeer != null ? "better PEER: " + betterPeer : "controller status"));

                    if (ctrl.isOnStopping()) {
                        return;
                    }

                    local_status = 3;
                    this.setMonitorStatus("local_status " + viewStatus());

                    this.solvingReference = null;
                    bchain.clearWaitWinBuffer();

                    afterUpdatePeer = ctrl.update(shift_height);

                    local_status = 0;
                    this.setMonitorStatus("local_status " + viewStatus());

                    if (ctrl.isOnStopping()) {
                        return;
                    }

                    // CHECK WALLET SYNCHRONIZE after UPDATE of CHAIN
                    ctrl.checkNeedSyncWallet();

                    setForgingStatus(ForgingStatus.FORGING_WAIT);

                }
            }

        } catch (java.lang.OutOfMemoryError e) {
            LOGGER.error(e.getMessage(), e);
            ctrl.stopAll(96);
            return;
        } catch (Exception e) {
            if (ctrl.isOnStopping()) {
                return;
            }

            LOGGER.error(e.getMessage(), e);

        } catch (Throwable e) {
            if (ctrl.isOnStopping()) {
                return;
            }

            LOGGER.error(e.getMessage(), e);

        } finally {
            // EXITED
            this.local_status = -1;
            this.setMonitorStatus("local_status " + viewStatus());
        }

    }

    @Override
    public void update(Observable arg0, Object arg1) {
        ObserverMessage message = (ObserverMessage) arg1;

        if (message.getType() == ObserverMessage.WALLET_STATUS || message.getType() == ObserverMessage.NETWORK_STATUS) {
            //WALLET ONCE UNLOCKED? WITHOUT UNLOCKING FORGING DISABLED
            if (!walletOnceUnlocked && message.getType() == ObserverMessage.WALLET_STATUS) {
                walletOnceUnlocked = true;
            }

            if (walletOnceUnlocked) {
                // WALLET UNLOCKED OR GENERATOR CACHING TRUE
                syncForgingStatus();
            }
        }

    }

    public void syncForgingStatus() {

        if (!Settings.getInstance().isForgingEnabled() || getKnownAccounts().isEmpty()) {
            setForgingStatus(ForgingStatus.FORGING_DISABLED);
            return;
        }

        int status = ctrl.getStatus();
        //CONNECTIONS OKE? -> FORGING
        // CONNECTION not NEED now !!
        // TARGET_WIN will be small
        if (status != Controller.STATUS_OK
            ///|| ctrl.isProcessingWalletSynchronize()
        ) {
            setForgingStatus(ForgingStatus.FORGING_ENABLED);
            return;
        }

        if (forgingStatus != ForgingStatus.FORGING) {
            setForgingStatus(ForgingStatus.FORGING_WAIT);
        }

		/*
		// NOT NEED to wait - TARGET_WIN will be small
		if (ctrl.isReadyForging())
			setForgingStatus(ForgingStatus.FORGING);
		else
			setForgingStatus(ForgingStatus.FORGING_WAIT);
			*/
    }

    public enum ForgingStatus {

        FORGING_DISABLED(0, Lang.getInstance().translate("Forging disabled")),
        FORGING_ENABLED(1, Lang.getInstance().translate("Forging enabled")),
        FORGING(2, Lang.getInstance().translate("Forging")),
        FORGING_WAIT(3, Lang.getInstance().translate("Forging awaiting another peer sync"));

        private final int statuscode;
        private String name;

        ForgingStatus(int status, String name) {
            statuscode = status;
            this.name = name;
        }

        public int getStatuscode() {
            return statuscode;
        }

        public String getName() {
            return name;
        }

    }

}<|MERGE_RESOLUTION|>--- conflicted
+++ resolved
@@ -186,15 +186,11 @@
             if (headers.isEmpty()) {
                 // если прилетели данные с этого ПИРА - сброим их в то что мы сами вычислили
                 ///LOGGER.debug("peer has same Weight " + maxPeer);
-<<<<<<< HEAD
-                ctrl.resetWeightOfPeer(peer, 0);
-=======
                 if (false) {
                     ctrl.resetWeightOfPeer(peer, 0);
                 } else {
                     peer.setMute(Controller.MUTE_PEER_COUNT >> 1);
                 }
->>>>>>> 3b8ea8dd
                 // продолжим поиск дальше
                 continue;
             } else {

--- conflicted
+++ resolved
@@ -1090,13 +1090,8 @@
 
                 ////////////////////////// UPDATE ////////////////////
 
-<<<<<<< HEAD
-                if (orphanto > 0 || betterPeer == null && !ctrl.needUpToDate()
-                        && timePoint + BlockChain.GENERATING_MIN_BLOCK_TIME_MS(height) > NTP.getTime())
-=======
                 if (orphanto > 0 || betterPeer == null &&
-                        timePoint + BlockChain.GENERATING_MIN_BLOCK_TIME_MS > NTP.getTime())
->>>>>>> d45171b0
+                        timePoint + BlockChain.GENERATING_MIN_BLOCK_TIME_MS(height) > NTP.getTime())
                     continue;
 
                 /// CHECK PEERS HIGHER

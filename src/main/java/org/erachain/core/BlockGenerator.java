package org.erachain.core;


import org.erachain.controller.Controller;
import org.erachain.core.account.PrivateKeyAccount;
import org.erachain.core.block.Block;
import org.erachain.core.transaction.Transaction;
import org.erachain.datachain.DCSet;
import org.erachain.datachain.TransactionMap;
import org.erachain.lang.Lang;
import org.erachain.network.Peer;
import org.erachain.network.message.MessageFactory;
import org.erachain.network.message.SignaturesMessage;
import org.erachain.ntp.NTP;
import org.erachain.settings.Settings;
import org.erachain.utils.MonitoredThread;
import org.erachain.utils.ObserverMessage;
import org.mapdb.Fun.Tuple2;
import org.mapdb.Fun.Tuple3;
import org.slf4j.Logger;
import org.slf4j.LoggerFactory;

import java.sql.Timestamp;
import java.util.*;

/**
 * основной верт, решающий последовательно три задачи - либо собираем блок, проверяем отставание от сети
 * и синхронизируемся с сетью если не догнали ее, либо ловим новый блок из сети и заносим его в цепочку блоков
 */
public class BlockGenerator extends MonitoredThread implements Observer {

    public static final boolean TEST_001 = false;

    private static Logger LOGGER = LoggerFactory.getLogger(BlockGenerator.class.getSimpleName());

    private static int WAIT_STEP_MS = 100;

    private static Controller ctrl = Controller.getInstance();
    private static int local_status = 0;
    private PrivateKeyAccount acc_winner;
    //private List<Block> lastBlocksForTarget;
    private byte[] solvingReference;
    private List<PrivateKeyAccount> cachedAccounts;
    private ForgingStatus forgingStatus = ForgingStatus.FORGING_DISABLED;
    private boolean walletOnceUnlocked = false;
    private int orphanto = 0;
    private static List<byte[]> needRemoveInvalids;

    private final DCSet dcSet;
    private final BlockChain bchain;

    public BlockGenerator(DCSet dcSet, BlockChain bchain, boolean withObserve) {

        this.dcSet = dcSet;
        this.bchain = bchain;

        if (Settings.getInstance().isGeneratorKeyCachingEnabled()) {
            this.cachedAccounts = new ArrayList<PrivateKeyAccount>();
        }

        if (withObserve) addObserver();
        this.setName("Thread BlockGenerator - " + this.getId());
    }

    public static int getStatus() {
        return local_status;
    }

    public static String viewStatus() {

        switch (local_status) {
            case -1:
                return "-1 STOPed";
            case 1:
                return "1 FLUSH, WAIT";
            case 2:
                return "2 FLUSH, TRY";
            case 3:
                return "3 UPDATE";
            case 31:
                return "31 UPDATE SAME";
            case 41:
                return "41 WAIT MAKING";
            case 4:
                return "4 PREPARE MAKING";
            case 5:
                return "5 GET WIN ACCOUNT";
            case 6:
                return "6 WAIT BEFORE MAKING";
            case 7:
                return "7 MAKING NEW BLOCK";
            case 8:
                return "8 BROADCASTING";
            default:
                return "0 WAIT";
        }
    }

    public Peer betterPeer;
    /**
     * если цепочка встала из-за патовой ситуации то попробовать ее решить
     ^ путем выбора люолее сильной а не длинной
     * так же кажые 10 блоков проверяеем самую толстую цепочку
     */
    public boolean checkWeightPeers() {
        // MAY BE PAT SITUATION

        //logger.debug("try check better WEIGHT peers");

        Tuple2<Integer, Long> myHW = ctrl.getBlockChain().getHWeightFull(dcSet);

        betterPeer = null;

        Peer peer;
        this.setMonitorStatus("checkWeightPeers");

        //byte[] prevSignature = dcSet.getBlocksHeadsMap().get(myHW.a - 1).reference;
        byte[] lastSignature = bchain.getLastBlockSignature(dcSet);

        int counter = 0;
        // на всякий случай поставим ораничение
        while (counter++ < 30) {

            Tuple3<Integer, Long, Peer> maxPeer = ctrl.getMaxPeerHWeight(0, true);
            peer = maxPeer.c;

            if (peer == null) {
                return false;
            }

            ///LOGGER.debug("better WEIGHT peers found: " + maxPeer);

            SignaturesMessage response = null;
            try {

                response = (SignaturesMessage) peer.getResponse(
                        MessageFactory.getInstance().createGetHeadersMessage(lastSignature),
                        Synchronizer.GET_BLOCK_TIMEOUT >> 2);
            } catch (Exception e) {
                ///LOGGER.debug("RESPONSE error " + peer + " " + e.getMessage());
                // remove HW from peers
                ctrl.resetWeightOfPeer(peer);
                continue;
            }

            if (response == null) {
                ///LOGGER.debug("peer RESPONSE is null " + peer);
                // remove HW from peers
                ctrl.resetWeightOfPeer(peer);
                continue;
            }

            List<byte[]> headers = response.getSignatures();
            int headersSize = headers.size();
            ///LOGGER.debug("FOUND head SIZE: " + headersSize);

            if (headersSize > 0) {
                boolean isSame = false;
                for (byte[] signature : headers) {
                    if (Arrays.equals(signature, lastSignature)) {
                        isSame = true;
                        break;
                    }
                }

                if (isSame) {
                    // если прилетели данные с этого ПИРА - сброим их в то что мы сами вычислили
                    ///LOGGER.debug("peer has same Weight " + maxPeer);
                    ctrl.resetWeightOfPeer(peer);
                    // продолжим поиск дальше
                    continue;
                } else {
                    LOGGER.debug("I to orphan - peer has better Weight " + maxPeer);
                    try {
                        // да - там другой блок - откатим тогда свой
                        //// ctrl.orphanInPipe(bchain.getLastBlock(dcSet));
                        betterPeer = peer;
                        return true;
                    } catch (Exception e) {
                        LOGGER.error(e.getMessage(), e);
                        ctrl.resetWeightOfPeer(peer);
                    }
                }
            } else {
                // more then 2 - need to UPDATE
                LOGGER.debug("to update - peers " + maxPeer
                        + " headers: " + headersSize);
                betterPeer = peer;
                return true;
            }

        }

        return false;

    }

    public Block generateNextBlock(PrivateKeyAccount account,
                                   Block parentBlock, Tuple2<List<Transaction>, Integer> transactionsItem, int height, int forgingValue, long winValue, long previousTarget) {

        if (transactionsItem == null) {
            return null;
        }

        int version = parentBlock.getNextBlockVersion(dcSet);
        byte[] atBytes;
        atBytes = new byte[0];

        //CREATE NEW BLOCK
        Block newBlock = new Block(version, parentBlock, account, height,
                transactionsItem, atBytes,
                forgingValue, winValue, previousTarget);
        newBlock.sign(account);
        return newBlock;

    }

    public Tuple2<List<Transaction>, Integer> getUnconfirmedTransactions(int blockHeight, long timestamp, BlockChain bchain,
                                                                         long max_winned_value) {

        Timestamp timestampPoit = new Timestamp(timestamp);
        LOGGER.debug("* * * * * COLLECT TRANSACTIONS on " + timestampPoit);

        long start = System.currentTimeMillis();

        //CREATE FORK OF GIVEN DATABASE
        DCSet newBlockDC = null;

        Block waitWin;

        List<Transaction> transactionsList = new ArrayList<Transaction>();

        //	boolean transactionProcessed;
        long totalBytes = 0;
        int counter = 0;

        TransactionMap map = dcSet.getTransactionMap();
        Iterator<Long> iterator = map.getTimestampIterator();

        needRemoveInvalids = new ArrayList<byte[]>();

        this.setMonitorStatusBefore("getUnconfirmedTransactions");

        long testTime = 0;
        while (iterator.hasNext()) {

            if (ctrl.isOnStopping()) {
                break;
            }

            if (bchain != null) {
                waitWin = bchain.getWaitWinBuffer();
                if (betterPeer != null || waitWin != null && waitWin.getWinValue() > max_winned_value) {
                    break;
                }
            }

            Transaction transaction = map.get(iterator.next());

            if (BlockChain.CHECK_BUGS > 7) {
                LOGGER.debug(" found TRANSACTION on " + new Timestamp(transaction.getTimestamp()));
                if (testTime > transaction.getTimestamp()) {
                    LOGGER.error(" ERROR testTIME " + new Timestamp(testTime));
                    testTime = transaction.getTimestamp();
                }
            }

            if (transaction.getTimestamp() > timestamp)
                break;

            // делать форк только если есть трнзакции - так как это сильно кушает память
            if (newBlockDC == null) {
                //CREATE FORK OF GIVEN DATABASE
                newBlockDC = dcSet.fork();
            }

            transaction.setDC(newBlockDC, Transaction.FOR_NETWORK, blockHeight, counter + 1);

            if (false // вообще-то все внутренние транзакции уже провверены на подпись!
                    && !transaction.isSignatureValid(newBlockDC)) {
                needRemoveInvalids.add(transaction.getSignature());
                continue;
            }

            try {

                if (transaction.isValid(Transaction.FOR_NETWORK, 0l) != Transaction.VALIDATE_OK) {
                    needRemoveInvalids.add(transaction.getSignature());
                    if (BlockChain.CHECK_BUGS > 1) {
                        LOGGER.error(" Transaction invalid: " + transaction.isValid(Transaction.FOR_NETWORK, 0l));
                    }
                    continue;
                }

                //CHECK IF ENOUGH ROOM
                if (++counter > BlockChain.MAX_BLOCK_SIZE_GEN) {
                    counter--;
                    break;
                }

                totalBytes += transaction.getDataLength(Transaction.FOR_NETWORK, true);
                if (totalBytes > BlockChain.MAX_BLOCK_SIZE_BYTES_GEN) {
                    counter--;
                    break;
                }

                ////ADD INTO LIST
                transactionsList.add(transaction);

                //PROCESS IN NEWBLOCKDB
                transaction.process(null, Transaction.FOR_NETWORK);

            } catch (Exception e) {

                if (ctrl.isOnStopping()) {
                    break;
                }

                //     transactionProcessed = true;

                LOGGER.error(e.getMessage(), e);
                //REMOVE FROM LIST
                needRemoveInvalids.add(transaction.getSignature());

            }

        }

        if (newBlockDC != null )
            newBlockDC.close();

        LOGGER.debug("get Unconfirmed Transactions = " + (System.currentTimeMillis() - start)
                + "ms for trans: " + counter + " and DELETE: " + needRemoveInvalids.size());

        this.setMonitorStatusAfter();

        return new Tuple2<List<Transaction>, Integer>(transactionsList, counter);
    }

    private void clearInvalids() {
        if (needRemoveInvalids != null && !needRemoveInvalids.isEmpty()) {
            long start = System.currentTimeMillis();
            TransactionMap transactionsMap = dcSet.getTransactionMap();
            for (byte[] signature : needRemoveInvalids) {
                if (ctrl.isOnStopping()) {
                    return;
                }
                if (transactionsMap.contains(signature))
                    transactionsMap.delete(signature);
            }
            LOGGER.debug("clear INVALID Transactions = " + (System.currentTimeMillis() - start) + "ms for removed: " + needRemoveInvalids.size()
                    + " LEFT: " + transactionsMap.size());

            needRemoveInvalids = null;
        }

    }

    public void checkForRemove(long timestamp) {

        //CREATE FORK OF GIVEN DATABASE
        DCSet newBlockDC = dcSet.fork();
        int blockHeight =  newBlockDC.getBlockMap().size() + 1;

        //Block waitWin;
        int counter = 0;
        int totalBytes = 0;

        long start = System.currentTimeMillis();

        TransactionMap map = dcSet.getTransactionMap();
        Iterator<Long> iterator = map.getTimestampIterator();
        LOGGER.debug("get ITERATOR for Remove = " + (System.currentTimeMillis() - start) + " ms");

        needRemoveInvalids = new ArrayList<byte[]>();

        this.setMonitorStatusBefore("checkForRemove");

        while (iterator.hasNext()) {

            if (ctrl.isOnStopping()) {
                return;
            }

            Transaction transaction = map.get(iterator.next());

            if (transaction.getTimestamp() > timestamp)
                break;

            transaction.setDC(newBlockDC, Transaction.FOR_NETWORK, blockHeight, counter + 1);

            if (false // тут уже все проверено внутри нашей базы
                    && !transaction.isSignatureValid(newBlockDC)) {
                needRemoveInvalids.add(transaction.getSignature());
                continue;
            }

            try {

                if (transaction.isValid(Transaction.FOR_NETWORK, 0l) != Transaction.VALIDATE_OK) {
                    needRemoveInvalids.add(transaction.getSignature());
                    continue;
                }

                //CHECK IF ENOUGH ROOM
                if (++counter > (BlockChain.MAX_BLOCK_SIZE << 2)) {
                    break;
                }

                totalBytes += transaction.getDataLength(Transaction.FOR_NETWORK, true);
                if (totalBytes > (BlockChain.MAX_BLOCK_SIZE_BYTES_GEN << 2)) {
                    break;
                }

                //PROCESS IN NEWBLOCKDB
                transaction.process(null, Transaction.FOR_NETWORK);

                // GO TO NEXT TRANSACTION
                continue;

            } catch (Exception e) {

                if (ctrl.isOnStopping()) {
                    return;
                }

                //     transactionProcessed = true;

                LOGGER.error(e.getMessage(), e);
                //REMOVE FROM LIST
                needRemoveInvalids.add(transaction.getSignature());

                continue;

            }

        }

        newBlockDC.close();

        this.setMonitorStatusAfter();

        LOGGER.debug("get check for Remove = " + (System.currentTimeMillis() - start) + "ms for trans: " + map.size()
                + " needRemoveInvalids:" + needRemoveInvalids.size());

    }

    public ForgingStatus getForgingStatus() {
        return forgingStatus;
    }

    public void setForgingStatus(ForgingStatus status) {
        if (forgingStatus != status) {
            forgingStatus = status;
            ctrl.forgingStatusChanged(forgingStatus);
        }
    }

    public int getOrphanTo() {
        return this.orphanto;
    }

    public void setOrphanTo(int height) {
        this.orphanto = height;
    }

    public void addObserver() {
        new Thread("try syncForgingStatus") {
            @Override
            public void run() {

                //WE HAVE TO WAIT FOR THE WALLET TO ADD THAT LISTENER.
                while (!ctrl.doesWalletExists() || !ctrl.doesWalletDatabaseExists()) {
                    try {
                        Thread.sleep(500);
                    } catch (InterruptedException e) {
                        return;
                    }
                }

                ctrl.addWalletObserver(BlockGenerator.this);
                syncForgingStatus();
            }
        }.start();
        ctrl.addObserver(this);
    }

    private List<PrivateKeyAccount> getKnownAccounts() {
        //CHECK IF CACHING ENABLED
        if (Settings.getInstance().isGeneratorKeyCachingEnabled()) {
            List<PrivateKeyAccount> privateKeyAccounts = ctrl.getPrivateKeyAccounts();

            //IF ACCOUNTS EXISTS
            if (!privateKeyAccounts.isEmpty()) {
                //CACHE ACCOUNTS
                this.cachedAccounts = privateKeyAccounts;
            }

            //RETURN CACHED ACCOUNTS
            return this.cachedAccounts;
        } else {
            //RETURN ACCOUNTS
            return ctrl.getPrivateKeyAccounts();
        }
    }

    public void cacheKnownAccounts() {
        if (Settings.getInstance().isGeneratorKeyCachingEnabled()) {
            List<PrivateKeyAccount> privateKeyAccounts = ctrl.getPrivateKeyAccounts();

            //IF ACCOUNTS EXISTS
            if (!privateKeyAccounts.isEmpty()) {
                //CACHE ACCOUNTS
                this.cachedAccounts = privateKeyAccounts;
            }
        }
    }

    @Override
    public void run() {

        //TransactionMap transactionsMap = dcSet.getTransactionMap();

        int heapOverflowCount = 0;

        long processTiming;
        long transactionMakeTimingCounter = 0;
        long transactionMakeTimingAverage = 0;

        /**
         * время пинга если идет синхронизация например
         */
        long pointPing = 0;
        long timeTmp;
        long timePoint = 0;
        long timePointForValidTX = 0;
        long flushPoint = 0;
        long timeUpdate = 0;
        int shift_height = 0;
        //byte[] unconfirmedTransactionsHash;
        //long winned_value_account;
        //long max_winned_value_account;
        int height = BlockChain.getHeight(dcSet) + 1;
        int forgingValue;
        int winned_forgingValue;
        long winValue;
        int targetedWinValue;
        long winned_winValue;
        long previousTarget = bchain.getTarget(dcSet);

        int wait_new_block_broadcast;
        long wait_step;
        boolean newWinner;
        long pointLogGoUpdate = 0;
        long pointLogWaitFlush = 0;

        this.initMonitor();

        while (!ctrl.isOnStopping()) {

            int timeStartBroadcast = BlockChain.WIN_TIMEPOINT(height);

            Block waitWin = null;
            Block generatedBlock;
            Block solvingBlock;
            Peer peer = null;
            Tuple3<Integer, Long, Peer> maxPeer;
            SignaturesMessage response;

            try {
                Thread.sleep(WAIT_STEP_MS);
            } catch (InterruptedException e) {
                break;
            }

            try {

                this.setMonitorPoint();

                if (ctrl.isOnStopping()) {
                    local_status = -1;
                    return;
                }

                // GET real HWeight
                // пингуем всех тут чтобы знать кому слать свои транакции
                // на самом деле они сами присылают свое состояние после апдейта
                if (NTP.getTime() - pointPing > BlockChain.GENERATING_MIN_BLOCK_TIME_MS(height) >> 1) {
                    // нужно просмотривать пиги для синхронизации так же - если там -ХХ то не будет синхронизации
                    pointPing = NTP.getTime();
                    ctrl.pingAllPeers(false);
                }

                if (this.orphanto > 0) {
                    this.setMonitorStatusBefore("orphan to " + orphanto);
                    local_status = 9;
                    ctrl.setForgingStatus(ForgingStatus.FORGING_ENABLED);

                    // обязательно нужно чтобы память освобождать
                    // и если объект был изменен (с тем же ключем у него удалили поле внутри - чтобы это не выдавлось
                    // при новом запросе - иначе изменения прилетают в другие потоки и ошибку вызываю
                    dcSet.clearCache();

                    try {
                        while (bchain.getHeight(dcSet) >= this.orphanto
                            //    && bchain.getHeight(dcSet) > 157044
                        ) {
                            //if (bchain.getHeight(dcSet) > 157045 && bchain.getHeight(dcSet) < 157049) {
                            //    long iii = 11;
                            //}
                            //Block block = bchain.getLastBlock(dcSet);
                            ctrl.orphanInPipe(bchain.getLastBlock(dcSet));
                        }
                    } catch (Exception e) {
                        LOGGER.error(e.getMessage(), e);
                    }
                    this.orphanto = 0;
                    ctrl.checkStatusAndObserve(0);

                    this.setMonitorStatusAfter();

                }

                timeTmp = bchain.getTimestamp(dcSet) + BlockChain.GENERATING_MIN_BLOCK_TIME_MS(height);
                if (timeTmp > NTP.getTime())
                    continue;

                if (timePoint != timeTmp) {
                    timePoint = timeTmp;
                    timePointForValidTX = timePoint - BlockChain.UNCONFIRMED_SORT_WAIT_MS(height);
                    betterPeer = null;

                    Timestamp timestampPoit = new Timestamp(timePoint);
                    LOGGER.info("+ + + + + START GENERATE POINT on " + timestampPoit);
                    this.setMonitorStatus("+ + + + + START GENERATE POINT on " + timestampPoit);

                    flushPoint = timePoint + BlockChain.FLUSH_TIMEPOINT(height);
                    this.solvingReference = null;
                    local_status = 0;

                    // пинганем тут все чтобы знать кому слать вобедный блок
                    // а так же чтобы знать с кем мы в синхре или кто лучше нас в checkWeightPeers
                    pointPing = NTP.getTime();
                    ctrl.pingAllPeers(true);

                }

                // is WALLET
                if (ctrl.doesWalletExists()) {

                    if (timePoint > NTP.getTime()) {
                        continue;
                    }

                    local_status = 41;
                    this.setMonitorStatus("local_status " + viewStatus());

                    //CHECK IF WE HAVE CONNECTIONS and READY to GENERATE
                    // если на 1 высота выше хотябы то переходим на синхронизацию
                    // поэтому сдвиг = 0
                    ctrl.checkStatusAndObserve(0);

                    if (forgingStatus == ForgingStatus.FORGING_WAIT
                            && (timePoint + (BlockChain.GENERATING_MIN_BLOCK_TIME_MS(height) << 1) < NTP.getTime()
                            || (BlockChain.ERA_COMPU_ALL_UP || BlockChain.DEVELOP_USE) && height < 100
                            || height < 10)) {

                        setForgingStatus(ForgingStatus.FORGING);
                    }

                    if (//true ||
                            (forgingStatus == ForgingStatus.FORGING // FORGING enabled
                                    && betterPeer == null && !ctrl.needUpToDate()
                                    && (this.solvingReference == null // AND GENERATING NOT MAKED
                                    || !Arrays.equals(this.solvingReference, dcSet.getBlockMap().getLastBlockSignature())
                            ))
                    ) {

                        /////////////////////////////// TRY FORGING ////////////////////////

                        if (ctrl.isOnStopping()) {
                            local_status = -1;
                            return;
                        }

                        //SET NEW BLOCK TO SOLVE
                        this.solvingReference = dcSet.getBlockMap().getLastBlockSignature();
                        solvingBlock = dcSet.getBlockMap().last();

                        if (ctrl.isOnStopping()) {
                            local_status = -1;
                            return;
                        }

                        /*
                         * нужно сразу взять транзакции которые бедум в блок класть - чтобы
                         * значть их ХЭШ -
                         * тоже самое и AT записями поидее
                         * и эти хэши закатываем уже в заголвок блока и подписываем
                         * после чего делать вычисление значения ПОБЕДЫ - она от подписи зависит
                         * если победа случиласть то
                         * далее сами трнзакции кладем в тело блока и закрываем его
                         */
                        /*
                         * нет не  так - вычисляеи победное значение и если оно выиграло то
                         * к нему транзакции собираем
                         * и время всегда одинаковое
                         *
                         */

                        local_status = 4;
                        this.setMonitorStatus("local_status " + viewStatus());

                        //GENERATE NEW BLOCKS
                        //this.lastBlocksForTarget = bchain.getLastBlocksForTarget(dcSet);
                        this.acc_winner = null;


                        //unconfirmedTransactionsHash = null;
                        winned_winValue = 0;
                        winned_forgingValue = 0;
                        //max_winned_value_account = 0;
                        height = bchain.getHeight(dcSet) + 1;
                        previousTarget = bchain.getTarget(dcSet);

                        ///if (height > BlockChain.BLOCK_COUNT) return;

                        //PREVENT CONCURRENT MODIFY EXCEPTION
                        List<PrivateKeyAccount> knownAccounts = this.getKnownAccounts();
                        synchronized (knownAccounts) {

                            local_status = 5;
                            this.setMonitorStatus("local_status " + viewStatus());

                            for (PrivateKeyAccount account : knownAccounts) {

                                forgingValue = account.getBalanceUSE(Transaction.RIGHTS_KEY, dcSet).intValue();
                                winValue = BlockChain.calcWinValue(dcSet, account, height, forgingValue);
                                if (winValue < 1)
                                    continue;

                                targetedWinValue = BlockChain.calcWinValueTargetedBase(dcSet, height, winValue, previousTarget);
                                if (targetedWinValue < 1)
                                    continue;

                                if (winValue > winned_winValue) {
                                    //this.winners.put(account, winned_value);
                                    acc_winner = account;
                                    winned_winValue = winValue;
                                    winned_forgingValue = forgingValue;
                                    //max_winned_value_account = winned_value_account;

                                }
                            }
                        }

                        if (BlockChain.CHECK_BUGS > 7) {
                            Tuple2<List<Transaction>, Integer> unconfirmedTransactions
                                    = getUnconfirmedTransactions(height, timePointForValidTX,
                                    bchain, winned_winValue);
                        }

                        if (acc_winner != null) {

                            if (ctrl.isOnStopping()) {
                                local_status = -1;
                                return;
                            }

                            // Соберем тут танзакции сразу же чтобы потом не тратить время
                            Tuple2<List<Transaction>, Integer> unconfirmedTransactions
                                    = getUnconfirmedTransactions(height, timePointForValidTX,
                                    bchain, winned_winValue);

                            wait_new_block_broadcast = (timeStartBroadcast + BlockChain.FLUSH_TIMEPOINT(height)) >> 1;
                            int shiftTime = (int) (((wait_new_block_broadcast * (previousTarget - winned_winValue) * 10) / previousTarget));
                            wait_new_block_broadcast = wait_new_block_broadcast + shiftTime;

                            // сдвиг на заранее - только на 1/4 максимум
                            if (wait_new_block_broadcast < timeStartBroadcast) {
                                wait_new_block_broadcast = timeStartBroadcast;
                            } else if (wait_new_block_broadcast > BlockChain.FLUSH_TIMEPOINT(height)) {
                                wait_new_block_broadcast = BlockChain.FLUSH_TIMEPOINT(height);
                            }

                            newWinner = false;
                            if (wait_new_block_broadcast > 0
                                    // и мы не отстаем
                                    && NTP.getTime() < timePoint + wait_new_block_broadcast) {

                                local_status = 6;
                                this.setMonitorStatus("local_status " + viewStatus());

                                LOGGER.info("@@@@@@@@ wait for new winner and BROADCAST: " + wait_new_block_broadcast / 1000);
                                // SLEEP and WATCH break
                                wait_step = wait_new_block_broadcast / WAIT_STEP_MS;

                                this.setMonitorStatus("wait for new winner and BROADCAST: " + wait_new_block_broadcast / 1000);

                                do {
                                    try {
                                        Thread.sleep(WAIT_STEP_MS);
                                    } catch (InterruptedException e) {
                                        local_status = -1;
                                        return;
                                    }

                                    if (ctrl.isOnStopping()) {
                                        local_status = -1;
                                        return;
                                    }

                                    waitWin = bchain.getWaitWinBuffer();
                                    if (waitWin != null && waitWin.calcWinValue(dcSet) > winned_winValue) {
                                        // NEW WINNER received
                                        newWinner = true;
                                        break;
                                    }

                                }
                                while (this.orphanto <= 0 && wait_step-- > 0
                                        && NTP.getTime() < timePoint + wait_new_block_broadcast
                                        && betterPeer == null && !ctrl.needUpToDate());
                            }

                            if (this.orphanto > 0) {
                                continue;
                            } else if (ctrl.needUpToDate()) {
                                LOGGER.info("skip GENERATING block - need UPDATE");
                            } else if (betterPeer != null) {
                                LOGGER.info("skip GENERATING block - better PERR founf: " + betterPeer);
                            } else {

                                if (newWinner) {
                                    LOGGER.info("NEW WINER RECEIVED - drop my block");
                                } else {
                                    /////////////////////    MAKING NEW BLOCK  //////////////////////
                                    local_status = 7;
                                    this.setMonitorStatus("local_status " + viewStatus());

                                    // GET VALID UNCONFIRMED RECORDS for current TIMESTAMP
                                    LOGGER.info("GENERATE my BLOCK for TXs: " + unconfirmedTransactions.b);

                                    generatedBlock = null;
                                    try {
                                        processTiming = System.nanoTime();
                                        generatedBlock = generateNextBlock(acc_winner, solvingBlock,
                                                unconfirmedTransactions,
                                                height, winned_forgingValue, winned_winValue, previousTarget);

                                        processTiming = System.nanoTime() - processTiming;

                                        // только если вблоке есть стрнзакции то вычислим
                                        if (generatedBlock.getTransactionCount() > 0
                                                && processTiming < 999999999999l) {
                                            // при переполнении может быть минус
                                            // в миеросекундах подсчет делаем
                                            // ++ 10 потому что там ФОРК базы делаем - он очень медленный
                                            processTiming = processTiming / 1000 /
                                                    (Controller.BLOCK_AS_TX_COUNT + generatedBlock.getTransactionCount());
                                            if (transactionMakeTimingCounter < 1 << 3) {
                                                transactionMakeTimingCounter++;
                                                transactionMakeTimingAverage = ((transactionMakeTimingAverage * transactionMakeTimingCounter)
                                                        + processTiming - transactionMakeTimingAverage) / transactionMakeTimingCounter;
                                            } else
                                                transactionMakeTimingAverage = ((transactionMakeTimingAverage << 3)
                                                        + processTiming - transactionMakeTimingAverage) >> 3;

                                            ctrl.setTransactionMakeTimingAverage(transactionMakeTimingAverage);
                                        }

                                    } catch (java.lang.OutOfMemoryError e) {
                                        local_status = -1;
                                        LOGGER.error(e.getMessage(), e);
                                        ctrl.stopAll(94);
                                        return;
                                    }
                                    LOGGER.info("GENERATE done");

                                    solvingBlock = null;

                                    if (generatedBlock == null) {
                                        if (ctrl.isOnStopping()) {
                                            this.local_status = -1;
                                            return;
                                        }

                                        LOGGER.info("generateNextBlock is NULL... try wait");
                                        try {
                                            Thread.sleep(1000);
                                        } catch (InterruptedException e) {
                                        }

                                        continue;
                                    } else {
                                        //PASS BLOCK TO CONTROLLER
                                        try {
                                            LOGGER.info("bchain.setWaitWinBuffer, size: " + generatedBlock.getTransactionCount());
                                            if (bchain.setWaitWinBuffer(dcSet, generatedBlock, peer)) {

                                                // need to BROADCAST
                                                local_status = 8;
                                                this.setMonitorStatus("local_status " + viewStatus());

                                                ctrl.broadcastWinBlock(generatedBlock);
                                                local_status = 0;
                                                this.setMonitorStatus("local_status " + viewStatus());

                                            } else {
                                                LOGGER.info("my BLOCK is weak ((...");
                                            }
                                            generatedBlock = null;
                                        } catch (java.lang.OutOfMemoryError e) {
                                            local_status = -1;
                                            LOGGER.error(e.getMessage(), e);
                                            ctrl.stopAll(94);
                                            return;
                                        }
                                    }
                                }
                            }
                        }
                    }
                }

                height = bchain.getHeight(dcSet);

                ////////////////////////////  FLUSH NEW BLOCK /////////////////////////
                // сдвиг 0 делаем
                ctrl.checkStatusAndObserve(0);
                if (betterPeer != null || orphanto > 0
                        || timePoint + BlockChain.GENERATING_MIN_BLOCK_TIME_MS(height) < NTP.getTime()
                        && ctrl.needUpToDate()) {

                    if (System.currentTimeMillis() - pointLogWaitFlush > BlockChain.GENERATING_MIN_BLOCK_TIME_MS(height) >> 2 ) {
                        pointLogWaitFlush = System.currentTimeMillis();
                        LOGGER.info("To late for FLUSH - need UPDATE !");
                    }
                } else {

                    // try solve and flush new block from Win Buffer

                    // FLUSH WINER to DB MAP
                    if (this.solvingReference != null)
                        if (System.currentTimeMillis() - pointLogWaitFlush > BlockChain.GENERATING_MIN_BLOCK_TIME_MS(height) >> 2 ) {
                            pointLogWaitFlush = System.currentTimeMillis();
                            LOGGER.info("wait to FLUSH WINER to DB MAP " + (flushPoint - NTP.getTime()) / 1000);
                        }

                    // ждем основное время просто
                    while (this.orphanto <= 0 && flushPoint > NTP.getTime() && betterPeer == null && !ctrl.needUpToDate()) {
                        try {
                            Thread.sleep(WAIT_STEP_MS);
                        } catch (InterruptedException e) {
                            local_status = -1;
                            return;
                        }

                        if (ctrl.isOnStopping()) {
                            local_status = -1;
                            return;
                        }
                    }

                    if (this.orphanto > 0)
                        continue;

                    // если нет ничего в буфере то еще несного подождем
                    do {

                        waitWin = bchain.getWaitWinBuffer();
                        if (waitWin != null) {
                            break;
                        }

                        try {
                            Thread.sleep(WAIT_STEP_MS);
                        } catch (InterruptedException e) {
                            local_status = -1;
                            return;
                        }

                        if (ctrl.isOnStopping()) {
                            local_status = -1;
                            return;
                        }
                    } while (this.orphanto <= 0
                            && timePoint + BlockChain.GENERATING_MIN_BLOCK_TIME_MS(height) > NTP.getTime()
                            // возможно уже надо обновиться - мы отстали
                            && betterPeer == null
                            && !ctrl.needUpToDate());

                    if (this.orphanto > 0)
                        continue;

                    if (waitWin == null) {
                        if (this.solvingReference != null) {
                            if (System.currentTimeMillis() - pointLogGoUpdate > BlockChain.GENERATING_MIN_BLOCK_TIME_MS(height) >> 2 ) {
                                pointLogGoUpdate = System.currentTimeMillis();
                                LOGGER.debug("WIN BUFFER is EMPTY - go to UPDATE");
                            }
                        }

                    } else if (ctrl.needUpToDate()) {
                        try {
                            Thread.sleep(1000);
                        } catch (InterruptedException e) {
                            local_status = -1;
                            return;
                        }
                        LOGGER.debug("need UPDATE! skip FLUSH BLOCK");
                    } else if (betterPeer != null) {
                        try {
                            Thread.sleep(1000);
                        } catch (InterruptedException e) {
                            local_status = -1;
                            return;
                        }
                        LOGGER.debug("found better PEER! skip FLUSH BLOCK " + betterPeer);
                    } else {
                        // только если мы не отстали

                        this.solvingReference = null;

                        local_status = 1;
                        this.setMonitorStatus("local_status " + viewStatus());

                        // FLUSH WINER to DB MAP
                        LOGGER.info("TRY to FLUSH WINER to DB MAP");

                        try {
                            if (flushPoint + BlockChain.GENERATING_MIN_BLOCK_TIME_MS(height) < NTP.getTime()) {
                                try {
                                    // если вдруг цепочка встала,, то догоняем не очень быстро чтобы принимать все
                                    // победные блоки не спеша
                                    Thread.sleep(1000);
                                } catch (InterruptedException e) {
                                    return;
                                }
                            }

                            local_status = 2;
                            this.setMonitorStatus("local_status " + viewStatus());

                            try {
                                if (!ctrl.flushNewBlockGenerated()) {
                                    this.setMonitorStatusAfter();
                                    // NEW BLOCK not FLUSHED
                                    LOGGER.info("NEW BLOCK not FLUSHED");
                                } else {
                                    this.setMonitorStatusAfter();
                                    if (forgingStatus == ForgingStatus.FORGING_WAIT)
                                        setForgingStatus(ForgingStatus.FORGING);
                                }
                            } catch (java.lang.OutOfMemoryError e) {
                                local_status = -1;
                                LOGGER.error(e.getMessage(), e);
                                ctrl.stopAll(94);
                                return;
                            }

                            if (ctrl.isOnStopping()) {
                                local_status = -1;
                                return;
                            }

                        } catch (Exception e) {
                            // TODO Auto-generated catch block
                            if (ctrl.isOnStopping()) {
                                local_status = -1;
                                return;
                            }
                            LOGGER.error(e.getMessage(), e);
                        }

                        bchain.clearWaitWinBuffer();

                        if (needRemoveInvalids != null) {
                            clearInvalids();
                        } else {
                            checkForRemove(timePointForValidTX);
                            clearInvalids();
                        }

                        // была обработка буфера, тогда на точку начала вернемся
                        continue;
                    }

                }

                ////////////////////////// UPDATE ////////////////////

<<<<<<< HEAD
                if (betterPeer == null && !ctrl.needUpToDate() && timePoint + BlockChain.GENERATING_MIN_BLOCK_TIME_MS(height) + (BlockChain.WIN_TIMEPOINT(height))
                        > NTP.getTime())
=======
                if (orphanto > 0 || betterPeer == null && !ctrl.needUpToDate()
                        && timePoint + BlockChain.GENERATING_MIN_BLOCK_TIME_MS > NTP.getTime())
>>>>>>> dc4ee28e
                    continue;

                /// CHECK PEERS HIGHER
                // так как в девелопе все гоняют свои цепочки то посмотреть самыю жирную а не длинную
                ctrl.checkStatusAndObserve(shift_height);
                //CHECK IF WE ARE NOT UP TO DATE
                if (betterPeer != null || ctrl.needUpToDate()) {

                    if (ctrl.isOnStopping()) {
                        local_status = -1;
                        return;
                    }

                    local_status = 3;
                    this.setMonitorStatus("local_status " + viewStatus());

                    this.solvingReference = null;
                    bchain.clearWaitWinBuffer();

                    ctrl.update(shift_height);

                    local_status = 0;
                    this.setMonitorStatus("local_status " + viewStatus());

                    if (ctrl.isOnStopping()) {
                        local_status = -1;
                        return;
                    }

                    // CHECK WALLET SYNCHRONIZE after UPDATE of CHAIN
                    ctrl.checkNeedSyncWallet();

                    setForgingStatus(ForgingStatus.FORGING_WAIT);

                } else {

                }

            } catch (java.lang.OutOfMemoryError e) {
                this.local_status = -1;
                LOGGER.error(e.getMessage(), e);
                ctrl.stopAll(96);
                return;
            } catch (Throwable e) {
                if (ctrl.isOnStopping()) {
                    this.local_status = -1;
                    return;
                }

                LOGGER.trace(e.getMessage(), e);

            }
        }

        // EXITED
        this.local_status = -1;
        this.setMonitorStatus("local_status " + viewStatus());

    }

    @Override
    public void update(Observable arg0, Object arg1) {
        ObserverMessage message = (ObserverMessage) arg1;

        if (message.getType() == ObserverMessage.WALLET_STATUS || message.getType() == ObserverMessage.NETWORK_STATUS) {
            //WALLET ONCE UNLOCKED? WITHOUT UNLOCKING FORGING DISABLED
            if (!walletOnceUnlocked && message.getType() == ObserverMessage.WALLET_STATUS) {
                walletOnceUnlocked = true;
            }

            if (walletOnceUnlocked) {
                // WALLET UNLOCKED OR GENERATOR CACHING TRUE
                syncForgingStatus();
            }
        }

    }

    public void syncForgingStatus() {

        if (!Settings.getInstance().isForgingEnabled() || getKnownAccounts().isEmpty()) {
            setForgingStatus(ForgingStatus.FORGING_DISABLED);
            return;
        }

        int status = ctrl.getStatus();
        //CONNECTIONS OKE? -> FORGING
        // CONNECTION not NEED now !!
        // TARGET_WIN will be small
        if (status != Controller.STATUS_OK
            ///|| ctrl.isProcessingWalletSynchronize()
        ) {
            setForgingStatus(ForgingStatus.FORGING_ENABLED);
            return;
        }

        if (forgingStatus != ForgingStatus.FORGING) {
            setForgingStatus(ForgingStatus.FORGING_WAIT);
        }

		/*
		// NOT NEED to wait - TARGET_WIN will be small
		if (ctrl.isReadyForging())
			setForgingStatus(ForgingStatus.FORGING);
		else
			setForgingStatus(ForgingStatus.FORGING_WAIT);
			*/
    }

    public enum ForgingStatus {

        FORGING_DISABLED(0, Lang.getInstance().translate("Forging disabled")),
        FORGING_ENABLED(1, Lang.getInstance().translate("Forging enabled")),
        FORGING(2, Lang.getInstance().translate("Forging")),
        FORGING_WAIT(3, Lang.getInstance().translate("Forging awaiting another peer sync"));

        private final int statuscode;
        private String name;

        ForgingStatus(int status, String name) {
            statuscode = status;
            this.name = name;
        }

        public int getStatuscode() {
            return statuscode;
        }

        public String getName() {
            return name;
        }

    }

}<|MERGE_RESOLUTION|>--- conflicted
+++ resolved
@@ -1090,13 +1090,8 @@
 
                 ////////////////////////// UPDATE ////////////////////
 
-<<<<<<< HEAD
-                if (betterPeer == null && !ctrl.needUpToDate() && timePoint + BlockChain.GENERATING_MIN_BLOCK_TIME_MS(height) + (BlockChain.WIN_TIMEPOINT(height))
-                        > NTP.getTime())
-=======
                 if (orphanto > 0 || betterPeer == null && !ctrl.needUpToDate()
-                        && timePoint + BlockChain.GENERATING_MIN_BLOCK_TIME_MS > NTP.getTime())
->>>>>>> dc4ee28e
+                        && timePoint + BlockChain.GENERATING_MIN_BLOCK_TIME_MS(height) > NTP.getTime())
                     continue;
 
                 /// CHECK PEERS HIGHER

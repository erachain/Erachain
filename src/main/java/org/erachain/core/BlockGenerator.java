--- conflicted
+++ resolved
@@ -771,11 +771,7 @@
 
                             Tuple2<List<Transaction>, Integer> unconfirmedTransactions
                                     = getUnconfirmedTransactions(height, timePointForValidTX,
-<<<<<<< HEAD
                                             bchain, winned_winValue);
-=======
-                                    bchain, winned_winValue);
->>>>>>> 781dbc50
 
                             wait_new_block_broadcast = BlockChain.GENERATING_MIN_BLOCK_TIME_MS >> 1;
                             int shiftTime = (int) (((wait_new_block_broadcast * (previousTarget - winned_winValue) * 10) / previousTarget));

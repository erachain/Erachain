--- conflicted
+++ resolved
@@ -627,11 +627,7 @@
 
                 if (timePoint != timeTmp) {
                     timePoint = timeTmp;
-<<<<<<< HEAD
                     timePointForValidTX = timePoint - BlockChain.UNCONFIRMED_SORT_WAIT_MS(height);
-=======
-                    timePointForValidTX = timePoint - BlockChain.UNCONFIRMED_SORT_WAIT_MS; //
->>>>>>> 777aee54
                     betterPeer = null;
 
                     Timestamp timestampPoit = new Timestamp(timePoint);

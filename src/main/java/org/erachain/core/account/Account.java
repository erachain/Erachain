package org.erachain.core.account;

import com.google.common.primitives.Bytes;
import com.google.common.primitives.Longs;
import org.erachain.controller.Controller;
import org.erachain.core.BlockChain;
import org.erachain.core.block.Block;
import org.erachain.core.block.GenesisBlock;
import org.erachain.core.crypto.Base58;
import org.erachain.core.crypto.Crypto;
import org.erachain.core.item.ItemCls;
import org.erachain.core.item.assets.AssetCls;
import org.erachain.core.item.assets.Order;
import org.erachain.core.item.persons.PersonCls;
import org.erachain.core.transaction.Transaction;
import org.erachain.core.transaction.TransactionAmount;
import org.erachain.datachain.DCSet;
import org.erachain.datachain.ItemAssetBalanceMap;
import org.erachain.datachain.OrderMap;
import org.erachain.datachain.ReferenceMap;
import org.erachain.lang.Lang;
import org.erachain.utils.NameUtils;
import org.erachain.utils.NameUtils.NameResult;
import org.erachain.utils.NumberAsString;
import org.erachain.utils.Pair;
import org.mapdb.Fun.Tuple2;
import org.mapdb.Fun.Tuple3;
import org.mapdb.Fun.Tuple4;
import org.mapdb.Fun.Tuple5;

import java.math.BigDecimal;
import java.math.BigInteger;
import java.util.*;

//import org.erachain.core.crypto.Base64;

//04/01 +-

/**
 * обработка ключей и криптографии
 */
public class Account {

    public static final int ADDRESS_LENGTH = 25;
    // private static final long ERA_KEY = Transaction.RIGHTS_KEY;
    private static final long FEE_KEY = Transaction.FEE_KEY;
    // public static final long ALIVE_KEY = StatusCls.ALIVE_KEY;
    // public static String EMPTY_PUBLICK_ADDRESS = new PublicKeyAccount(new
    // byte[PublicKeyAccount.PUBLIC_KEY_LENGTH]).getAddress();

    protected String address;
    protected byte[] bytes;
    protected byte[] shortBytes;
    // private long generatingBalance; //used for forging balance
    Tuple4<Long, Integer, Integer, Integer> personDuration;
    Tuple2<Integer, PersonCls> person;
    int viewBalancePosition = 0;

    public Account(String address) {
        this.bytes = Base58.decode(address);
        this.shortBytes = Arrays.copyOfRange(this.bytes, 1, this.bytes.length - 4);
        this.address = address;
    }

    public Account(byte[] addressBytes) {
        if (addressBytes.length == ADDRESS_LENGTH - 4) {
            // AS SHORT BYTES
            this.shortBytes = addressBytes;
            this.bytes = Crypto.getInstance().getAddressFromShortBytes(addressBytes);
        } else if (addressBytes.length == ADDRESS_LENGTH) {
            // AS FULL 25 byres
            this.bytes = addressBytes;
            this.shortBytes = Arrays.copyOfRange(addressBytes, 1, this.bytes.length - 4);

        } else {
            assert(addressBytes.length == 25);
        }

        this.address = Base58.encode(addressBytes);
    }

    public static byte[] makeShortBytes(String address) {
        return Arrays.copyOfRange(Base58.decode(address), 1, ADDRESS_LENGTH - 4);

    }
    public static Account makeAccountFromShort(byte[] addressShort) {

        String address = Crypto.getInstance().getAddressFromShort(addressShort);
        return new Account(address);
    }

    public static Account makeAccountFromShort(BigInteger addressShort) {

        String address = Crypto.getInstance().getAddressFromShort(addressShort.toByteArray());
        return new Account(address);
    }

    public static Tuple2<Account, String> tryMakeAccount(String address) {

        boolean isBase58 = false;
        try {
            Base58.decode(address);
            isBase58 = true;
        } catch (Exception e) {
            if (PublicKeyAccount.isValidPublicKey(address)) {
                // MAY BE IT BASE.32 +
                return new Tuple2<Account, String>(new PublicKeyAccount(address), null);
            }
        }

        if (isBase58) {
            // ORDINARY RECIPIENT
            if (Crypto.getInstance().isValidAddress(address)) {
                return new Tuple2<Account, String>(new Account(address), null);
            } else if (PublicKeyAccount.isValidPublicKey(address)) {
                return new Tuple2<Account, String>(new PublicKeyAccount(address), null);
            } else {
                return new Tuple2<Account, String>(null, "Wrong Address or PublickKey");
            }
        } else {
            // IT IS NAME - resolve ADDRESS
            Pair<Account, NameResult> result = NameUtils.nameToAdress(address);

            if (result.getB() == NameResult.OK) {
                return new Tuple2<Account, String>(result.getA(), null);
            } else {
                return new Tuple2<Account, String>(null, "The name is not registered");
            }
        }

    }

    // make TYPE of transactionAmount by signs of KEY and AMOUNT
    public static int actionType(long key, BigDecimal amount) {
        if (key == 0l || amount == null || amount.signum() == 0)
            return 0;

        int type;
        int amount_sign = amount.signum();
        if (key > 0) {
            if (amount_sign > 0) {
                // SEND
                type = TransactionAmount.ACTION_SEND;
            } else {
                // HOLD in STOCK
                type = TransactionAmount.ACTION_HOLD;
            }
        } else {
            if (amount_sign > 0) {
                // give CREDIT or BORROW CREDIT
                type = TransactionAmount.ACTION_DEBT;
            } else {
                // PRODUCE or SPEND
                type = TransactionAmount.ACTION_SPEND;
            }
        }

        return type;

    }

    public static String getDetails(String toValue, AssetCls asset) {

        String out = "";

        if (toValue.isEmpty()) {
            return out;
        }

        boolean statusBad = Controller.getInstance().getStatus() != Controller.STATUS_OK;

        Account account = null;

        // CHECK IF RECIPIENT IS VALID ADDRESS
        if (Crypto.getInstance().isValidAddress(toValue)) {
            account = new Account(toValue);
        } else {
            if (PublicKeyAccount.isValidPublicKey(toValue)) {
                account = new PublicKeyAccount(toValue);
            } else {

                Pair<Account, NameResult> nameToAdress = NameUtils.nameToAdress(toValue);

                if (nameToAdress.getB() == NameResult.OK) {
                    account = nameToAdress.getA();
                    return (statusBad ? "??? " : "") + account.toString(asset.getKey());
                } else {
                    return (statusBad ? "??? " : "") + nameToAdress.getB().getShortStatusMessage();
                }
            }
        }

        if (account.getBalanceUSE(asset.getKey()).compareTo(BigDecimal.ZERO) == 0
                && account.getBalanceUSE(Transaction.FEE_KEY).compareTo(BigDecimal.ZERO) == 0) {
            return Lang.getInstance().translate("Warning!") + " " + (statusBad ? "???" : "")
                    + account.toString(asset.getKey());
        } else {
            return (statusBad ? "???" : "") + account.toString(asset.getKey());
        }

    }

    public static Map<byte[], BigDecimal> getKeyBalancesWithForks(DCSet dcSet, long key,
                                                                  Map<byte[], BigDecimal> values) {
        ItemAssetBalanceMap map = dcSet.getAssetBalanceMap();
        Iterator<Tuple2<byte[], Long>> iterator = map.getIterator(0, true);
        Tuple5<Tuple2<BigDecimal, BigDecimal>, Tuple2<BigDecimal, BigDecimal>, Tuple2<BigDecimal, BigDecimal>, Tuple2<BigDecimal, BigDecimal>, Tuple2<BigDecimal, BigDecimal>> ballance;

        Tuple2<byte[], Long> iteratorKey;
        while (iterator.hasNext()) {
            iteratorKey = iterator.next();
            if (iteratorKey.b == key) {
                ballance = map.get(iteratorKey);
                values.put(iteratorKey.a, ballance.a.b);
            }
        }

        DCSet dcParent = dcSet.getParent();
        if (dcParent != null) {
            values = getKeyBalancesWithForks(dcParent, key, values);
        }

        return values;

    }

    public static Map<byte[], BigDecimal> getKeyOrdersWithForks(DCSet dcSet, long key, Map<byte[], BigDecimal> values) {

        OrderMap map = dcSet.getOrderMap();
        Iterator<Long> iterator = map.getIterator(0, true);
        Order order;
        while (iterator.hasNext()) {
            order = map.get(iterator.next());
            if (order.getHaveAssetKey() == key) {
                byte[] address = order.getCreator().getShortAddressBytes();
                values.put(address, values.get(address).add(order.getAmountHave()));
            }
        }

        DCSet dcParent = dcSet.getParent();
        if (dcParent != null) {
            values = getKeyOrdersWithForks(dcParent, key, values);
        }

        return values;

    }

    // top balance + orders values
    public static byte[] getRichWithForks(DCSet dcSet, long key) {

        Map<byte[], BigDecimal> values = new TreeMap<byte[], BigDecimal>();

        values = getKeyBalancesWithForks(dcSet, key, values);

        // add ORDER values
        values = getKeyOrdersWithForks(dcSet, key, values);

        // search richest address
        byte[] rich = null;
        BigDecimal maxValue = BigDecimal.ZERO;
        for (Map.Entry<byte[], BigDecimal> entry : values.entrySet()) {
            BigDecimal value = entry.getValue();
            if (value.compareTo(maxValue) > 0) {
                maxValue = value;
                rich = entry.getKey();
            }
        }

        return rich;

    }

    /*
     * public BigDecimal getBalance(long key) { if (key < 0) key = -key; return
     * this.getBalance(key, DBSet.getInstance()); } public BigDecimal
     * getBalance(long key, DBSet db) { int type = 1; // OWN if (key < 0) { type
     * = 2; // RENT key = -key; } Tuple3<BigDecimal, BigDecimal, BigDecimal>
     * balance = db.getAssetBalanceMap().get(getAddress(), key);
     *
     * if (type == 1) return balance.a; else if (type == 2) return balance.b;
     * else return balance.c; }
     *
     * public Integer setConfirmedPersonStatus(long personKey, long statusKey,
     * int end_date, DBSet db) { return
     * db.getPersonStatusMap().addItem(personKey, statusKey, end_date); }
     */

    // SET
    /*
     * public void setConfirmedBalance(BigDecimal amount) {
     * this.setConfirmedBalance(amount, DBSet.getInstance()); } public void
     * setConfirmedBalance(BigDecimal amount, DBSet db) { //UPDATE BALANCE IN DB
     * db.getAssetBalanceMap().set(getAddress(), Transaction.FEE_KEY, amount); }
     * // public void setBalance(long key, BigDecimal balance) {
     * this.setBalance(key, balance, DBSet.getInstance()); }
     *
     * // TODO in_OWN in_RENT on_HOLD public void setBalance(long key,
     * BigDecimal balance, DBSet db) {
     *
     * int type = 1; if (key < 0) { key = -key; type = 2; }
     *
     * Tuple3<BigDecimal, BigDecimal, BigDecimal> value =
     * db.getAssetBalanceMap().get(getAddress(), key); //UPDATE BALANCE IN DB if
     * (type == 1) { value = new Tuple3<BigDecimal, BigDecimal,
     * BigDecimal>(balance, value.b, value.c); } else { // SET RENT balance
     * value = new Tuple3<BigDecimal, BigDecimal, BigDecimal>(value.a, balance,
     * value.c); } db.getAssetBalanceMap().set(getAddress(), key, value); }
     */

    public String getAddress() {
        return address;
    }

    public void setViewBalancePosition(int viewBalancePosition) {
        this.viewBalancePosition = viewBalancePosition;
    }

    public byte[] getAddressBytes() {
        return bytes;
    }

    public byte[] getShortAddressBytes() {
        return this.shortBytes;
    }

    // BALANCE
    public Tuple3<BigDecimal, BigDecimal, BigDecimal> getUnconfirmedBalance(long key) {
        return Controller.getInstance().getUnconfirmedBalance(this, key);
    }

    /*
     * public BigDecimal getConfirmedBalance() { return
     * this.getConfirmedBalance(DBSet.getInstance()); } public BigDecimal
     * getConfirmedBalance(DBSet db) { return
     * db.getAssetBalanceMap().get(getAddress(), Transaction.FEE_KEY); }
     */
    public BigDecimal getBalanceUSE(long key) {
        return this.getBalanceUSE(key, DCSet.getInstance());
    }

    /**
     *
     * @param key asset key (long)
     * @param db database Set
     * @return (BigDecimal) balance.a + balance.b
     */
    public BigDecimal getBalanceUSE(long key, DCSet db) {
        if (key < 0)
            key = -key;
        Tuple5<Tuple2<BigDecimal, BigDecimal>, Tuple2<BigDecimal, BigDecimal>, Tuple2<BigDecimal, BigDecimal>, Tuple2<BigDecimal, BigDecimal>, Tuple2<BigDecimal, BigDecimal>> balance = this
                .getBalance(db, key);

        return balance.a.b.add(balance.b.b);
    }

    /*
     * public void setBalance3(long key, Tuple3<BigDecimal, BigDecimal,
     * BigDecimal> balance, DBSet db) { if (key < 0) key = -key;
     *
     * db.getAssetBalanceMap().set(getAddress(), key, balance); }
     *
     * public void addBalanceOWN(long key, BigDecimal value, DBSet db) {
     * Tuple3<BigDecimal, BigDecimal, BigDecimal> balance =
     * this.getBalance3(key, db); Tuple3<BigDecimal, BigDecimal, BigDecimal>
     * balance_new = new Tuple3<BigDecimal, BigDecimal,
     * BigDecimal>(balance.a.add(value), balance.b, balance.c);
     *
     * this.setBalance3(key, balance_new, db); }
     */

    // STATUS
    /*
     * public void setConfirmedPersonStatus(long personKey, long statusKey,
     * Integer days) { this.setConfirmedPersonStatus(personKey, statusKey, days,
     * DBSet.getInstance()); }
     *
     * public void setConfirmedPersonStatus(long personKey, long statusKey,
     * Integer days, DBSet db) { //UPDATE PRIMARY TIME IN DB
     * db.getPersonStatusMap().set(personKey, statusKey, days); }
     */

    /**
     * позиция баланса предустанавливается - нужно для Сравнителей - utils.AccountBalanceComparator#compare
     * @param key
     * @return
     */
    public Tuple2<BigDecimal, BigDecimal> getBalanceInSettedPosition(long key) {
        return getBalanceInPosition(DCSet.getInstance(), key, this.viewBalancePosition);
    }
    /**
     * в заданной позиции баланс взять
     * @param key
     * @param position
     * @return
     */
    public Tuple2<BigDecimal, BigDecimal> getBalanceInPosition(long key, int position) {
        return getBalanceInPosition(DCSet.getInstance(), key, position);
    }

    public Tuple2<BigDecimal, BigDecimal> getBalanceInPosition(DCSet dcSet, long key, int position) {
        switch (position) {
            case TransactionAmount.ACTION_SEND:
                return this.getBalance(dcSet, key).a;
            case TransactionAmount.ACTION_DEBT:
                return this.getBalance(dcSet, key).b;
            case TransactionAmount.ACTION_HOLD:
                return this.getBalance(dcSet, key).c;
            case TransactionAmount.ACTION_SPEND:
                return this.getBalance(dcSet, key).d;
            case TransactionAmount.ACTION_PLEDGE:
                return this.getBalance(dcSet, key).e;
        }

        return null;
    }


    public Tuple5<Tuple2<BigDecimal, BigDecimal>, Tuple2<BigDecimal, BigDecimal>, Tuple2<BigDecimal, BigDecimal>, Tuple2<BigDecimal, BigDecimal>, Tuple2<BigDecimal, BigDecimal>> getBalance(
            long key) {
        return this.getBalance(DCSet.getInstance(), key);
    }

    public BigDecimal getForSale(DCSet dcSet, long key, int height, boolean withCredit) {
        Tuple5<Tuple2<BigDecimal, BigDecimal>, Tuple2<BigDecimal, BigDecimal>, Tuple2<BigDecimal, BigDecimal>, Tuple2<BigDecimal, BigDecimal>, Tuple2<BigDecimal, BigDecimal>> balance = this
                .getBalance(dcSet, key);
        BigDecimal ownVol = balance.a.b;

        if (!BlockChain.DEVELOP_USE && key == Transaction.RIGHTS_KEY && height > BlockChain.FREEZE_FROM) {
            int[][] item = BlockChain.FREEZED_BALANCES.get(this.address);
            if (item != null) {
                if (item[0][0] < 0) {
                    return BigDecimal.ZERO;
                }

                // int height = dcSet.getBlocksHeadMap().size();
                BigDecimal freeze = BigDecimal.ZERO;
                for (int[] point : item) {
                    if (height < point[0]) {
                        freeze = new BigDecimal(point[1]);
                        break;
                    }
                }
                ownVol = ownVol.subtract(freeze);
            }
        }

        BigDecimal inDebt = balance.b.b;
        if (inDebt.signum() < 0 && withCredit) {
            ownVol = ownVol.add(inDebt);
        }
        return ownVol;
    }

    /*
     * private void updateGeneratingBalance(DBSet db) { //CHECK IF WE NEED TO
     * RECALCULATE if(this.lastBlockSignature == null) { this.lastBlockSignature
     * = db.getBlocksHeadMap().getLastBlockSignature();
     * calculateGeneratingBalance(db); } else { //CHECK IF WE NEED TO
     * RECALCULATE if(!Arrays.equals(this.lastBlockSignature,
     * db.getBlocksHeadMap().getLastBlockSignature())) { this.lastBlockSignature =
     * db.getBlocksHeadMap().getLastBlockSignature(); calculateGeneratingBalance(db);
     * } } }
     *
     * // take current balance public void calculateGeneratingBalance(DBSet db)
     * { long balance = this.getConfirmedBalance(ERA_KEY,
     * db).setScale(0).longValue(); this.generatingBalance = balance; }
     *
     * // balance FOR generation public void
     * calculateGeneratingBalance_old(DBSet db) { //CONFIRMED BALANCE + ALL
     * NEGATIVE AMOUNTS IN LAST 9 BLOCKS - for ERA_KEY only BigDecimal balance =
     * this.getConfirmedBalance(ERA_KEY, db);
     *
     * Block block = db.getBlocksHeadMap().getLastBlock();
     *
     * int penalty_koeff = 1000000; int balance_penalty = penalty_koeff;
     *
     * // icreator X 10 // not resolve first 100 blocks for(int i=1;
     * i<GenesisBlock.GENERATING_RETARGET * 10 && block != null &&
     * block.getHeight(db) > 100; i++) { for(Transaction transaction:
     * block.getTransactions()) { if(transaction.isInvolved(this) & transaction
     * instanceof TransactionAmount) { TransactionAmount ta =
     * (TransactionAmount)transaction;
     *
     * if(ta.getKey() == ERA_KEY &
     * transaction.getAmount(this).compareTo(BigDecimal.ZERO) == 1) { balance =
     * balance.subtract(transaction.getAmount(this)); } } }
     * LinkedHashMap<Tuple2<Integer,Integer>,ATTransaction> atTxs =
     * db.getATTransactionMap().getATTransactions(block.getHeight(db));
     * Iterator<ATTransaction> iter = atTxs.values().iterator(); while (
     * iter.hasNext() ) { ATTransaction key = iter.next(); if (
     * key.getRecipient().equals( this.getAddress() ) ) { balance =
     * balance.subtract( BigDecimal.valueOf(key.getAmount()) ); } }
     *
     * // icreator X 0.9 for each block generated if (balance_penalty > 0.1 *
     * penalty_koeff && block.getCreator().getAddress().equals(this.address)) {
     * balance_penalty *= Settings.GENERATE_CONTINUOUS_PENALTY * 0.001; } else {
     * // reset balance_penalty = penalty_koeff; } block = block.getParent(db);
     * }
     *
     * //DO NOT GO BELOW 0 if(balance.compareTo(BigDecimal.ZERO) == -1) {
     * balance = BigDecimal.ZERO; }
     *
     * // use penalty this.generatingBalance = balance.multiply(new
     * BigDecimal(balance_penalty / penalty_koeff));
     *
     * }
     */

    // REFERENCE

    private BigDecimal addDEVAmount(long key) {
        if (key == 1)
            return BigDecimal.valueOf(( 512000 + 500 * this.getShortAddressBytes()[10]) >> 6);
        else if (key == 2)
            return new BigDecimal("100.0");

        return BigDecimal.ZERO;

    }

    public Tuple5<Tuple2<BigDecimal, BigDecimal>, Tuple2<BigDecimal, BigDecimal>, Tuple2<BigDecimal, BigDecimal>, Tuple2<BigDecimal, BigDecimal>, Tuple2<BigDecimal, BigDecimal>> getBalance(
            DCSet db, long key) {
        if (key < 0)
            key = -key;

        Tuple5<Tuple2<BigDecimal, BigDecimal>, Tuple2<BigDecimal, BigDecimal>, Tuple2<BigDecimal, BigDecimal>, Tuple2<BigDecimal, BigDecimal>, Tuple2<BigDecimal, BigDecimal>> balance = db
<<<<<<< HEAD
                .getAssetBalanceMap().get(getAddress(), key);
        if (true || BlockChain.DEVELOP_USE) {
=======
                .getAssetBalanceMap().get(getShortAddressBytes(), key);
        if (BlockChain.DEVELOP_USE) {
>>>>>>> dbfdf037
            return new Tuple5<Tuple2<BigDecimal, BigDecimal>, Tuple2<BigDecimal, BigDecimal>, Tuple2<BigDecimal, BigDecimal>, Tuple2<BigDecimal, BigDecimal>, Tuple2<BigDecimal, BigDecimal>>(
                    new Tuple2<BigDecimal, BigDecimal>(balance.a.a, balance.a.b.add(addDEVAmount(key))),
                    balance.b, balance.c, balance.d, balance.e);
        }
        return balance;

    }

    public Tuple2<BigDecimal, BigDecimal> getBalance(DCSet db, long key, int actionType) {
        if (key < 0)
            key = -key;

        Tuple5<Tuple2<BigDecimal, BigDecimal>, Tuple2<BigDecimal, BigDecimal>, Tuple2<BigDecimal, BigDecimal>, Tuple2<BigDecimal, BigDecimal>, Tuple2<BigDecimal, BigDecimal>> balance = db
                .getAssetBalanceMap().get(getShortAddressBytes(), key);

        if (actionType == TransactionAmount.ACTION_SEND) {
            if (true || BlockChain.DEVELOP_USE) {
                return new Tuple2<BigDecimal, BigDecimal>(balance.a.a, balance.a.b.add(addDEVAmount(key)));
            }

            return balance.a;

        } else if (actionType == TransactionAmount.ACTION_DEBT)
            return balance.b;
        else if (actionType == TransactionAmount.ACTION_HOLD)
            return balance.c;
        else if (actionType == TransactionAmount.ACTION_SPEND)
            return balance.d;
        else
            return balance.e;

    }

    /*
     * public void setLastReference(Long timestamp) {
     * this.setLastReference(timestamp, DBSet.getInstance()); }
     */

    // change BALANCE - add or subtract amount by KEY + AMOUNT = TYPE
    public Tuple3<BigDecimal, BigDecimal, BigDecimal> changeBalance(DCSet db, boolean substract, long key,
                                                                    BigDecimal amount_in, boolean notUpdateIncomed) {

        int actionType = actionType(key, amount_in);

        BigDecimal amount = amount_in.abs();
        long absKey;
        if (key > 0) {
            absKey = key;
        } else {
            absKey = -key;
        }

        // for DEBUG
        /*
        if (false
                && this.equals("77HyuCsr8u7f6znj2Lq8gXjK6DCG7osehs") && absKey == 1 && !db.isFork()
                && (actionType == TransactionAmount.ACTION_SEND || actionType == TransactionAmount.ACTION_DEBT)
                && true) {
            ;
        }
        */

        Tuple5<Tuple2<BigDecimal, BigDecimal>, Tuple2<BigDecimal, BigDecimal>, Tuple2<BigDecimal, BigDecimal>, Tuple2<BigDecimal, BigDecimal>, Tuple2<BigDecimal, BigDecimal>> balance = db
                .getAssetBalanceMap().get(getShortAddressBytes(), absKey);

        boolean updateIncomed = !notUpdateIncomed;

        if (actionType == TransactionAmount.ACTION_SEND) {
            // OWN + property
            balance = new Tuple5<Tuple2<BigDecimal, BigDecimal>, Tuple2<BigDecimal, BigDecimal>, Tuple2<BigDecimal, BigDecimal>, Tuple2<BigDecimal, BigDecimal>, Tuple2<BigDecimal, BigDecimal>>(
                    substract ? new Tuple2<BigDecimal, BigDecimal>(
                            updateIncomed ? balance.a.a.subtract(amount) : balance.a.a, balance.a.b.subtract(amount))
                            : new Tuple2<BigDecimal, BigDecimal>(updateIncomed ? balance.a.a.add(amount) : balance.a.a,
                            balance.a.b.add(amount)),
                    balance.b, balance.c, balance.d, balance.e);
        } else if (actionType == TransactionAmount.ACTION_DEBT) {
            // DEBT + CREDIT
            balance = new Tuple5<Tuple2<BigDecimal, BigDecimal>, Tuple2<BigDecimal, BigDecimal>, Tuple2<BigDecimal, BigDecimal>, Tuple2<BigDecimal, BigDecimal>, Tuple2<BigDecimal, BigDecimal>>(
                    balance.a,
                    substract ? new Tuple2<BigDecimal, BigDecimal>(
                            updateIncomed ? balance.b.a.subtract(amount) : balance.b.a, balance.b.b.subtract(amount))
                            : new Tuple2<BigDecimal, BigDecimal>(updateIncomed ? balance.b.a.add(amount) : balance.b.a,
                            balance.b.b.add(amount)),
                    balance.c, balance.d, balance.e);
        } else if (actionType == TransactionAmount.ACTION_HOLD) {
            // HOLD + STOCK
            balance = new Tuple5<Tuple2<BigDecimal, BigDecimal>, Tuple2<BigDecimal, BigDecimal>, Tuple2<BigDecimal, BigDecimal>, Tuple2<BigDecimal, BigDecimal>, Tuple2<BigDecimal, BigDecimal>>(
                    balance.a, balance.b,
                    substract ? new Tuple2<BigDecimal, BigDecimal>(
                            updateIncomed ? balance.c.a.subtract(amount) : balance.c.a, balance.c.b.subtract(amount))
                            : new Tuple2<BigDecimal, BigDecimal>(updateIncomed ? balance.c.a.add(amount) : balance.c.a,
                            balance.c.b.add(amount)),
                    balance.d, balance.e);
        } else if (actionType == TransactionAmount.ACTION_SPEND) {
            // TODO - SPEND + PRODUCE
            balance = new Tuple5<Tuple2<BigDecimal, BigDecimal>, Tuple2<BigDecimal, BigDecimal>, Tuple2<BigDecimal, BigDecimal>, Tuple2<BigDecimal, BigDecimal>, Tuple2<BigDecimal, BigDecimal>>(
                    balance.a, balance.b, balance.c,
                    substract ? new Tuple2<BigDecimal, BigDecimal>(
                            updateIncomed ? balance.d.a.subtract(amount) : balance.d.a, balance.d.b.subtract(amount))
                            : new Tuple2<BigDecimal, BigDecimal>(updateIncomed ? balance.d.a.add(amount) : balance.d.a,
                            balance.d.b.add(amount)),
                    balance.e);
        }

        db.getAssetBalanceMap().set(getShortAddressBytes(), absKey, balance);

        ////////////// DEBUG TOTAL COMPU
        // несотыковка из-за ордеров на бирже
        if (false && absKey == 2l && this.equals("73EotEbxvAo39tyugJSyL5nbcuMWs4aUpS")) {
            Collection<Tuple2<byte[], Long>> addrs = db.getAssetBalanceMap().getKeys();
            BigDecimal total = BigDecimal.ZERO;
            for (Tuple2<byte[], Long> addr : addrs) {
                if (addr.b == 2l) {
                    Tuple5<Tuple2<BigDecimal, BigDecimal>, Tuple2<BigDecimal, BigDecimal>, Tuple2<BigDecimal, BigDecimal>, Tuple2<BigDecimal, BigDecimal>, Tuple2<BigDecimal, BigDecimal>> ball =
                            db.getAssetBalanceMap().get(addr);

                    total = total.add(ball.a.b);
                }
            }
            if (total.signum() != 0) {
                Long error = null;
                error++;
            }
        }

        return new Tuple3<BigDecimal, BigDecimal, BigDecimal>(balance.a.b, balance.b.b, balance.c.b);
    }

    public Tuple3<BigDecimal, BigDecimal, BigDecimal> getConfBalance3(int confirmations, long key) {
        return this.getConfBalance3(confirmations, key, DCSet.getInstance());
    }

    public Tuple3<BigDecimal, BigDecimal, BigDecimal> getConfBalance3(int confirmations, long key, DCSet db) {
        // CHECK IF UNCONFIRMED BALANCE
        if (confirmations <= 0) {
            return this.getUnconfirmedBalance(key);
        }

        // IF 1 CONFIRMATION
        if (confirmations == 1) {
            Tuple5<Tuple2<BigDecimal, BigDecimal>, Tuple2<BigDecimal, BigDecimal>, Tuple2<BigDecimal, BigDecimal>, Tuple2<BigDecimal, BigDecimal>, Tuple2<BigDecimal, BigDecimal>> balance = this
                    .getBalance(db, key);
            return new Tuple3<BigDecimal, BigDecimal, BigDecimal>(balance.a.b, balance.b.b, balance.c.b);
        }

        // GO TO PARENT BLOCK 10
        Tuple5<Tuple2<BigDecimal, BigDecimal>, Tuple2<BigDecimal, BigDecimal>, Tuple2<BigDecimal, BigDecimal>, Tuple2<BigDecimal, BigDecimal>, Tuple2<BigDecimal, BigDecimal>> balance = this
                .getBalance(db, key);
        BigDecimal own = balance.a.b;
        BigDecimal rent = balance.b.b;
        BigDecimal hold = balance.c.b;

        Block block = db.getBlockMap().last();

        for (int i = 1; i < confirmations && block != null && block.getVersion() > 0; i++) {
            for (Transaction transaction : block.getTransactions()) {

                transaction.setDC(db); // need for Involved

                if (transaction.isInvolved(this)) {
                    if (transaction.getType() == Transaction.SEND_ASSET_TRANSACTION) {

                        int actionType = ((TransactionAmount)transaction).getActionType();
                        if (actionType == TransactionAmount.ACTION_SEND) {
                            own = own.subtract(transaction.getAmount(this));
                        } else {
                            rent = own.subtract(transaction.getAmount(this));
                        }
                    }

                }
            }

            block = block.getParent(db);
        }

        // RETURN
        return new Tuple3<BigDecimal, BigDecimal, BigDecimal>(own, rent, hold);
    }

    public Long getLastTimestamp() {
        return this.getLastTimestamp(DCSet.getInstance());
    }

    public Long getLastTimestamp(DCSet dcSet) {
        return dcSet.getReferenceMap().get(shortBytes);
    }

    public void setLastTimestamp(Long timestamp, DCSet dcSet) {

        ReferenceMap map = dcSet.getReferenceMap();

        // GET CURRENT REFERENCE
        Long reference = map.get(shortBytes);

        // MAKE KEY for this TIMESTAMP
        byte[] keyTimestamp = Bytes.concat(shortBytes, Longs.toByteArray(timestamp));

        // set NEW LAST TIMESTAMP as REFERENCE
        map.set(keyTimestamp, reference);

        // SET NEW REFERENCE
        map.set(shortBytes, timestamp);
    }

    public void removeLastTimestamp(DCSet dcSet) {

        ReferenceMap map = dcSet.getReferenceMap();

        // GET LAST TIMESTAMP
        Long timestamp = map.get(shortBytes);

        if (timestamp == null)
            timestamp = 0L;

        // MAKE KEY for this TIMESTAMP
        byte[] keyTimestamp = Bytes.concat(shortBytes, Longs.toByteArray(timestamp));

        // GET REFERENCE
        // DELETE TIMESTAMP - REFERENCE
        Long reference = map.delete(keyTimestamp);
        if (reference == null)
            reference = 0L;

        // SET OLD REFERENCE
        map.set(shortBytes, reference);
    }

    // TOSTRING
    public String personChar(Tuple2<Integer, PersonCls> personRes) {
        if (personRes == null)
            return "";

        PersonCls person = personRes.b;
        if (!person.isAlive(0l))
            return "☗"; // "☗"; ☻

        int key = personRes.a;
        if (key == -1)
            return "-"; // "☺";
        else if (key == 1)
            return "♥"; // "♥"; //"☺"; //"☑"; 9829
        else
            return "";

    }

    public String viewFEEbalance() {

        long result = this.getBalanceUSE(FEE_KEY).unscaledValue().longValue();
        result /= BlockChain.FEE_PER_BYTE;
        result >>= 8;

        if (result > 1000)
            return "+4";
        else if (result > 100)
            return "+3";
        else if (result > 10)
            return "+2";
        else if (result > 1)
            return "+1";
        else
            return "0";

    }

    @Override
    public String toString() {
        Tuple2<Integer, PersonCls> personRes = this.getPerson();
        String personStr;
        String addressStr;
        if (personRes == null) {
            personStr = "";
            addressStr = this.getAddress();
        } else {
            personStr = personChar(personRes) + personRes.b.getShort();
            addressStr = this.getAddress().substring(1, 8);
        }

        return " {"
                // + NumberAsString.formatAsString(this.getBalanceUSE(FEE_KEY))
                + viewFEEbalance()
                + "}" + " " + addressStr + "" + personStr;
    }

    public String toString(long key) {
        Tuple2<Integer, PersonCls> personRes = this.getPerson();
        String personStr;
        String addressStr;
        if (personRes == null) {
            personStr = "";
            addressStr = GenesisBlock.CREATOR.equals(this) ? "GENESIS" : this.getAddress();
        } else {
            personStr = personChar(personRes) + personRes.b.getShort();
            addressStr = this.getAddress().substring(1, 8);
        }

        boolean statusBad = Controller.getInstance().getStatus() != Controller.STATUS_OK;
        Tuple2<BigDecimal, BigDecimal> balance = this.getBalanceInSettedPosition(key);

        return (statusBad ? "??? " : "")
                + (balance == null? "" : NumberAsString.formatAsString(balance.b) + " ")
                + (key == Transaction.FEE_KEY?" " : "{" + viewFEEbalance() + "} ")
                + addressStr + "" + personStr;
    }

    //////////
    public String viewPerson() {
        Tuple2<Integer, PersonCls> personRes = this.getPerson();
        if (personRes == null) {
            if (this.getAddress() != null) {
                return this.getAddress();

            } else {
                return "";
            }
        } else {
            String personStr = personChar(personRes) + personRes.b.toString();
            return personStr;
        }

    }

    public String getPersonAsString() {
        Tuple2<Integer, PersonCls> personRes = this.getPerson();
        if (personRes == null) {
            return GenesisBlock.CREATOR.equals(this) ? "GENESIS" : this.getAddress();
        } else {
            String personStr = personChar(personRes) + personRes.b.getShort();
            String addressStr = this.getAddress().substring(1, 7);
            return addressStr + "" + personStr;
        }
    }

    public String getPersonAsString(int cutAddress) {
        Tuple2<Integer, PersonCls> personRes = this.getPerson();
        if (personRes == null) {
            return GenesisBlock.CREATOR.equals(this) ? "GENESIS" : this.getAddress().substring(0, cutAddress) + "..";
        } else {
            String personStr = personChar(personRes) + personRes.b.getShort();
            String addressStr = this.getAddress().substring(1, 5);
            return addressStr + "" + personStr;
        }
    }

    public String getPersonOrShortAddress(int max) {
        Tuple2<Integer, PersonCls> personRes = this.getPerson();
        if (personRes == null) {
            return GenesisBlock.CREATOR.equals(this) ? "GENESIS" : this.getAddress().substring(0, max) + "~";
        } else {
            return "[" + personRes.b.getKey() + "]" + personRes.b.getName();
        }
    }

    public String getPersonAsString_01(boolean shrt) {
        Tuple2<Integer, PersonCls> personRes = this.getPerson();
        if (personRes == null) {
            return "";
        } else {
            return shrt ? personRes.b.getShort() : personRes.b.getName();
        }
    }

    @Override
    public int hashCode() {
        return address.hashCode();
    }

    // EQUALS
    @Override
    public boolean equals(Object b) {
        if (b instanceof Account) {
            return this.address.equals(((Account) b).getAddress());
        } else if (b instanceof String) {
            return this.address.equals(b);
        } else if (b instanceof byte[]) {
            byte[] bs = (byte[]) b;
            if (bs.length == ADDRESS_LENGTH) {
                return Arrays.equals(this.bytes, bs);
            } else {
                return Arrays.equals(this.shortBytes, bs);
            }
        }

        return false;
    }

    public Tuple4<Long, Integer, Integer, Integer> getPersonDuration(DCSet db) {
        if (this.personDuration == null) {
            this.personDuration =  db.getAddressPersonMap().getItem(address);

        }
        return this.personDuration;
    }

    public boolean isPerson(DCSet dcSet, int forHeight) {

        // IF DURATION ADDRESS to PERSON IS ENDED
        Tuple4<Long, Integer, Integer, Integer> addressDuration = this.getPersonDuration(dcSet);
        if (addressDuration == null)
            return false;

        // TEST TIME and EXPIRE TIME
        long current_time = Controller.getInstance().getBlockChain().getTimestamp(forHeight);

        // TEST TIME and EXPIRE TIME for PERSONALIZE address
        int days = addressDuration.b;
        if (days < 0)
            return false;
        if (days * (long) 86400000 < current_time)
            return false;

        // IF PERSON ALIVE
        Long personKey = addressDuration.a;
        // TODO by deth day if
        /*
         * //Tuple5<Long, Long, byte[], Integer, Integer> personDuration =
         * db.getPersonStatusMap().getItem(personKey, ALIVE_KEY); // TEST TIME
         * and EXPIRE TIME for ALIVE person Long end_date = personDuration.b; if
         * (end_date == null ) return true; // permanent active if (end_date <
         * current_time + 86400000l ) return false; // - 1 day
         */

        return true;

    }

    public boolean isPerson() {
        return isPerson(DCSet.getInstance(), Controller.getInstance().getMyHeight());
    }


    /**
     * Обновляет данные о персоне даже если они уже были записаны
     * @param dcSet
     * @param forHeight
     * @return
     */
    public Tuple2<Integer, PersonCls> getPerson(DCSet dcSet, int forHeight) {

        // IF DURATION ADDRESS to PERSON IS ENDED
        Tuple4<Long, Integer, Integer, Integer> addressDuration = this.getPersonDuration(dcSet);
        if (addressDuration == null)
            return null;

        // TEST TIME and EXPIRE TIME
        long current_time = Controller.getInstance().getBlockChain().getTimestamp(forHeight);

        // get person
        Long personKey = addressDuration.a;
        PersonCls person = (PersonCls) Controller.getInstance().getItem(dcSet, ItemCls.PERSON_TYPE, personKey);

        // TEST ADDRESS is ACTIVE?
        int days = addressDuration.b;
        // TODO x 1000 ?
        if (days < 0 || days * (long) 86400000 < current_time)
            return new Tuple2<Integer, PersonCls>(-1, person);

        // IF PERSON is ALIVE
        // TODO by DEATH day
        /*
         * Tuple5<Long, Long, byte[], Integer, Integer> personDuration =
         * db.getPersonStatusMap().getItem(personKey, ALIVE_KEY); // TEST TIME
         * and EXPIRE TIME for ALIVE person if (personDuration == null) return
         * new Tuple2<Integer, PersonCls>(-2, person); Long end_date =
         * personDuration.b; if (end_date == null ) // permanent active return
         * new Tuple2<Integer, PersonCls>(0, person); else if (end_date <
         * current_time + 86400000l ) // ALIVE expired return new Tuple2<Integer,
         * PersonCls>(-1, person);
         */

        return new Tuple2<Integer, PersonCls>(1, person);

    }

    /**
     * берет данные из переменной локальной если там что-то было
     * @return
     */
    public Tuple2<Integer, PersonCls> getPerson() {
        if (person == null) {
            person = getPerson(DCSet.getInstance(), Controller.getInstance().getMyHeight());
        }
        return person;
    }

    // previous forging block or changed ERA volume
    public Tuple2<Integer, Integer> getForgingData(DCSet db, int height) {
        return db.getAddressForging().get(this.address, height);
    }
    /*
     * public void setLastForgingData(DCSet db, int height) { getAddressForging
     * = this.getBal USE db.getAddressForging().setLast(this.address, height,
     * forgingBalance); }
     */

    public void setForgingData(DCSet db, int height, int forgingBalance) {
        db.getAddressForging().set(this.address, height, forgingBalance);
    }

    public void delForgingData(DCSet db, int height) {
        db.getAddressForging().delete(this.address, height);
    }

    public Tuple2<Integer, Integer> getLastForgingData(DCSet db) {
        return db.getAddressForging().getLast(this.address);
    }

    public Tuple2<String, String> getName() {

        return Controller.getInstance().wallet.database.getAccountsPropertisMap().get(this.getAddress());

    }

    public int getAccountNo() {
        return Controller.getInstance().wallet.database.getAccountMap().getAccountNo(this.address);
    }

}<|MERGE_RESOLUTION|>--- conflicted
+++ resolved
@@ -525,13 +525,8 @@
             key = -key;
 
         Tuple5<Tuple2<BigDecimal, BigDecimal>, Tuple2<BigDecimal, BigDecimal>, Tuple2<BigDecimal, BigDecimal>, Tuple2<BigDecimal, BigDecimal>, Tuple2<BigDecimal, BigDecimal>> balance = db
-<<<<<<< HEAD
-                .getAssetBalanceMap().get(getAddress(), key);
+                .getAssetBalanceMap().get(getShortAddressBytes(), key);
         if (true || BlockChain.DEVELOP_USE) {
-=======
-                .getAssetBalanceMap().get(getShortAddressBytes(), key);
-        if (BlockChain.DEVELOP_USE) {
->>>>>>> dbfdf037
             return new Tuple5<Tuple2<BigDecimal, BigDecimal>, Tuple2<BigDecimal, BigDecimal>, Tuple2<BigDecimal, BigDecimal>, Tuple2<BigDecimal, BigDecimal>, Tuple2<BigDecimal, BigDecimal>>(
                     new Tuple2<BigDecimal, BigDecimal>(balance.a.a, balance.a.b.add(addDEVAmount(key))),
                     balance.b, balance.c, balance.d, balance.e);

--- conflicted
+++ resolved
@@ -985,10 +985,6 @@
     //}
 
     public Tuple4<Long, Integer, Integer, Integer> getPersonDuration(DCSet db) {
-<<<<<<< HEAD
-        if (this.personDuration == null) {
-            this.personDuration = db.getAddressPersonMap().getItem(getAddress());
-=======
         //    if (this.personDuration == null) {
         //        нельзя использовать старые значения так как при откатах они не будут чиститься
         //        this.personDuration = db.getAddressPersonMap().getItem(shortBytes);
@@ -997,7 +993,6 @@
         //return this.personDuration;
 
         return db.getAddressPersonMap().getItem(shortBytes);
->>>>>>> b592dacf
 
     }
 

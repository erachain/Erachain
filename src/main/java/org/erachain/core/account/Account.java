--- conflicted
+++ resolved
@@ -526,11 +526,7 @@
 
         Tuple5<Tuple2<BigDecimal, BigDecimal>, Tuple2<BigDecimal, BigDecimal>, Tuple2<BigDecimal, BigDecimal>, Tuple2<BigDecimal, BigDecimal>, Tuple2<BigDecimal, BigDecimal>> balance = db
                 .getAssetBalanceMap().get(getShortAddressBytes(), key);
-<<<<<<< HEAD
         if (true || BlockChain.DEVELOP_USE) {
-=======
-        if (BlockChain.DEVELOP_USE) {
->>>>>>> 166d6302
             return new Tuple5<Tuple2<BigDecimal, BigDecimal>, Tuple2<BigDecimal, BigDecimal>, Tuple2<BigDecimal, BigDecimal>, Tuple2<BigDecimal, BigDecimal>, Tuple2<BigDecimal, BigDecimal>>(
                     new Tuple2<BigDecimal, BigDecimal>(balance.a.a, balance.a.b.add(addDEVAmount(key))),
                     balance.b, balance.c, balance.d, balance.e);

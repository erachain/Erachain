--- conflicted
+++ resolved
@@ -210,23 +210,8 @@
         // тут индекс не по времени а по номерам блоков как лонг
         //int heightStart = Controller.getInstance().getMyHeight();
         //int heightEnd = heightStart - Controller.getInstance().getBlockChain().getBlockOnTimestamp(timestamp);
-<<<<<<< HEAD
-        int fromBlock = Controller.getInstance().getBlockChain().getBlockOnTimestamp(timestamp);
-
-        Iterator<Tuple2<Long, Long>> iterator = ((TradeSuit) this.map).getPairHeightIterator(have, want, fromBlock, 0);
-        if (iterator == null)
-            return null;
-
-        iterator = Iterators.limit(iterator, limit);
-
-        List<Trade> trades = new ArrayList<Trade>();
-        while (iterator.hasNext()) {
-            trades.add(this.get((Tuple2<Long, Long>) iterator.next()));
-        }
-=======
         int fromBlock = Controller.getInstance().getBlockChain().getBlockOnTimestamp(startTimestamp);
         int toBlock = Controller.getInstance().getBlockChain().getBlockOnTimestamp(stopTimestamp);
->>>>>>> 4c48ca89
 
         //RETURN
         return getTradesByHeight(have, want, fromBlock, toBlock, limit);

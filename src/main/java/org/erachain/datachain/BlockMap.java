package org.erachain.datachain;

// 30/03

import org.erachain.controller.Controller;
import org.erachain.core.BlockChain;
import org.erachain.core.account.PublicKeyAccount;
import org.erachain.core.block.Block;
import org.erachain.core.crypto.Base58;
import org.erachain.database.serializer.BlockSerializer;
import org.erachain.utils.ObserverMessage;
import org.mapdb.Atomic;
import org.mapdb.BTreeKeySerializer;
import org.mapdb.BTreeMap;
import org.mapdb.DB;
import org.mapdb.Fun.Tuple2;
import org.slf4j.Logger;
import org.slf4j.LoggerFactory;

import java.util.HashMap;
import java.util.Map;
import java.util.TreeMap;

;

//import com.sun.media.jfxmedia.logging.Logger;

/**
 * Хранит блоки полностью - с транзакциями
 *
 * ключ: номер блока (высота, height)<br>
 * занчение: Блок<br>
 *
 * Есть вторичный индекс, для отчетов (blockexplorer) - generatorMap
 * TODO - убрать длинный индек и вставить INT
 *
 * @return
 */
public class BlockMap extends DCMap<Integer, Block> {

    static Logger logger = LoggerFactory.getLogger(BlockMap.class.getName());

    public static final int HEIGHT_INDEX = 1; // for GUI

    private byte[] lastBlockSignature;
    private Atomic.Boolean processingVar;
    private Boolean processing;
    private BTreeMap<Tuple2<String, String>, Integer> generatorMap;

    public BlockMap(DCSet databaseSet, DB database) {
        super(databaseSet, database);
        // PROCESSING
        this.processingVar = database.getAtomicBoolean("processingBlock");
        this.processing = this.processingVar.get();
    }

    public BlockMap(BlockMap parent, DCSet dcSet) {
        super(parent, dcSet);

        this.lastBlockSignature = parent.getLastBlockSignature();
        this.processing = false; /// parent.isProcessing();

    }

    @Override
    @SuppressWarnings({"unchecked", "rawtypes"})
    protected void createIndexes(DB database) {
        generatorMap = database.createTreeMap("generators_index").makeOrGet();
    }

    @Override
    protected Map<Integer, Block> getMap(DB database) {
        // OPEN MAP
        return database.createTreeMap("blocks")
                .keySerializer(BTreeKeySerializer.BASIC)
                .valueSerializer(new BlockSerializer())
                .valuesOutsideNodesEnable()
                .counterEnable() // - auto increment atomicKey
                .makeOrGet();
    }

    @Override
    protected Map<Integer, Block> getMemoryMap() {
        return new TreeMap<>();
    }

    @Override
    protected Block getDefaultValue() {
        return null;
    }

<<<<<<< HEAD
    @Override
    protected Map<Integer, Integer> getObservableData() {
        return observableData;
    }

=======
>>>>>>> d2e611ef
    public Block last() {
        return get(size());
    }

    public byte[] getLastBlockSignature() {
<<<<<<< HEAD
        if (lastBlockSignature == null) {
            lastBlockSignature = getDBSet().getBlocksHeadsMap().get(size()).signature;
=======
        if (this.lastBlockSignature == null) {
            this.lastBlockSignature = ((DCSet)databaseSet).getBlocksHeadsMap().get(this.size()).signature;
>>>>>>> d2e611ef
        }
        return lastBlockSignature;
    }

    private void setLastBlockSignature(byte[] signature) {
        lastBlockSignature = signature;
    }

    public boolean isProcessing() {
        if (processing != null) {
            return processing;
        }

        return false;
    }

    public void setProcessing(boolean processing) {
        if (processingVar != null) {
            if (DCSet.isStoped()) {
                return;
            }
            processingVar.set(processing);
        }
        this.processing = processing;
    }

    public Block getWithMind(int height) {
        return get(height);

    }

    public Block get(Integer height) {
        Block block = super.get(height);
        if (block == null)
            return null;

        // LOAD HEAD
        block.loadHeadMind((DCSet)databaseSet);

        // проверим занятую память и очистим если что
        if (parent == null && block.getTransactionCount() > 33) {
            // это не Форк базы и большой блок взяли - наверно надо чистить КЭШ
            if (Runtime.getRuntime().maxMemory() == Runtime.getRuntime().totalMemory()) {
                if (Runtime.getRuntime().freeMemory() < (Runtime.getRuntime().totalMemory() >> 1)) {
<<<<<<< HEAD
                    getDBSet().clearCache();
=======
                    ((DCSet)databaseSet).clearCache();
>>>>>>> d2e611ef
                }
            }

        }
        return block;

    }

    public boolean add(Block block) {
<<<<<<< HEAD
        DCSet dcSet = getDBSet();
=======
        DCSet dcSet = (DCSet)databaseSet;

		/*
		if (init1) {
			init1 = false;
			Iterator<Integer> iterator = this.getIterator(0, true);
			while (iterator.hasNext()) {
				Integer key = iterator.next();
				Block itemBlock = this.get(key);
				byte[] pkb = itemBlock.getCreator().getPublicKey();
				PublicKeyAccount pk = new PublicKeyAccount(pkb);
				if (((Account)pk).equals("7DedW8f87pSDiRnDArq381DNn1FsTBa68Y")) {
					LOGGER.error(key + " - 7DedW8f87pSDiRnDArq381DNn1FsTBa68Y : " + Base58.encode(pkb));
				}

			}
		}
		 */

>>>>>>> d2e611ef
        byte[] signature = block.getSignature();
        if (dcSet.getBlockSignsMap().contains(signature)) {
            logger.error("already EXIST : " + this.size()
                    + " SIGN: " + Base58.encode(signature));
            return true;
        }
        int height = block.getHeight();

        if (block.getVersion() == 0) {
            // GENESIS block
        } else {

            // PROCESS FORGING DATA
        }

        PublicKeyAccount creator = block.getCreator();
        if (BlockChain.DEVELOP_USE && creator.getLastForgingData(dcSet) == null) {
            // так как унас новые счета сами стартуют без инициализации - надо тут учеть начало
            creator.setForgingData(dcSet, height - BlockChain.DEVELOP_FORGING_START, block.getForgingValue());
        }
        creator.setForgingData(dcSet, height, block.getForgingValue());

        // logger.error("&&&&&&&&&&&&&&&&&&&&&&&&&&& 1200: " +
        // (System.currentTimeMillis() - start)*0.001);

        dcSet.getBlockSignsMap().set(signature, height);
        if (height < 1) {
            Long error = null;
            ++error;
        }

        dcSet.getBlocksHeadsMap().set(block.blockHead);
        this.setLastBlockSignature(signature);

        // logger.error("&&&&&&&&&&&&&&&&&&&&&&&&&&& 1500: " +
        // (System.currentTimeMillis() - start)*0.001);

        // TODO feePool
        // this.setFeePool(_feePool);
        boolean sss = super.set(height, block);
        // logger.error("&&&&&&&&&&&&&&&&&&&&&&&&&&& 1600: " +
        // (System.currentTimeMillis() - start)*0.001);
        return sss;

    }

	/*
	public boolean set(int height, Block block) {
		return false;
	}
	 */

    // TODO make CHAIN deletes - only for LAST block!
    public Block remove(byte[] signature, byte[] reference, PublicKeyAccount creator) {
        DCSet dcSet = (DCSet)databaseSet;

        int height = this.size();

        this.setLastBlockSignature(reference);
        dcSet.getBlockSignsMap().delete(signature);

        // ORPHAN FORGING DATA
        if (height > 1) {

            //Block.BlockHead head = dcSet.getBlocksHeadsMap().remove();
            dcSet.getBlocksHeadsMap().remove();

            if (creator.getAddress().equals("7CvpXXALviZPkZ9Yn27NncLVz6SkxMA8rh")
                    && height > 291000 && height < 291056) {
                Tuple2<String, Integer> key = new Tuple2<String, Integer>(creator.getAddress(), height);
                Tuple2<Integer, Integer> previous = dcSet.getAddressForging().get(key);
                int ii = 0;
            }

                // INITIAL forging DATA no need remove!
            Tuple2<String, Integer> key = new Tuple2<String, Integer>(creator.getAddress(), height);
            Tuple2<Integer, Integer> previous = dcSet.getAddressForging().get(key);
            if (previous != null) {
                // иногда бывавет что при откате в этом же блок и был собран блок
                // и была транзакция с ЭРА то два раза пытается откатить - сначала как у транзакции
                // а потом как у блока - то тут словим на второй раз NULL - и форжинг с него прекращается
                // однако удаление для прихода монет в ноль должно остаться
                creator.delForgingData(dcSet, height);
            }

        }

        // use SUPER.class only!
        return super.delete(height);

    }

    public void notifyResetChain() {
        this.setChanged();
        this.notifyObservers(new ObserverMessage(ObserverMessage.CHAIN_RESET_BLOCK_TYPE, null));
    }

    public void notifyProcessChain(Block block) {

        if (Controller.getInstance().isOnStopping()) {
            return;
        }

        logger.debug("++++++ NOTIFY CHAIN_ADD_BLOCK_TYPE");
        this.setChanged();
        // NEED in BLOCK!
        this.notifyObservers(new ObserverMessage(ObserverMessage.CHAIN_ADD_BLOCK_TYPE, block));

        logger.debug("++++++ NOTIFY CHAIN_ADD_BLOCK_TYPE END");
    }

    public void notifyOrphanChain(Block block) {

        if (Controller.getInstance().isOnStopping()) {
            return;
        }

        logger.debug("===== NOTIFY CHAIN_REMOVE_BLOCK_TYPE");
        this.setChanged();
        // NEED in BLOCK!
        this.notifyObservers(new ObserverMessage(ObserverMessage.CHAIN_REMOVE_BLOCK_TYPE, block));

        logger.debug("===== NOTIFY CHAIN_REMOVE_BLOCK_TYPE END");
    }

}<|MERGE_RESOLUTION|>--- conflicted
+++ resolved
@@ -49,6 +49,14 @@
 
     public BlockMap(DCSet databaseSet, DB database) {
         super(databaseSet, database);
+
+
+        if (databaseSet.isWithObserver()) {
+            if (databaseSet.isDynamicGUI()) {
+            }
+        }
+
+
         // PROCESSING
         this.processingVar = database.getAtomicBoolean("processingBlock");
         this.processing = this.processingVar.get();
@@ -89,26 +97,13 @@
         return null;
     }
 
-<<<<<<< HEAD
-    @Override
-    protected Map<Integer, Integer> getObservableData() {
-        return observableData;
-    }
-
-=======
->>>>>>> d2e611ef
     public Block last() {
         return get(size());
     }
 
     public byte[] getLastBlockSignature() {
-<<<<<<< HEAD
         if (lastBlockSignature == null) {
-            lastBlockSignature = getDBSet().getBlocksHeadsMap().get(size()).signature;
-=======
-        if (this.lastBlockSignature == null) {
-            this.lastBlockSignature = ((DCSet)databaseSet).getBlocksHeadsMap().get(this.size()).signature;
->>>>>>> d2e611ef
+            lastBlockSignature = ((DCSet)databaseSet).getBlocksHeadsMap().get(this.size()).signature;
         }
         return lastBlockSignature;
     }
@@ -153,11 +148,7 @@
             // это не Форк базы и большой блок взяли - наверно надо чистить КЭШ
             if (Runtime.getRuntime().maxMemory() == Runtime.getRuntime().totalMemory()) {
                 if (Runtime.getRuntime().freeMemory() < (Runtime.getRuntime().totalMemory() >> 1)) {
-<<<<<<< HEAD
-                    getDBSet().clearCache();
-=======
                     ((DCSet)databaseSet).clearCache();
->>>>>>> d2e611ef
                 }
             }
 
@@ -167,29 +158,7 @@
     }
 
     public boolean add(Block block) {
-<<<<<<< HEAD
-        DCSet dcSet = getDBSet();
-=======
         DCSet dcSet = (DCSet)databaseSet;
-
-		/*
-		if (init1) {
-			init1 = false;
-			Iterator<Integer> iterator = this.getIterator(0, true);
-			while (iterator.hasNext()) {
-				Integer key = iterator.next();
-				Block itemBlock = this.get(key);
-				byte[] pkb = itemBlock.getCreator().getPublicKey();
-				PublicKeyAccount pk = new PublicKeyAccount(pkb);
-				if (((Account)pk).equals("7DedW8f87pSDiRnDArq381DNn1FsTBa68Y")) {
-					LOGGER.error(key + " - 7DedW8f87pSDiRnDArq381DNn1FsTBa68Y : " + Base58.encode(pkb));
-				}
-
-			}
-		}
-		 */
-
->>>>>>> d2e611ef
         byte[] signature = block.getSignature();
         if (dcSet.getBlockSignsMap().contains(signature)) {
             logger.error("already EXIST : " + this.size()

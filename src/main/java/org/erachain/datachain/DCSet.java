package org.erachain.datachain;
// upd 09/03

import org.erachain.controller.Controller;
import org.erachain.core.BlockChain;
import org.erachain.core.block.Block;
import org.erachain.core.item.ItemCls;
import org.erachain.core.item.assets.AssetCls;
import org.erachain.core.item.imprints.ImprintCls;
import org.erachain.core.item.persons.PersonCls;
import org.erachain.core.item.polls.PollCls;
import org.erachain.core.item.statuses.StatusCls;
import org.erachain.core.item.templates.TemplateCls;
import org.erachain.core.item.unions.UnionCls;
import org.erachain.core.transaction.Transaction;
import org.erachain.core.web.NameStorageMap;
import org.erachain.core.web.OrphanNameStorageHelperMap;
import org.erachain.core.web.OrphanNameStorageMap;
import org.erachain.core.web.SharedPostsMap;
import org.erachain.database.DBASet;
import org.erachain.settings.Settings;
import org.mapdb.DB;
import org.mapdb.DBMaker;
import org.slf4j.Logger;
import org.slf4j.LoggerFactory;

import java.io.File;
import java.util.Observable;
import java.util.Observer;
import java.util.Random;

/**
 * набор таблиц. Поидее тут нужно хранить список таблиц и ссылку на родителя при Форке базы.
 * Но почемуто парент хранится в каждой таблице - хотя там сразу ссылка на форкнутую таблицу есть
 * а в ней уже хранится объект набора DCSet
 */
public class DCSet<forkRand> extends DBASet implements Observer {

    private static final Logger LOGGER = LoggerFactory.getLogger(DCSet.class);
    private static final int ACTIONS_BEFORE_COMMIT = BlockChain.MAX_BLOCK_SIZE << 3;
    private static final int CASH_SIZE = 1024 << Controller.HARD_WORK;

    private static boolean isStoped = false;
    private volatile static DCSet instance;
    private DCSet parent;

    // % и @ и # - пусть они будут служебные и по ним не делать разделения
    // так чтобы можно было найти @P указатель на персон например
    // % - это указатель на параметр например иак - %1
    public static String SPLIT_CHARS = "[!?/_., \\-~`+&^№*()<>\\\"\\'|\\[\\]{}=;:\\\\]";

    private boolean inMemory = false;

    private BlockChain bchain;

    private AddressForging addressForging;
    private CreditAddressesMap credit_AddressesMap;
    private ItemAssetBalanceMap assetBalanceMap;
    private AddressStatementRefs addressStatement_Refs;
    private ItemAssetBalanceMap assetBalanceAccountingMap;
    private KKAssetStatusMap kKAssetStatusMap;
    private KKPersonStatusMap kKPersonStatusMap;
    //private KKPollStatusMap kKPollStatusMap;
    private KKUnionStatusMap kKUnionStatusMap;
    private KKAssetUnionMap kKAssetUnionMap;
    private KKPersonUnionMap kKPersonUnionMap;
    private KKPollUnionMap kKPollUnionMap;
    private KKStatusUnionMap kKStatusUnionMap;
    private AddressPersonMap addressPersonMap;
    private PersonAddressMap personAddressMap;
    private KKKMapPersonStatusUnion kK_KPersonStatusUnionMapPersonStatusUnionTable;
    private VouchRecordMap vouchRecordMap;
    private HashesMap hashesMap;
    private HashesSignsMap hashesSignsMap;

    private AddressTimeSignatureMap addressTime_SignatureMap;
    private BlockMap blockMap;
    //private BlockCreatorMap blockCreatorMap;
    private BlockSignsMap blockSignsMap;
    private BlocksHeadsMap blocksHeadsMap;
    private ReferenceMap referenceMap;
    private NameMap nameMap;
    private NameStorageMap nameStorageMap;
    private OrphanNameStorageMap orphanNameStorageMap;
    private OrphanNameStorageHelperMap orphanNameStorageHelperMap;
    private SharedPostsMap sharedPostsMap;
    private PostCommentMap postCommentMap;
    private CommentPostMap commentPostMap;
    private LocalDataMap localDataMap;
    private BlogPostMap blogPostMap;
    private HashtagPostMap hashtagPostMap;
    private NameExchangeMap nameExchangeMap;
    private UpdateNameMap updateNameMap;
    private CancelSellNameMap cancelSellNameMap;
    private PollMap pollMap;
    private VoteOnPollMap voteOnPollMap;
    private VoteOnItemPollMap voteOnItemPollMap;
    private ItemAssetMap itemAssetMap;
    private IssueAssetMap issueAssetMap;
    private OrderMap orderMap;
    private CompletedOrderMap completedOrderMap;
    private TradeMap tradeMap;
    private ItemStatusMap itemStatusMap;
    private IssueStatusMap issueStatusMap;
    private ItemImprintMap itemImprintMap;
    private IssueImprintMap issueImprintMap;
    private ItemPollMap itemPollMap;
    private IssuePollMap issuePollMap;
    private ItemTemplateMap itemTemplateMap;
    private IssueTemplateMap issueTemplateMap;
    private ItemStatementMap itemStatementMap;
    private IssueStatementMap issueStatementMap;
    private ItemPersonMap itemPersonMap;
    private IssuePersonMap issuePersonMap;
    private ItemUnionMap itemUnionMap;
    private IssueUnionMap issueUnionMap;
    private ATMap atMap;
    private ATStateMap atStateMap;
    private ATTransactionMap atTransactionMap;
    private TransactionFinalMap transactionFinalMap;
    private TransactionFinalCalculatedMap transactionFinalCalculatedMap;
    private TransactionFinalMapSigns transactionFinalMapSigns;
    private TransactionMap transactionMap;

    private long actions = (long) (Math.random() * (ACTIONS_BEFORE_COMMIT >> 1));

    public DCSet(File dbFile, DB database, boolean withObserver, boolean dynamicGUI, boolean inMemory) {
        super(dbFile, database, withObserver, dynamicGUI);

        this.inMemory = inMemory;

        try {
            this.actions = 0L;

            this.blockMap = new BlockMap(this, database);
            //this.blockCreatorMap = new BlockCreatorMap(this, database);
            this.blockSignsMap = new BlockSignsMap(this, database);
            this.blocksHeadsMap = new BlocksHeadsMap(this, database);
            this.referenceMap = new ReferenceMap(this, database);
            this.addressForging = new AddressForging(this, database);
            this.credit_AddressesMap = new CreditAddressesMap(this, database);
            this.assetBalanceMap = new ItemAssetBalanceMap(this, database);
            this.addressStatement_Refs = new AddressStatementRefs(this, database);
            this.assetBalanceAccountingMap = new ItemAssetBalanceMap(this, database);

            this.kKAssetStatusMap = new KKAssetStatusMap(this, database);
            this.kKPersonStatusMap = new KKPersonStatusMap(this, database);
            //this.kKPollStatusMap = new KKPollStatusMap(this, database);
            this.kKUnionStatusMap = new KKUnionStatusMap(this, database);
            this.kKAssetUnionMap = new KKAssetUnionMap(this, database);
            this.kKPersonUnionMap = new KKPersonUnionMap(this, database);
            this.kKPollUnionMap = new KKPollUnionMap(this, database);
            this.kKStatusUnionMap = new KKStatusUnionMap(this, database);
            this.addressPersonMap = new AddressPersonMap(this, database);
            this.personAddressMap = new PersonAddressMap(this, database);
            this.kK_KPersonStatusUnionMapPersonStatusUnionTable = new KKKMapPersonStatusUnion(this, database);
            this.transactionFinalMap = new TransactionFinalMap(this, database);
            this.transactionFinalCalculatedMap = new TransactionFinalCalculatedMap(this, database);

            this.transactionFinalMapSigns = new TransactionFinalMapSigns(this, database);
            this.transactionMap = new TransactionMap(this, database);
            this.vouchRecordMap = new VouchRecordMap(this, database);
            this.hashesMap = new HashesMap(this, database);
            this.hashesSignsMap = new HashesSignsMap(this, database);
            this.addressTime_SignatureMap = new AddressTimeSignatureMap(this, database);
            this.nameMap = new NameMap(this, database);
            this.nameStorageMap = new NameStorageMap(this, database);
            this.orphanNameStorageMap = new OrphanNameStorageMap(this, database);
            this.orphanNameStorageHelperMap = new OrphanNameStorageHelperMap(this, database);

            this.sharedPostsMap = new SharedPostsMap(this, database);
            this.postCommentMap = new PostCommentMap(this, database);
            this.commentPostMap = new CommentPostMap(this, database);
            this.localDataMap = new LocalDataMap(this, database);
            this.blogPostMap = new BlogPostMap(this, database);
            this.hashtagPostMap = new HashtagPostMap(this, database);
            this.nameExchangeMap = new NameExchangeMap(this, database);
            this.updateNameMap = new UpdateNameMap(this, database);
            this.cancelSellNameMap = new CancelSellNameMap(this, database);
            this.pollMap = new PollMap(this, database);
            this.voteOnPollMap = new VoteOnPollMap(this, database);
            this.voteOnItemPollMap = new VoteOnItemPollMap(this, database);

            this.itemAssetMap = new ItemAssetMap(this, database);
            this.issueAssetMap = new IssueAssetMap(this, database);
            this.orderMap = new OrderMap(this, database);
            this.completedOrderMap = new CompletedOrderMap(this, database);
            this.tradeMap = new TradeMap(this, database);

            this.itemImprintMap = new ItemImprintMap(this, database);
            this.issueImprintMap = new IssueImprintMap(this, database);

            this.itemTemplateMap = new ItemTemplateMap(this, database);
            this.issueTemplateMap = new IssueTemplateMap(this, database);

            this.itemPersonMap = new ItemPersonMap(this, database);
            this.issuePersonMap = new IssuePersonMap(this, database);

            this.itemPollMap = new ItemPollMap(this, database);
            this.issuePollMap = new IssuePollMap(this, database);

            this.itemStatementMap = new ItemStatementMap(this, database);
            this.issueStatementMap = new IssueStatementMap(this, database);

            this.itemStatusMap = new ItemStatusMap(this, database);
            this.issueStatusMap = new IssueStatusMap(this, database);

            this.itemUnionMap = new ItemUnionMap(this, database);
            this.issueUnionMap = new IssueUnionMap(this, database);

            this.atMap = new ATMap(this, database);
            this.atStateMap = new ATStateMap(this, database);

            this.atTransactionMap = new ATTransactionMap(this, database);

        } catch (Throwable e) {
            this.close();
            throw e;
        }

        if (this.blockMap.size() != this.blocksHeadsMap.size()
                || this.blockSignsMap.size() != this.blocksHeadsMap.size()) {
            LOGGER.info("reset DATACHAIN on height error (blockMap, blockSignsMap, blocksHeadsMap: "
                    + this.blockMap.size() + " == " + this.blocksHeadsMap.size());

            this.close();
            this.actions = -1;

        }
        uses--;

    }

    /**
     * Make data set as Fork
     *
     * @param parent parent DCSet
     * @param idDatabase
     */
    protected DCSet(DCSet parent, DB idDatabase) {

        this.addUses();

        this.database = idDatabase;

        this.parent = parent;
        ///this.database = parent.database.snapshot();
        this.bchain = parent.bchain;

        this.addressForging = new AddressForging(parent.addressForging, this);
        this.credit_AddressesMap = new CreditAddressesMap(parent.credit_AddressesMap, this);
        this.assetBalanceMap = new ItemAssetBalanceMap(parent.assetBalanceMap, this);
        this.addressStatement_Refs = new AddressStatementRefs(parent.addressStatement_Refs, this);
        this.assetBalanceAccountingMap = new ItemAssetBalanceMap(parent.assetBalanceAccountingMap, this);
        this.kKAssetStatusMap = new KKAssetStatusMap(parent.kKAssetStatusMap, this);
        this.kKPersonStatusMap = new KKPersonStatusMap(parent.kKPersonStatusMap, this);
        this.kKUnionStatusMap = new KKUnionStatusMap(parent.kKUnionStatusMap, this);
        this.kKAssetUnionMap = new KKAssetUnionMap(parent.kKAssetUnionMap, this);
        this.kKPersonUnionMap = new KKPersonUnionMap(parent.kKPersonUnionMap, this);
        this.kKPollUnionMap = new KKPollUnionMap(parent.kKPollUnionMap, this);
        this.kKStatusUnionMap = new KKStatusUnionMap(parent.kKStatusUnionMap, this);

        this.addressPersonMap = new AddressPersonMap(parent.addressPersonMap, this);
        this.personAddressMap = new PersonAddressMap(parent.personAddressMap, this);
        this.kK_KPersonStatusUnionMapPersonStatusUnionTable = new KKKMapPersonStatusUnion(parent.kK_KPersonStatusUnionMapPersonStatusUnionTable, this);
        this.transactionFinalMap = new TransactionFinalMap(parent.transactionFinalMap, this);
        this.transactionFinalCalculatedMap = new TransactionFinalCalculatedMap(parent.transactionFinalCalculatedMap, this);
        this.transactionFinalMapSigns = new TransactionFinalMapSigns(parent.transactionFinalMapSigns, this);
        this.transactionMap = new TransactionMap(parent.transactionMap, this);
        this.vouchRecordMap = new VouchRecordMap(parent.vouchRecordMap, this);
        this.hashesMap = new HashesMap(parent.hashesMap, this);
        this.hashesSignsMap = new HashesSignsMap(parent.hashesSignsMap, this);

        this.addressTime_SignatureMap = new AddressTimeSignatureMap(parent.addressTime_SignatureMap, this);
        this.blockMap = new BlockMap(parent.blockMap, this);
        this.blockSignsMap = new BlockSignsMap(parent.blockSignsMap, this);
        this.blocksHeadsMap = new BlocksHeadsMap(parent.blocksHeadsMap, this);
        this.referenceMap = new ReferenceMap(parent.referenceMap, this);
        //this.nameMap = new NameMap(parent.nameMap);
        //this.nameStorageMap = new NameStorageMap(parent.nameStorageMap);
        //this.orphanNameStorageMap = new OrphanNameStorageMap(parent.orphanNameStorageMap);
        //this.sharedPostsMap = new SharedPostsMap(parent.sharedPostsMap);

        //this.postCommentMap = new PostCommentMap(parent.postCommentMap);
        //this.commentPostMap = new CommentPostMap(parent.commentPostMap);
        //this.orphanNameStorageHelperMap = new OrphanNameStorageHelperMap(parent.orphanNameStorageHelperMap);
        //this.localDataMap = new LocalDataMap(parent.localDataMap);
        //this.blogPostMap = new BlogPostMap(parent.blogPostMap);
        //this.hashtagPostMap = new HashtagPostMap(parent.hashtagPostMap);
        //this.nameExchangeMap = new NameExchangeMap(parent.nameExchangeMap);
        //this.updateNameMap = new UpdateNameMap(parent.updateNameMap);
        //this.cancelSellNameMap = new CancelSellNameMap(parent.cancelSellNameMap);

        //this.pollMap = new PollMap(parent.pollMap);
        //this.voteOnPollMap = new VoteOnPollMap(parent.voteOnPollMap);

        this.voteOnItemPollMap = new VoteOnItemPollMap(parent.voteOnItemPollMap, this);

        this.itemAssetMap = new ItemAssetMap(parent.itemAssetMap, this);
        this.issueAssetMap = new IssueAssetMap(parent.getIssueAssetMap(), this);
        this.orderMap = new OrderMap(parent.orderMap, this);
        this.completedOrderMap = new CompletedOrderMap(parent.completedOrderMap, this);
        this.tradeMap = new TradeMap(parent.tradeMap, this);

        this.itemImprintMap = new ItemImprintMap(parent.itemImprintMap, this);
        this.issueImprintMap = new IssueImprintMap(parent.issueImprintMap, this);

        this.itemTemplateMap = new ItemTemplateMap(parent.itemTemplateMap, this);
        this.issueTemplateMap = new IssueTemplateMap(parent.getIssueTemplateMap(), this);

        this.itemStatementMap = new ItemStatementMap(parent.itemStatementMap, this);
        this.issueStatementMap = new IssueStatementMap(parent.issueStatementMap, this);

        this.itemPersonMap = new ItemPersonMap(parent.getItemPersonMap(), this);
        this.issuePersonMap = new IssuePersonMap(parent.getIssuePersonMap(), this);

        this.itemPollMap = new ItemPollMap(parent.itemPollMap, this);
        this.issuePollMap = new IssuePollMap(parent.issuePollMap, this);

        this.itemStatusMap = new ItemStatusMap(parent.itemStatusMap, this);
        this.issueStatusMap = new IssueStatusMap(parent.issueStatusMap, this);

        this.itemUnionMap = new ItemUnionMap(parent.itemUnionMap, this);
        this.issueUnionMap = new IssueUnionMap(parent.issueUnionMap, this);

        this.atMap = new ATMap(parent.atMap, this);
        this.atStateMap = new ATStateMap(parent.atStateMap, this);

        this.atTransactionMap = new ATTransactionMap(parent.atTransactionMap, this);

        this.outUses();
    }

    /**
     * Get instance of DCSet or create new
     *
     * @param withObserver [true] - for switch on GUI observers
     * @param dynamicGUI [true] - for switch on GUI observers fir dynamic interface

     * @return

     * @throws Exception
     */

    public static DCSet getInstance(boolean withObserver, boolean dynamicGUI, boolean inMemory) throws Exception {
        if (instance == null) {
            if (inMemory) {
                reCreateDBinMEmory(withObserver, dynamicGUI);
            } else {
                reCreateDB(withObserver, dynamicGUI);
            }
        }

        return instance;
    }

    /**
     *
     * @return
     */
    public static DCSet getInstance() {
        return instance;
    }

    /**
     * remake data set
     *
     * @param withObserver [true] - for switch on GUI observers
     * @param dynamicGUI [true] - for switch on GUI observers fir dynamic interface
     * @throws Exception
     */
    public static void reCreateDB(boolean withObserver, boolean dynamicGUI) throws Exception {

        //OPEN DB
        File dbFile = new File(Settings.getInstance().getDataDir(), "chain.dat");
        dbFile.getParentFile().mkdirs();

        /// https://jankotek.gitbooks.io/mapdb/performance/
        //CREATE DATABASE
        DB database = DBMaker.newFileDB(dbFile)
                // убрал .closeOnJvmShutdown() it closing not by my code and rise errors! closed before my closing

                //// иначе кеширует блок и если в нем удалить трнзакции или еще что то выдаст тут же такой блок с пустыми полями
                ///// добавил dcSet.clearCache(); --
                ///.cacheDisable()

                ////// ТУТ вряд ли нужно КЭШИРОВАТь при чтении что-либо
                //////
                // это чистит сама память если соталось 25% от кучи - так что она безопасная
                // у другого типа КЭША происходит утечка памяти
                //.cacheHardRefEnable()
                //.cacheLRUEnable()
                .cacheSoftRefEnable()
                ///.cacheWeakRefEnable()

                // количество точек в таблице которые хранятся в HashMap как в КЭШе
                // - начальное значени для всех UNBOUND и максимальное для КЭШ по умолчанию
                .cacheSize(10000)

                .checksumEnable()
                .mmapFileEnableIfSupported() // ++ but -- error on asyncWriteEnable
                .commitFileSyncDisable() // ++

                //.snapshotEnable()
                //.asyncWriteEnable()
                //.asyncWriteFlushDelay(100)
                //.cacheHardRefEnable()

                // если при записи на диск блока процессор сильно нагружается - то уменьшить это
                .freeSpaceReclaimQ(7) // не нагружать процессор для поиска свободного места в базе данных

                //.compressionEnable()

                /*
                .cacheSize(CASH_SIZE)
                //.checksumEnable()
                .cacheHardRefEnable()
                .commitFileSyncDisable()
                //////.transactionDisable()
                //.asyncWriteEnable() ///
                //.asyncWriteFlushDelay(1000) //
                //.mmapFileEnableIfSupported()
                 */
                .make();

        //CREATE INSTANCE
        instance = new DCSet(dbFile, database, withObserver, dynamicGUI, false);
        if (instance.actions < 0) {
            dbFile.delete();
            throw new Exception("error in DATACHAIN:" + instance.actions);
        }

    }

    public static void reCreateDBinMEmory(boolean withObserver, boolean dynamicGUI) {
        DB database = DBMaker
                .newMemoryDB()
                //.newMemoryDirectDB()
                .make();

        instance = new DCSet(null, database, withObserver, dynamicGUI, true);

    }

        /**
         * make data set in memory. For tests
         *
         * @return
         */
    public static DCSet createEmptyDatabaseSet() {
        DB database = DBMaker
                .newMemoryDB()
                //.newMemoryDirectDB()
                .make();

        instance = new DCSet(null, database, false, false, true);
        return instance;
    }

    /**
     * create FORK of DB
     *
     * @return
     */
    public static DB createForkbase() {

        //OPEN DB
        File dbFile = new File(Settings.getInstance().getLocalDir(), "fork.dat");
        dbFile.getParentFile().mkdirs();

        /// https://jankotek.gitbooks.io/mapdb/performance/
        //CREATE DATABASE
        return DBMaker.newFileDB(dbFile)
                // убрал .closeOnJvmShutdown() it closing not by my code and rise errors! closed before my closing
                .mmapFileEnableIfSupported() // -- error on asyncWriteEnable
                .commitFileSyncDisable()
                .make();
    }

    public static boolean isStoped() {
        return isStoped;
    }

    public boolean inMemory() {
        return this.inMemory || this.parent != null;
    }

    @Override
    public void addUses() {
        if (this.parent != null) {
            return;
        }
        this.uses++;
    }

    @Override
    public void outUses() {
        if (this.parent != null) {
            return;
        }
        this.uses--;
    }

    /**
     * reset all data set
     */
    public void reset() {

        this.addUses();

        this.addressForging.reset();
        this.credit_AddressesMap.reset();
        this.assetBalanceMap.reset();
        this.addressStatement_Refs.reset();
        this.assetBalanceAccountingMap.reset();
        this.kKAssetStatusMap.reset();
        this.kKPersonStatusMap.reset();
        this.kKUnionStatusMap.reset();
        this.kKAssetUnionMap.reset();
        this.kKPersonUnionMap.reset();
        this.kKPollUnionMap.reset();

        this.kKStatusUnionMap.reset();
        this.addressPersonMap.reset();
        this.personAddressMap.reset();
        this.kK_KPersonStatusUnionMapPersonStatusUnionTable.reset();
        this.vouchRecordMap.reset();
        this.hashesMap.reset();
        this.hashesSignsMap.reset();
        this.blockMap.reset();
        this.blockSignsMap.reset();
        this.blocksHeadsMap.reset();

        this.referenceMap.reset();
        this.transactionFinalMap.reset();
        this.transactionFinalCalculatedMap.reset();        
        this.transactionFinalMapSigns.reset();
        this.transactionMap.reset();
        this.nameMap.reset();
        this.nameStorageMap.reset();
        this.orphanNameStorageMap.reset();
        this.orphanNameStorageHelperMap.reset();
        this.sharedPostsMap.reset();
        this.commentPostMap.reset();

        this.postCommentMap.reset();
        this.localDataMap.reset();
        this.blogPostMap.reset();
        this.hashtagPostMap.reset();
        this.nameExchangeMap.reset();
        this.updateNameMap.reset();
        this.cancelSellNameMap.reset();
        this.pollMap.reset();
        this.voteOnPollMap.reset();
        this.voteOnItemPollMap.reset();

        this.tradeMap.reset();

        this.orderMap.reset();
        this.completedOrderMap.reset();
        this.issueAssetMap.reset();
        this.itemAssetMap.reset();
        this.issueImprintMap.reset();
        this.itemImprintMap.reset();
        this.issueTemplateMap.reset();
        this.itemStatementMap.reset();
        this.issueStatementMap.reset();
        this.itemTemplateMap.reset();

        this.issuePersonMap.reset();
        this.itemPersonMap.reset();
        this.issuePollMap.reset();
        this.itemPollMap.reset();
        this.issueStatusMap.reset();
        this.itemStatusMap.reset();
        this.issueUnionMap.reset();
        this.itemUnionMap.reset();
        this.atMap.reset();
        this.atStateMap.reset();
        this.atTransactionMap.reset();
        //this.blockCreatorMap.reset();

        this.outUses();
    }

    /**
     * Взять родительскую базу, с которой сделан форк. Используется в процессах транзакций
     * @return
     */
    public DCSet getParent() {
        return this.parent;
    }

    /**
     * всять объект цепочки для которой эта база сделана
     * @return BlockChain
     */
    public BlockChain getBlockChain() {
        return this.bchain;
    }

    public void setBlockChain(BlockChain bchain) {
        this.bchain = bchain;
    }

    /**
     * это форкнутая база?
     * @return
     */
    public boolean isFork() {
        return this.parent != null;
    }

    /**************************************************************************************************/

    /**
     * Хранит данные о сборке блока для данного счета - по номеру блока
     * если номер блока не задан - то это последнее значение.
     * При этом если номер блока не задана то хранится поледнее значение
     *  account.address + current block.Height ->
     *     previous making blockHeight + this ForgingH balance
     <hr>
     - not SAME with BLOCK HEADS - use point for not only forged blocks - with incoming ERA Volumes

     * @return
     */
    // TODO укротить до 20 байт адрес
    public AddressForging getAddressForging() {
        return this.addressForging;
    }

    /** Общая сумма переданных средств в кредит на другой счет
     * Используется для проверки сумм которые отдаются или забираются у заемщика<br><br>
     *
     * <b>Ключ:</b> account.address Creditor + asset key + account.address Debtor<br>
     *
     * <b>Значение:</b> сумма средств
     *
     */
    public CreditAddressesMap getCredit_AddressesMap() {
        return this.credit_AddressesMap;
    }

    /** Балансы для заданного адреса на данный актив. balances for all account in blockchain<br>
     * <b>Список балансов:</b> имущество, займы, хранение, производство, резерв<br>
     * Каждый баланс: Всего Пришло и Остаток<br><br>
     *
     * <b>Ключ:</b> account.address + asset key<br>
     *
     * <b>Значение:</b> Балансы. in_OWN, in_RENT, on_HOLD = in_USE (TOTAL on HAND)
     *
     */
// TODO SOFT HARD TRUE
    public ItemAssetBalanceMap getAssetBalanceMap() {
        return this.assetBalanceMap;
    }

    /**
     * Хранит для этого адреса и времени создания ссылки на транзакции типа Statement, см. супер класс
     * @return
     */
    public AddressStatementRefs getAddressStatement_Refs() {
        return this.addressStatement_Refs;
    }

    /** (пока не используется - по идее для бухгалтерских единиц отдельная таблица)
     * Балансы для заданного адреса на данный актив. balances for all account in blockchain<br>
     * <b>Список балансов:</b> имущество, займы, хранение, производство, резерв<br>
     * Каждый баланс: Всего Пришло и Остаток<br><br>
     *
     * <b>Ключ:</b> account.address + asset key<br>
     *
     * <b>Значение:</b> Балансы. in_OWN, in_RENT, on_HOLD = in_USE (TOTAL on HAND)
     *
     */
    // TODO SOFT HARD TRUE
    public ItemAssetBalanceMap getAssetBalanceAccountingMap() {
        return this.assetBalanceAccountingMap;
    }

    /**
     * Хранит Удостоверенные публичные ключи для персон.
     * Тут block.getHeight + transaction index  - это ссылка на транзакцию создавшую данную заметку<br>
     *
     * <b>Ключ:</b> person key<br>

     * <b>Значение:</b><br>
     TreeMap(<br>
     (String)address - публичный счет,<br>
     Stack((Integer)end_date - дата окончания действия удостоврения,<br>
     (Integer)block.getHeight - номер блока,<br>
     (Integer)transaction index - номер транзакции в блоке<br>
     ))
     */
// TODO: ссылку на ЛОНГ
    public PersonAddressMap getPersonAddressMap() {
        return this.personAddressMap;
    }

    /**
     * Хранит Удостоверения персон для заданного публичного ключа.
     * address -> Stack person + end_date + block.height + transaction.reference.
     * Тут block.getHeight + transaction index  - это ссылка на транзакцию создавшую данную заметку<br>
     *
     * <b>Ключ:</b> (String)publickKey<br>

     * <b>Значение:</b><br>
     Stack((Long)person key,
     (Integer)end_date - дата окончания действия удостоврения,<br>
     (Integer)block.getHeight - номер блока,<br>
     (Integer)transaction index - номер транзакции в блоке<br>
     ))
     */
// TODO укротить до 20 байт адрес и ссылку на Long
    public AddressPersonMap getAddressPersonMap() {
        return this.addressPersonMap;
    }

    /**
     * Назначает статус для актива. Использует схему карты Ключ + Ключ - Значение: KKMap,
     * в котрой по ключу ищем значение там карта по ключу еще и
     * результат это Стэк из значений Начало, Конец, Данные, Ссылка на запись

     * @return dcMap
     */
    public KKAssetStatusMap getAssetStatusMap() {
        return this.kKAssetStatusMap;
    }

    /**
     * Назначает статус для персоны. Использует схему карты Ключ + Ключ - Значение: KKMap,
     * в котрой по ключу ищем значение там карта по ключу еще и
     * результат это Стэк из значений Начало, Конец, Данные, Ссылка на запись.<br>
     *     <br>

     key: (Long)PERSON <br>
     Value:<br>
     TreeMap<(Long) STATUS
     Stack(Tuple5(
     (Long) beg_date,
     (Long)end_date,

     (byte[]) any additional data,

     Integer,
     Integer
     ))

     * @return dcMap
     */
    public KKPersonStatusMap getPersonStatusMap() {
        return this.kKPersonStatusMap;
    }

    /**
     * Назначает статус для актива. Использует схему карты Ключ + Ключ - Значение: KKMap,
     * в котрой по ключу ищем значение там карта по ключу еще и
     * результат это Стэк из значений Начало, Конец, Данные, Ссылка на запись

     * @return dcMap
     */
    public KKUnionStatusMap getUnionStatusMap() {
        return this.kKUnionStatusMap;
    }

    /**
     * Назначает актив для объединения. Использует схему карты Ключ + Ключ - Значение: KKMap,
     * в котрой по ключу ищем значение там карта по ключу еще и
     * результат это Стэк из значений Начало, Конец, Данные, Ссылка на запись

     * @return dcMap
     */
    public KKAssetUnionMap getAssetUnionMap() {
        return this.kKAssetUnionMap;
    }

    /**
     * Назначает персон для объединения. Использует схему карты Ключ + Ключ - Значение: KKMap,
     * в котрой по ключу ищем значение там карта по ключу еще и
     * результат это Стэк из значений Начало, Конец, Данные, Ссылка на запись

     * @return dcMap
     */
    public KKPersonUnionMap getPersonUnionMap() {
        return this.kKPersonUnionMap;
    }

    /**
     * Назначает голосования для объединения. Использует схему карты Ключ + Ключ - Значение: KKMap,
     * в котрой по ключу ищем значение там карта по ключу еще и
     * результат это Стэк из значений Начало, Конец, Данные, Ссылка на запись

     * @return dcMap
     */
    public KKPollUnionMap getPollUnionMap() {
        return this.kKPollUnionMap;
    }

    /**
     * Назначает статус для объединения. Использует схему карты Ключ + Ключ - Значение: KKMap,
     * в котрой по ключу ищем значение там карта по ключу еще и
     * результат это Стэк из значений Начало, Конец, Данные, Ссылка на запись

     * @return dcMap
     */
    public KKStatusUnionMap getStatusUnionMap() {
        return this.kKStatusUnionMap;
    }

    /**
     * Назначает статус для объединения. Использует схему карты Ключ + Ключ - Значение: KK_К_Map,
     * в котрой по ключу ищем значение там еще карта по ключу.
     * Результат это Стэк из значений Конец, Номер Блока, подпись транзакции

     * @return dcMap
     */
    public KKKMapPersonStatusUnion getPersonStatusUnionMap() {
        return this.kK_KPersonStatusUnionMapPersonStatusUnionTable;
    }

    /**
     * Заверение другой транзакции<br><br>
     * Ключ: ссылка на запись которую заверяем.<br>
     * Значение: Сумма ERA на момент заверения на счету заверителя + ссылка на запись заверения:<br>
     vouched record (BlockNo, RecNo) -> ERM balabce + List of vouchers records
     * @return dcMap
     */
    public VouchRecordMap getVouchRecordMap() {
        return this.vouchRecordMap;
    }

    /**
     * Для поиска по хешу в транзакции множества хешей - саму запись
     * // found by hash -> record signature
     *
     * Ключ: хэш пользователя
     * Значение: ссылка на запись
     *
     * @return
     */
    public HashesMap getHashesMap() {
        return this.hashesMap;
    }

    /** Набор хэшей - по хэшу поиск записи в котрой он участвует и
     * используется в транзакции org.erachain.core.transaction.RHashes
     hash[byte] -> Stack person + block.height + transaction.seqNo

     * Ключ: хэш<br>
     * Значение: список - номер персоны (Если это персона создала запись, ссылка на запись)<br>
     // TODO укротить до 20 байт адрес и ссылку на Long
     * @return
     */
    public HashesSignsMap getHashesSignsMap() {
        return this.hashesSignsMap;
    }

    /**
     * Хранит блоки полностью - с транзакциями
     *
     * ключ: номер блока (высота, height)<br>
     * занчение: Блок<br>
     *
     * Есть вторичный индекс, для отчетов (blockexplorer) - generatorMap
     * TODO - убрать длинный индек и вставить INT
     *
     * @return
     */
    public BlockMap getBlockMap() {
        return this.blockMap;
    }

    /**
     * ключ: подпись блока
     * занчение: номер блока (высота, height)<br>

     * TODO - убрать длинный индекс
     *
     * @return
     */
    public BlockSignsMap getBlockSignsMap() {
        return this.blockSignsMap;
    }

    /**
     *  Block Height -> Block.BlockHead - заголовок блока влючая все что вычислено <br>
     *
     *  + FACE - version, creator, signature, transactionsCount, transactionsHash<br>
     *  + parentSignature<br>
     *  + Forging Data - Forging Value, Win Value, Target Value<br>
     *
     *
     */
    public BlocksHeadsMap getBlocksHeadsMap() {
        return this.blocksHeadsMap;
    }

    /**
     * TODO: Надо подумать может она лишняя??
     * seek reference to tx_Parent by address+timestamp
     * account.address -> <tx2.parentTimestamp>
     *
     */
    public ReferenceMap getReferenceMap() {
        return this.referenceMap;
    }

    /**
     * По адресу и времени найти подпись транзакции
     * seek reference to tx_Parent by address
     * // account.addres + tx1.timestamp -> <tx2.signature>
     *     Ключ: адрес создателя + время создания или только адрес
     *
     *     Значение: подпись транзакции или подпись последней транзакции
     *
     *     Используется для поиска публичного ключа для данного создателя и для поиска записей в отчетах
     *
     *     TODO: заменить подпись на ссылку
     *
     * @return
     */
    public AddressTimeSignatureMap getAddressTime_SignatureMap() {
        return this.addressTime_SignatureMap;
    }


    /**
     * Транзакции занесенные в цепочку
     *
     * block.id + tx.ID in this block -> transaction
     *
     * Вторичные ключи:
     * ++ sender_txs
     * ++ recipient_txs
     * ++ address_type_txs
     */
    public TransactionFinalMap getTransactionFinalMap() {
        return this.transactionFinalMap;
    }

    /**
     * Храним вычисленные транзакции - для отображения в отчетах - пока нигде не используется - на будущее
     *
     * Ключ: ссылка на запись Родитель + Номер Актива - хотя наверное по Активу это во вторичные ключи
     * Значение: Сама Вычисленная транзакция
     * block.id + tx.ID in this block -> transaction
     *
     * Вторичные ключи по:
     * ++ sender_txs
     * ++ recipient_txs
     * ++ address_type_txs
     */
    public TransactionFinalCalculatedMap getTransactionFinalCalculatedMap() {
        return this.transactionFinalCalculatedMap;
    }

    /**
     * Поиск по подписи ссылки на трнзакыию
     * signature -> <BlockHeoght, Record No>
     */
    public TransactionFinalMapSigns getTransactionFinalMapSigns() {
        return this.transactionFinalMapSigns;
    }

    /**
     * Храним неподтвержденные транзакции - memory pool for unconfirmed transaction
     *
     * Также хранит инфо каким пирам мы уже разослали транзакцию неподтвержденную так что бы при подключении делать автоматически broadcast
     *
     * signature -> Transaction
     * TODO: укоротить ключ до 8 байт
     *
     * ++ seek by TIMESTAMP
     */
    public TransactionMap getTransactionMap() {
        return this.transactionMap;
    }

    public NameMap getNameMap() {
        return this.nameMap;
    }

    public NameStorageMap getNameStorageMap() {
        return this.nameStorageMap;
    }

    public OrphanNameStorageMap getOrphanNameStorageMap() {
        return this.orphanNameStorageMap;
    }

    public SharedPostsMap getSharedPostsMap() {
        return this.sharedPostsMap;
    }

    public PostCommentMap getPostCommentMap() {
        return this.postCommentMap;
    }

    public CommentPostMap getCommentPostMap() {
        return this.commentPostMap;
    }

    public OrphanNameStorageHelperMap getOrphanNameStorageHelperMap() {
        return this.orphanNameStorageHelperMap;
    }

    /**
     * я так понял - это отслеживание версии базы данных - и если она новая то все удаляем и заново закачиваем/
     * Сейчас не используется вроде ни как
     */
    public LocalDataMap getLocalDataMap() {
        return this.localDataMap;
    }

    /**
     * для создания постов - не используется
     * @return
     */
    public BlogPostMap getBlogPostMap() {
        return this.blogPostMap;
    }

    /**
     * для создания постов - не используется
     * @return
     */
    public HashtagPostMap getHashtagPostMap() {
        return this.hashtagPostMap;
    }

    /**
     * для Имен - не используется в транзакциях сейчас
     */
    public NameExchangeMap getNameExchangeMap() {
        return this.nameExchangeMap;
    }

    public UpdateNameMap getUpdateNameMap() {
        return this.updateNameMap;
    }

    public CancelSellNameMap getCancelSellNameMap() {
        return this.cancelSellNameMap;
    }

    public PollMap getPollMap() {
        return this.pollMap;
    }


    public VoteOnPollMap getVoteOnPollMap() {
        return this.voteOnPollMap;
    }

    /**
     * Храним выбор голосующего по Сущности Голования
     * POLL KEY + OPTION KEY + ACCOUNT SHORT = result Transaction reference (BlockNo + SeqNo)
     * byte[] - un CORAMPABLE
     *
     * Ключ: Номер Голосвания + Номер выбора + Счет Короткий
     * Значение: СТЭК ссылок на трнзакцию голосвания
     *
     * TODO: передлать ссылку на запись на Лонг
     * TODO: передлать короткий Счет на байты
     */
    public VoteOnItemPollMap getVoteOnItemPollMap() {
        return this.voteOnItemPollMap;
    }

    /************************************** ITEMS *************************************/

    /**
     * Хранение активов.<br>
     * Ключ: номер (автоинкремент)<br>
     * Значение: Актив<br>
     */
    public ItemAssetMap getItemAssetMap() {
        return this.itemAssetMap;
    }

    /**
     * see datachain.IssueItemMap
     *
     * @return
     */
    public IssueAssetMap getIssueAssetMap() {
        return this.issueAssetMap;
    }

    /**
     * Хранение ордеров на бирже
     * Ключ: ссылка на запись создавшую заказ
     * Значение: Ордер
     *
     * @return
     */
    public OrderMap getOrderMap() {
        return this.orderMap;
    }

    /**
     * Хранит исполненные ордера, или отмененные - все что уже не активно<br>
     * <br>
     * Ключ: ссылка на запись создания заказа<br>
     * Значение: заказ<br>
     */
    public CompletedOrderMap getCompletedOrderMap() {
        return this.completedOrderMap;
    }

    /**
     * Хранит сделки на бирже
     * Ключ: ссылка на иницатора + ссылка на цель
     * Значение - Сделка
     Initiator DBRef (Long) + Target DBRef (Long) -> Trade
     */
    public TradeMap getTradeMap() {
        return this.tradeMap;
    }

    public ItemImprintMap getItemImprintMap() {
        return this.itemImprintMap;
    }

/**
 * see datachain.IssueItemMap
 *
 * @return
 */
    public IssueImprintMap getIssueImprintMap() {
        return this.issueImprintMap;
    }

    /**
     * Хранение активов.<br>
     * Ключ: номер (автоинкремент)<br>
     * Значение: Шаблон<br>
     */
    public ItemTemplateMap getItemTemplateMap() {
        return this.itemTemplateMap;
    }

    /**
     * see datachain.IssueItemMap
     *
     * @return
     */
    public IssueTemplateMap getIssueTemplateMap() {
        return this.issueTemplateMap;
    }

    public ItemStatementMap getItemStatementMap() {
        return this.itemStatementMap;
    }

    /**
     * see datachain.IssueItemMap
     *
     * @return
     */
    public IssueStatementMap getIssueStatementMap() {
        return this.issueStatementMap;
    }

    /**
     * see datachain.ItemMap
     *
     * @return
     */
    public ItemPersonMap getItemPersonMap() {
        return this.itemPersonMap;
    }

    /**
     * see datachain.IssueItemMap
     *
     * @return
     */
    public IssuePersonMap getIssuePersonMap() {
        return this.issuePersonMap;
    }

    /**
     * see datachain.ItemMap
     *
     * @return
     */
    public ItemPollMap getItemPollMap() {
        return this.itemPollMap;
    }

    /**
     * see datachain.IssueItemMap
     *
     * @return
     */
    public IssuePollMap getIssuePollMap() {
        return this.issuePollMap;
    }

    /**
     * see datachain.ItemMap
     *
     * @return
     */
    public ItemStatusMap getItemStatusMap() {
        return this.itemStatusMap;
    }

    /**
     * see datachain.IssueItemMap
     *
     * @return
     */
    public IssueStatusMap getIssueStatusMap() {
        return this.issueStatusMap;
    }

    /**
     * see datachain.ItemMap
     *
     * @return
     */
    public ItemUnionMap getItemUnionMap() {
        return this.itemUnionMap;
    }

    /**
     * see datachain.IssueItemMap
     *
     * @return
     */
    public IssueUnionMap getIssueUnionMap() {
        return this.issueUnionMap;
    }

    /**
     * Селектор таблицы по типу Сущности
     * @param type тип Сущности
     * @return
     */
    public ItemMap getItem_Map(int type) {

        switch (type) {
            case ItemCls.ASSET_TYPE: {
                return this.getItemAssetMap();
            }
            case ItemCls.IMPRINT_TYPE: {
                return this.getItemImprintMap();
            }
            case ItemCls.TEMPLATE_TYPE: {
                return this.getItemTemplateMap();
            }
            case ItemCls.PERSON_TYPE: {
                return this.getItemPersonMap();
            }
            case ItemCls.POLL_TYPE: {
                return this.getItemPollMap();
            }
            case ItemCls.STATUS_TYPE: {
                return this.getItemStatusMap();
            }
            case ItemCls.UNION_TYPE: {
                return this.getItemUnionMap();
            }
        }
        return null;
    }

    public DCMap getMap(Class type) {

        if(type == Transaction.class) {
            return this.getTransactionFinalMap();

        } else if(type == Block.class) {
            return this.getBlockMap();

        } else if(type == Block.BlockHead.class) {
            return this.getBlocksHeadsMap();

        } else if(type == AssetCls.class) {
            return this.getItemAssetMap();

        } else if (type == PersonCls.class) {
            return this.getItemPersonMap();

        } else if (type == PollCls.class) {
            return this.getItemPollMap();

        } else if (type == StatusCls.class) {
            return this.getItemStatusMap();

        } else if (type == ImprintCls.class) {
            return this.getItemImprintMap();

        } else if (type == UnionCls.class) {
            return this.getItemUnionMap();

        } else if (type == TemplateCls.class) {
            return this.getItemTemplateMap();
        }
        return null;
    }

    public ATMap getATMap() {
        return this.atMap;
    }

    public ATStateMap getATStateMap() {
        return this.atStateMap;
    }

    public ATTransactionMap getATTransactionMap() {
        return this.atTransactionMap;
    }

    Random randFork = new Random();
    private DB getHardBase() {
        //OPEN DB
<<<<<<< HEAD
        String forkName = "fork" + randFork.nextInt();
        File dbFile = new File(Settings.getInstance().getDataDir(), forkName);
=======
        File dbFile = new File(Settings.getInstance().getDataDir(), "fork" + randFork.nextInt());
>>>>>>> 530ab6be
        dbFile.getParentFile().mkdirs();

        /// https://jankotek.gitbooks.io/mapdb/performance/
        //CREATE DATABASE
        DB database = DBMaker.newFileDB(dbFile)

                .deleteFilesAfterClose()

                ////// ТУТ вряд ли нужно КЭШИРОВАТь при чтении что-либо
                //////
                // это чистит сама память если соталось 25% от кучи - так что она безопасная
                // у другого типа КЭША происходит утечка памяти
                //.cacheHardRefEnable()
                //.cacheLRUEnable()
                ///.cacheSoftRefEnable()
                .cacheWeakRefEnable()

                // количество точек в таблице которые хранятся в HashMap как в КЭШе
                // - начальное значени для всех UNBOUND и максимальное для КЭШ по умолчанию
                .cacheSize(10000)

                .checksumEnable()
                .mmapFileEnableIfSupported() // ++ but -- error on asyncWriteEnable
                .commitFileSyncDisable() // ++

                //.snapshotEnable()
                //.asyncWriteEnable()
                //.asyncWriteFlushDelay(100)
                //.cacheHardRefEnable()

                // если при записи на диск блока процессор сильно нагружается - то уменьшить это
                .freeSpaceReclaimQ(7) // не нагружать процессор для поиска свободного места в базе данных

                //.compressionEnable()

                /*
                .cacheSize(CASH_SIZE)
                //.checksumEnable()
                .cacheHardRefEnable()
                .commitFileSyncDisable()
                //////.transactionDisable()
                //.asyncWriteEnable() ///
                //.asyncWriteFlushDelay(1000) //
                //.mmapFileEnableIfSupported()
                 */
                .make();

        return database;
    }

    /**
     * создать форк
     * @return
     */
    public DCSet fork() {
        this.addUses();

        try {
            DCSet fork = new DCSet(this, getHardBase());

            this.outUses();
            return fork;

        } catch (java.lang.OutOfMemoryError e) {
            LOGGER.error(e.getMessage(), e);

            this.outUses();

            Controller.getInstance().stopAll(13);
            return null;
        }

    }

    /**
     * форк на диске
     * @return
     */
    public DCSet forkinFile() {
        this.addUses();
        try {
            DCSet fork = new DCSet(this, createForkbase());

            this.outUses();

            return fork;
        } catch (java.lang.OutOfMemoryError e) {
            LOGGER.error(e.getMessage(), e);

            this.outUses();

            Controller.getInstance().stopAll(14);
            return null;
        }

    }
    @Override
    public void close() {
        if (this.database != null) {
            // THIS IS not FORK
            if (!this.database.isClosed()) {
                this.addUses();

                if (this.getBlockMap().isProcessing()) {
                    this.database.rollback();
                } else {
                    this.database.commit();
                }

                this.database.close();

                this.uses = 0;
            }
        }
    }

    @Override
    public void commit() {
        this.actions += 100;
    }

    public void rollback() {
        this.addUses();
        this.database.rollback();
        this.actions = 0l;
        this.outUses();
    }

    public void flush(int size, boolean hardFlush) {

        if (parent != null)
            return;

        this.addUses();

        this.database.getEngine().clearCache();

        this.actions += size;
        if (hardFlush || this.actions > ACTIONS_BEFORE_COMMIT) {
            long start = System.currentTimeMillis();
            LOGGER.debug("%%%%%%%%%%%%%%%   size:" + DCSet.getInstance().getEngineeSize() + "   %%%%% actions:" + actions);

            this.database.commit();

            LOGGER.debug("%%%%%%%%%%%%%%%   size:" + DCSet.getInstance().getEngineeSize() + "   %%%%%%  commit time: " + new Double((System.currentTimeMillis() - start)) * 0.001);
            this.actions = 0l;

        }

        this.outUses();
    }

    @Override
    public void update(Observable o, Object arg) {
    }

    public long getEngineeSize() {

        return this.database.getEngine().preallocate();

    }
    
    public String toString() {
        return (this.isFork()? "forked " : "")  + super.toString();
    }


}<|MERGE_RESOLUTION|>--- conflicted
+++ resolved
@@ -34,7 +34,7 @@
  * Но почемуто парент хранится в каждой таблице - хотя там сразу ссылка на форкнутую таблицу есть
  * а в ней уже хранится объект набора DCSet
  */
-public class DCSet<forkRand> extends DBASet implements Observer {
+public class DCSet extends DBASet implements Observer {
 
     private static final Logger LOGGER = LoggerFactory.getLogger(DCSet.class);
     private static final int ACTIONS_BEFORE_COMMIT = BlockChain.MAX_BLOCK_SIZE << 3;
@@ -1317,12 +1317,7 @@
     Random randFork = new Random();
     private DB getHardBase() {
         //OPEN DB
-<<<<<<< HEAD
-        String forkName = "fork" + randFork.nextInt();
-        File dbFile = new File(Settings.getInstance().getDataDir(), forkName);
-=======
         File dbFile = new File(Settings.getInstance().getDataDir(), "fork" + randFork.nextInt());
->>>>>>> 530ab6be
         dbFile.getParentFile().mkdirs();
 
         /// https://jankotek.gitbooks.io/mapdb/performance/

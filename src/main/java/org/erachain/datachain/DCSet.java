package org.erachain.datachain;
// upd 09/03

import org.erachain.controller.Controller;
import org.erachain.core.BlockChain;
import org.erachain.core.block.Block;
import org.erachain.core.item.ItemCls;
import org.erachain.core.item.assets.AssetCls;
import org.erachain.core.item.imprints.ImprintCls;
import org.erachain.core.item.persons.PersonCls;
import org.erachain.core.item.polls.PollCls;
import org.erachain.core.item.statuses.StatusCls;
import org.erachain.core.item.templates.TemplateCls;
import org.erachain.core.item.unions.UnionCls;
import org.erachain.core.transaction.Transaction;
import org.erachain.core.web.NameStorageMap;
import org.erachain.core.web.OrphanNameStorageHelperMap;
import org.erachain.core.web.OrphanNameStorageMap;
import org.erachain.core.web.SharedPostsMap;
import org.erachain.database.DBASet;
import org.erachain.settings.Settings;
import org.erachain.utils.UpdateUtil;
import org.mapdb.DB;
import org.mapdb.DBMaker;
import org.slf4j.Logger;
import org.slf4j.LoggerFactory;

import java.io.File;
import java.util.Collection;
import java.util.Observable;
import java.util.Observer;
import java.util.Random;

/**
 * набор таблиц. Поидее тут нужно хранить список таблиц и ссылку на родителя при Форке базы.
 * Но почемуто парент хранится в каждой таблице - хотя там сразу ссылка на форкнутую таблицу есть
 * а в ней уже хранится объект набора DCSet
 */
public class DCSet extends DBASet implements Observer {

    private static final Logger LOGGER = LoggerFactory.getLogger(DCSet.class);
    private static final int ACTIONS_BEFORE_COMMIT = BlockChain.MAX_BLOCK_SIZE_GEN << 2;
    private static final long MAX_ENGINE_BEFORE_COMMIT_KB = BlockChain.MAX_BLOCK_SIZE_BYTES_GEN >> 4 ;
    private static final long TIME_COMPACT_DB = 1L * 24L * 3600000L;
    private static final long DELETIONS_BEFORE_COMPACT = BlockChain.MAX_BLOCK_SIZE_GEN << 6;


    private static final int CASH_SIZE = 1024 << Controller.HARD_WORK;

    private static boolean isStoped = false;
    private volatile static DCSet instance;
    private DCSet parent;

    // % и @ и # - пусть они будут служебные и по ним не делать разделения
    // так чтобы можно было найти @P указатель на персон например
    // % - это указатель на параметр например иак - %1
    public static String SPLIT_CHARS = "[!?/_., \\-~`+&^№*()<>\\\"\\'|\\[\\]{}=;:\\\\]";

    private boolean inMemory = false;

    private BlockChain bchain;

    private AddressForging addressForging;
    private CreditAddressesMap credit_AddressesMap;
    private ItemAssetBalanceMap assetBalanceMap;
    private AddressStatementRefs addressStatement_Refs;
    private ItemAssetBalanceMap assetBalanceAccountingMap;
    private KKAssetStatusMap kKAssetStatusMap;
    private KKPersonStatusMap kKPersonStatusMap;
    //private KKPollStatusMap kKPollStatusMap;
    private KKUnionStatusMap kKUnionStatusMap;
    private KKAssetUnionMap kKAssetUnionMap;
    private KKPersonUnionMap kKPersonUnionMap;
    private KKPollUnionMap kKPollUnionMap;
    private KKStatusUnionMap kKStatusUnionMap;
    private AddressPersonMap addressPersonMap;
    private PersonAddressMap personAddressMap;
    private KKKMapPersonStatusUnion kK_KPersonStatusUnionMapPersonStatusUnionTable;
    private VouchRecordMap vouchRecordMap;
    private HashesMap hashesMap;
    private HashesSignsMap hashesSignsMap;

    private BlockMap blockMap;
    //private BlockCreatorMap blockCreatorMap;
    private BlockSignsMap blockSignsMap;
    private BlocksHeadsMap blocksHeadsMap;
    private ReferenceMap referenceMap;
    private NameMap nameMap;
    private NameStorageMap nameStorageMap;
    private OrphanNameStorageMap orphanNameStorageMap;
    private OrphanNameStorageHelperMap orphanNameStorageHelperMap;
    private SharedPostsMap sharedPostsMap;
    private PostCommentMap postCommentMap;
    private CommentPostMap commentPostMap;
    private LocalDataMap localDataMap;
    private BlogPostMap blogPostMap;
    private HashtagPostMap hashtagPostMap;
    private NameExchangeMap nameExchangeMap;
    private UpdateNameMap updateNameMap;
    private CancelSellNameMap cancelSellNameMap;
    private PollMap pollMap;
    private VoteOnPollMap voteOnPollMap;
    private VoteOnItemPollMap voteOnItemPollMap;
    private ItemAssetMap itemAssetMap;
    private IssueAssetMap issueAssetMap;
    private OrderMap orderMap;
    private CompletedOrderMap completedOrderMap;
    private TradeMap tradeMap;
    private ItemStatusMap itemStatusMap;
    private IssueStatusMap issueStatusMap;
    private ItemImprintMap itemImprintMap;
    private IssueImprintMap issueImprintMap;
    private ItemPollMap itemPollMap;
    private IssuePollMap issuePollMap;
    private ItemTemplateMap itemTemplateMap;
    private IssueTemplateMap issueTemplateMap;
    private ItemStatementMap itemStatementMap;
    private IssueStatementMap issueStatementMap;
    private ItemPersonMap itemPersonMap;
    private IssuePersonMap issuePersonMap;
    private ItemUnionMap itemUnionMap;
    private IssueUnionMap issueUnionMap;
    private ATMap atMap;
    private ATStateMap atStateMap;
    private ATTransactionMap atTransactionMap;
    private TransactionFinalMap transactionFinalMap;
    private TransactionFinalCalculatedMap transactionFinalCalculatedMap;
    private TransactionFinalMapSigns transactionFinalMapSigns;
    private TransactionMap transactionMap;

    private long actions = (long) (Math.random() * (ACTIONS_BEFORE_COMMIT >> 1));

    public DCSet(File dbFile, DB database, boolean withObserver, boolean dynamicGUI, boolean inMemory) {
        super(dbFile, database, withObserver, dynamicGUI);

        LOGGER.info("UP SIZE BEFORE COMMIT [KB]: " + MAX_ENGINE_BEFORE_COMMIT_KB
                        + ", ACTIONS BEFORE COMMIT: " + ACTIONS_BEFORE_COMMIT
                        + ", DELETIONS BEFORE COMPACT: " + DELETIONS_BEFORE_COMPACT);

        this.engineSize = getEngineSize();
        this.inMemory = inMemory;

        try {
            this.actions = 0L;

            this.blockMap = new BlockMap(this, database);
            //this.blockCreatorMap = new BlockCreatorMap(this, database);
            this.blockSignsMap = new BlockSignsMap(this, database);
            this.blocksHeadsMap = new BlocksHeadsMap(this, database);
            this.referenceMap = new ReferenceMap(this, database);
            this.addressForging = new AddressForging(this, database);
            this.credit_AddressesMap = new CreditAddressesMap(this, database);
            this.assetBalanceMap = new ItemAssetBalanceMap(this, database);
            this.addressStatement_Refs = new AddressStatementRefs(this, database);
            this.assetBalanceAccountingMap = new ItemAssetBalanceMap(this, database);

            this.kKAssetStatusMap = new KKAssetStatusMap(this, database);
            this.kKPersonStatusMap = new KKPersonStatusMap(this, database);
            //this.kKPollStatusMap = new KKPollStatusMap(this, database);
            this.kKUnionStatusMap = new KKUnionStatusMap(this, database);
            this.kKAssetUnionMap = new KKAssetUnionMap(this, database);
            this.kKPersonUnionMap = new KKPersonUnionMap(this, database);
            this.kKPollUnionMap = new KKPollUnionMap(this, database);
            this.kKStatusUnionMap = new KKStatusUnionMap(this, database);
            this.addressPersonMap = new AddressPersonMap(this, database);
            this.personAddressMap = new PersonAddressMap(this, database);
            this.kK_KPersonStatusUnionMapPersonStatusUnionTable = new KKKMapPersonStatusUnion(this, database);
            this.transactionFinalMap = new TransactionFinalMap(this, database);
            this.transactionFinalCalculatedMap = new TransactionFinalCalculatedMap(this, database);

            this.transactionFinalMapSigns = new TransactionFinalMapSigns(this, database);
            this.transactionMap = new TransactionMap(this, database);
            this.vouchRecordMap = new VouchRecordMap(this, database);
            this.hashesMap = new HashesMap(this, database);
            this.hashesSignsMap = new HashesSignsMap(this, database);
            this.nameMap = new NameMap(this, database);
            this.nameStorageMap = new NameStorageMap(this, database);
            this.orphanNameStorageMap = new OrphanNameStorageMap(this, database);
            this.orphanNameStorageHelperMap = new OrphanNameStorageHelperMap(this, database);

            this.sharedPostsMap = new SharedPostsMap(this, database);
            this.postCommentMap = new PostCommentMap(this, database);
            this.commentPostMap = new CommentPostMap(this, database);
            this.localDataMap = new LocalDataMap(this, database);
            this.blogPostMap = new BlogPostMap(this, database);
            this.hashtagPostMap = new HashtagPostMap(this, database);
            this.nameExchangeMap = new NameExchangeMap(this, database);
            this.updateNameMap = new UpdateNameMap(this, database);
            this.cancelSellNameMap = new CancelSellNameMap(this, database);
            this.pollMap = new PollMap(this, database);
            this.voteOnPollMap = new VoteOnPollMap(this, database);
            this.voteOnItemPollMap = new VoteOnItemPollMap(this, database);

            this.itemAssetMap = new ItemAssetMap(this, database);
            this.issueAssetMap = new IssueAssetMap(this, database);
            this.orderMap = new OrderMap(this, database);
            this.completedOrderMap = new CompletedOrderMap(this, database);
            this.tradeMap = new TradeMap(this, database);

            this.itemImprintMap = new ItemImprintMap(this, database);
            this.issueImprintMap = new IssueImprintMap(this, database);

            this.itemTemplateMap = new ItemTemplateMap(this, database);
            this.issueTemplateMap = new IssueTemplateMap(this, database);

            this.itemPersonMap = new ItemPersonMap(this, database);
            this.issuePersonMap = new IssuePersonMap(this, database);

            this.itemPollMap = new ItemPollMap(this, database);
            this.issuePollMap = new IssuePollMap(this, database);

            this.itemStatementMap = new ItemStatementMap(this, database);
            this.issueStatementMap = new IssueStatementMap(this, database);

            this.itemStatusMap = new ItemStatusMap(this, database);
            this.issueStatusMap = new IssueStatusMap(this, database);

            this.itemUnionMap = new ItemUnionMap(this, database);
            this.issueUnionMap = new IssueUnionMap(this, database);

            this.atMap = new ATMap(this, database);
            this.atStateMap = new ATStateMap(this, database);

            this.atTransactionMap = new ATTransactionMap(this, database);

        } catch (Throwable e) {
            this.close();
            throw e;
        }

        if (this.blockMap.size() != this.blocksHeadsMap.size()
                || this.blockSignsMap.size() != this.blocksHeadsMap.size()) {
            LOGGER.info("reset DATACHAIN on height error (blockMap, blockSignsMap, blocksHeadsMap: "
                    + this.blockMap.size() + " == " + this.blocksHeadsMap.size());

            this.close();
            this.actions = -1;

        }
        uses--;

    }

    /**
     * Make data set as Fork
     *
     * @param parent parent DCSet
     * @param idDatabase
     */
    protected DCSet(DCSet parent, DB idDatabase) {

        this.addUses();

        this.database = idDatabase;

        this.parent = parent;
        ///this.database = parent.database.snapshot();
        this.bchain = parent.bchain;

        this.addressForging = new AddressForging(parent.addressForging, this);
        this.credit_AddressesMap = new CreditAddressesMap(parent.credit_AddressesMap, this);
        this.assetBalanceMap = new ItemAssetBalanceMap(parent.assetBalanceMap, this);
        this.addressStatement_Refs = new AddressStatementRefs(parent.addressStatement_Refs, this);
        this.assetBalanceAccountingMap = new ItemAssetBalanceMap(parent.assetBalanceAccountingMap, this);
        this.kKAssetStatusMap = new KKAssetStatusMap(parent.kKAssetStatusMap, this);
        this.kKPersonStatusMap = new KKPersonStatusMap(parent.kKPersonStatusMap, this);
        this.kKUnionStatusMap = new KKUnionStatusMap(parent.kKUnionStatusMap, this);
        this.kKAssetUnionMap = new KKAssetUnionMap(parent.kKAssetUnionMap, this);
        this.kKPersonUnionMap = new KKPersonUnionMap(parent.kKPersonUnionMap, this);
        this.kKPollUnionMap = new KKPollUnionMap(parent.kKPollUnionMap, this);
        this.kKStatusUnionMap = new KKStatusUnionMap(parent.kKStatusUnionMap, this);

        this.addressPersonMap = new AddressPersonMap(parent.addressPersonMap, this);
        this.personAddressMap = new PersonAddressMap(parent.personAddressMap, this);
        this.kK_KPersonStatusUnionMapPersonStatusUnionTable = new KKKMapPersonStatusUnion(parent.kK_KPersonStatusUnionMapPersonStatusUnionTable, this);
        this.transactionFinalMap = new TransactionFinalMap(parent.transactionFinalMap, this);
        this.transactionFinalCalculatedMap = new TransactionFinalCalculatedMap(parent.transactionFinalCalculatedMap, this);
        this.transactionFinalMapSigns = new TransactionFinalMapSigns(parent.transactionFinalMapSigns, this);
        this.transactionMap = new TransactionMap(parent.transactionMap, this);
        this.vouchRecordMap = new VouchRecordMap(parent.vouchRecordMap, this);
        this.hashesMap = new HashesMap(parent.hashesMap, this);
        this.hashesSignsMap = new HashesSignsMap(parent.hashesSignsMap, this);

        this.blockMap = new BlockMap(parent.blockMap, this);
        this.blockSignsMap = new BlockSignsMap(parent.blockSignsMap, this);
        this.blocksHeadsMap = new BlocksHeadsMap(parent.blocksHeadsMap, this);
        this.referenceMap = new ReferenceMap(parent.referenceMap, this);
        //this.nameMap = new NameMap(parent.nameMap);
        //this.nameStorageMap = new NameStorageMap(parent.nameStorageMap);
        //this.orphanNameStorageMap = new OrphanNameStorageMap(parent.orphanNameStorageMap);
        //this.sharedPostsMap = new SharedPostsMap(parent.sharedPostsMap);

        //this.postCommentMap = new PostCommentMap(parent.postCommentMap);
        //this.commentPostMap = new CommentPostMap(parent.commentPostMap);
        //this.orphanNameStorageHelperMap = new OrphanNameStorageHelperMap(parent.orphanNameStorageHelperMap);
        //this.localDataMap = new LocalDataMap(parent.localDataMap);
        //this.blogPostMap = new BlogPostMap(parent.blogPostMap);
        //this.hashtagPostMap = new HashtagPostMap(parent.hashtagPostMap);
        //this.nameExchangeMap = new NameExchangeMap(parent.nameExchangeMap);
        //this.updateNameMap = new UpdateNameMap(parent.updateNameMap);
        //this.cancelSellNameMap = new CancelSellNameMap(parent.cancelSellNameMap);

        //this.pollMap = new PollMap(parent.pollMap);
        //this.voteOnPollMap = new VoteOnPollMap(parent.voteOnPollMap);

        this.voteOnItemPollMap = new VoteOnItemPollMap(parent.voteOnItemPollMap, this);

        this.itemAssetMap = new ItemAssetMap(parent.itemAssetMap, this);
        this.issueAssetMap = new IssueAssetMap(parent.getIssueAssetMap(), this);
        this.orderMap = new OrderMap(parent.orderMap, this);
        this.completedOrderMap = new CompletedOrderMap(parent.completedOrderMap, this);
        this.tradeMap = new TradeMap(parent.tradeMap, this);

        this.itemImprintMap = new ItemImprintMap(parent.itemImprintMap, this);
        this.issueImprintMap = new IssueImprintMap(parent.issueImprintMap, this);

        this.itemTemplateMap = new ItemTemplateMap(parent.itemTemplateMap, this);
        this.issueTemplateMap = new IssueTemplateMap(parent.getIssueTemplateMap(), this);

        this.itemStatementMap = new ItemStatementMap(parent.itemStatementMap, this);
        this.issueStatementMap = new IssueStatementMap(parent.issueStatementMap, this);

        this.itemPersonMap = new ItemPersonMap(parent.getItemPersonMap(), this);
        this.issuePersonMap = new IssuePersonMap(parent.getIssuePersonMap(), this);

        this.itemPollMap = new ItemPollMap(parent.itemPollMap, this);
        this.issuePollMap = new IssuePollMap(parent.issuePollMap, this);

        this.itemStatusMap = new ItemStatusMap(parent.itemStatusMap, this);
        this.issueStatusMap = new IssueStatusMap(parent.issueStatusMap, this);

        this.itemUnionMap = new ItemUnionMap(parent.itemUnionMap, this);
        this.issueUnionMap = new IssueUnionMap(parent.issueUnionMap, this);

        this.atMap = new ATMap(parent.atMap, this);
        this.atStateMap = new ATStateMap(parent.atStateMap, this);

        this.atTransactionMap = new ATTransactionMap(parent.atTransactionMap, this);

        this.outUses();
    }

    /**
     * Get instance of DCSet or create new
     *
     * @param withObserver [true] - for switch on GUI observers
     * @param dynamicGUI [true] - for switch on GUI observers fir dynamic interface

     * @return

     * @throws Exception
     */

    public static DCSet getInstance(boolean withObserver, boolean dynamicGUI, boolean inMemory) throws Exception {
        if (instance == null) {
            if (inMemory) {
                reCreateDBinMEmory(withObserver, dynamicGUI);
            } else {
                reCreateDB(withObserver, dynamicGUI);
            }
        }

        return instance;
    }

    /**
     *
     * @return
     */
    public static DCSet getInstance() {
        return instance;
    }

    /**
     * remake data set
     *
     * @param withObserver [true] - for switch on GUI observers
     * @param dynamicGUI [true] - for switch on GUI observers fir dynamic interface
     * @throws Exception
     */
    public static void reCreateDB(boolean withObserver, boolean dynamicGUI) throws Exception {

        //OPEN DB
        File dbFile = new File(Settings.getInstance().getDataDir(), "chain.dat");
        dbFile.getParentFile().mkdirs();

        /// https://jankotek.gitbooks.io/mapdb/performance/
        //CREATE DATABASE
        DB database = DBMaker.newFileDB(dbFile)
                // убрал .closeOnJvmShutdown() it closing not by my code and rise errors! closed before my closing

                //// иначе кеширует блок и если в нем удалить трнзакции или еще что то выдаст тут же такой блок с пустыми полями
                ///// добавил dcSet.clearCache(); --
                ///.cacheDisable()

                ////// ТУТ вряд ли нужно КЭШИРОВАТь при чтении что-либо
                //////
                // это чистит сама память если соталось 25% от кучи - так что она безопасная
                // у другого типа КЭША происходит утечка памяти
                //.cacheHardRefEnable()
                //.cacheLRUEnable()
                .cacheSoftRefEnable()
                ///.cacheWeakRefEnable()

                // количество точек в таблице которые хранятся в HashMap как в КЭШе
                // - начальное значени для всех UNBOUND и максимальное для КЭШ по умолчанию
                // WAL в кэш на старте закатывает все значения - ограничим для быстрого старта
                .cacheSize(10)

                .checksumEnable()
                .mmapFileEnableIfSupported() // ++ but -- error on asyncWriteEnable
                .commitFileSyncDisable() // ++

                //.snapshotEnable()
                //.asyncWriteEnable()
                //.asyncWriteFlushDelay(100)
                //.cacheHardRefEnable()

                // если при записи на диск блока процессор сильно нагружается - то уменьшить это
                .freeSpaceReclaimQ(7) // не нагружать процессор для поиска свободного места в базе данных

                //.compressionEnable()

                /*
                .cacheSize(CASH_SIZE)
                //.checksumEnable()
                .cacheHardRefEnable()
                .commitFileSyncDisable()
                //////.transactionDisable()
                //.asyncWriteEnable() ///
                //.asyncWriteFlushDelay(1000) //
                //.mmapFileEnableIfSupported()
                 */
                .make();

        //CREATE INSTANCE
        instance = new DCSet(dbFile, database, withObserver, dynamicGUI, false);
        if (instance.actions < 0) {
            dbFile.delete();
            throw new Exception("error in DATACHAIN:" + instance.actions);
        }

        // очистим полностью перед компактом
        if (Controller.getInstance().compactDConStart) {
            instance.getTransactionMap().reset();
            instance.database.commit();
            LOGGER.debug("try COMPACT");
            database.compact();
            LOGGER.debug("COMPACTED");
        }

    }

    public static void reCreateDBinMEmory(boolean withObserver, boolean dynamicGUI) {
        DB database = DBMaker
                .newMemoryDB()
                //.newMemoryDirectDB()
                .make();

        instance = new DCSet(null, database, withObserver, dynamicGUI, true);

    }

        /**
         * make data set in memory. For tests
         *
         * @return
         */
    public static DCSet createEmptyDatabaseSet() {
        DB database = DBMaker
                .newMemoryDB()
                //.newMemoryDirectDB()
                .make();

        instance = new DCSet(null, database, false, false, true);
        return instance;
    }

    /**
     * create FORK of DB
     *
     * @return
     */
    public static DB createForkbase() {

        return getHardBase();
    }

    public static boolean isStoped() {
        return isStoped;
    }

    public boolean inMemory() {
        return this.inMemory || this.parent != null;
    }

    @Override
    public void addUses() {
        if (this.parent != null) {
            return;
        }
        this.uses++;
    }

    @Override
    public void outUses() {
        if (this.parent != null) {
            return;
        }
        this.uses--;
    }

    /**
     * reset all data set
     */
    public void reset() {

        this.addUses();

        this.addressForging.reset();
        this.credit_AddressesMap.reset();
        this.assetBalanceMap.reset();
        this.addressStatement_Refs.reset();
        this.assetBalanceAccountingMap.reset();
        this.kKAssetStatusMap.reset();
        this.kKPersonStatusMap.reset();
        this.kKUnionStatusMap.reset();
        this.kKAssetUnionMap.reset();
        this.kKPersonUnionMap.reset();
        this.kKPollUnionMap.reset();

        this.kKStatusUnionMap.reset();
        this.addressPersonMap.reset();
        this.personAddressMap.reset();
        this.kK_KPersonStatusUnionMapPersonStatusUnionTable.reset();
        this.vouchRecordMap.reset();
        this.hashesMap.reset();
        this.hashesSignsMap.reset();
        this.blockMap.reset();
        this.blockSignsMap.reset();
        this.blocksHeadsMap.reset();

        this.referenceMap.reset();
        this.transactionFinalMap.reset();
        this.transactionFinalCalculatedMap.reset();        
        this.transactionFinalMapSigns.reset();
        this.transactionMap.reset();
        this.nameMap.reset();
        this.nameStorageMap.reset();
        this.orphanNameStorageMap.reset();
        this.orphanNameStorageHelperMap.reset();
        this.sharedPostsMap.reset();
        this.commentPostMap.reset();

        this.postCommentMap.reset();
        this.localDataMap.reset();
        this.blogPostMap.reset();
        this.hashtagPostMap.reset();
        this.nameExchangeMap.reset();
        this.updateNameMap.reset();
        this.cancelSellNameMap.reset();
        this.pollMap.reset();
        this.voteOnPollMap.reset();
        this.voteOnItemPollMap.reset();

        this.tradeMap.reset();

        this.orderMap.reset();
        this.completedOrderMap.reset();
        this.issueAssetMap.reset();
        this.itemAssetMap.reset();
        this.issueImprintMap.reset();
        this.itemImprintMap.reset();
        this.issueTemplateMap.reset();
        this.itemStatementMap.reset();
        this.issueStatementMap.reset();
        this.itemTemplateMap.reset();

        this.issuePersonMap.reset();
        this.itemPersonMap.reset();
        this.issuePollMap.reset();
        this.itemPollMap.reset();
        this.issueStatusMap.reset();
        this.itemStatusMap.reset();
        this.issueUnionMap.reset();
        this.itemUnionMap.reset();
        this.atMap.reset();
        this.atStateMap.reset();
        this.atTransactionMap.reset();
        //this.blockCreatorMap.reset();

        this.outUses();
    }

    /**
     * Взять родительскую базу, с которой сделан форк. Используется в процессах транзакций
     * @return
     */
    public DCSet getParent() {
        return this.parent;
    }

    /**
     * всять объект цепочки для которой эта база сделана
     * @return BlockChain
     */
    public BlockChain getBlockChain() {
        return this.bchain;
    }

    public void setBlockChain(BlockChain bchain) {
        this.bchain = bchain;
    }

    /**
     * это форкнутая база?
     * @return
     */
    public boolean isFork() {
        return this.parent != null;
    }

    /**************************************************************************************************/

    /**
     * Хранит данные о сборке блока для данного счета - по номеру блока
     * если номер блока не задан - то это последнее значение.
     * При этом если номер блока не задана то хранится поледнее значение
     *  account.address + current block.Height ->
     *     previous making blockHeight + this ForgingH balance
     <hr>
     - not SAME with BLOCK HEADS - use point for not only forged blocks - with incoming ERA Volumes

     * @return
     */
    // TODO укротить до 20 байт адрес
    public AddressForging getAddressForging() {
        return this.addressForging;
    }

    /** Общая сумма переданных средств в кредит на другой счет
     * Используется для проверки сумм которые отдаются или забираются у заемщика<br><br>
     *
     * <b>Ключ:</b> account.address Creditor + asset key + account.address Debtor<br>
     *
     * <b>Значение:</b> сумма средств
     *
     */
    public CreditAddressesMap getCredit_AddressesMap() {
        return this.credit_AddressesMap;
    }

    /** Балансы для заданного адреса на данный актив. balances for all account in blockchain<br>
     * <b>Список балансов:</b> имущество, займы, хранение, производство, резерв<br>
     * Каждый баланс: Всего Пришло и Остаток<br><br>
     *
     * <b>Ключ:</b> account.address + asset key<br>
     *
     * <b>Значение:</b> Балансы. in_OWN, in_RENT, on_HOLD = in_USE (TOTAL on HAND)
     *
     */
// TODO SOFT HARD TRUE
    public ItemAssetBalanceMap getAssetBalanceMap() {
        return this.assetBalanceMap;
    }

    /**
     * Хранит для этого адреса и времени создания ссылки на транзакции типа Statement, см. супер класс
     * @return
     */
    public AddressStatementRefs getAddressStatement_Refs() {
        return this.addressStatement_Refs;
    }

    /** (пока не используется - по идее для бухгалтерских единиц отдельная таблица)
     * Балансы для заданного адреса на данный актив. balances for all account in blockchain<br>
     * <b>Список балансов:</b> имущество, займы, хранение, производство, резерв<br>
     * Каждый баланс: Всего Пришло и Остаток<br><br>
     *
     * <b>Ключ:</b> account.address + asset key<br>
     *
     * <b>Значение:</b> Балансы. in_OWN, in_RENT, on_HOLD = in_USE (TOTAL on HAND)
     *
     */
    // TODO SOFT HARD TRUE
    public ItemAssetBalanceMap getAssetBalanceAccountingMap() {
        return this.assetBalanceAccountingMap;
    }

    /**
     * Хранит Удостоверенные публичные ключи для персон.
     * Тут block.getHeight + transaction index  - это ссылка на транзакцию создавшую данную заметку<br>
     *
     * <b>Ключ:</b> person key<br>

     * <b>Значение:</b><br>
     TreeMap(<br>
     (String)address - публичный счет,<br>
     Stack((Integer)end_date - дата окончания действия удостоврения,<br>
     (Integer)block.getHeight - номер блока,<br>
     (Integer)transaction index - номер транзакции в блоке<br>
     ))
     */
// TODO: ссылку на ЛОНГ
    public PersonAddressMap getPersonAddressMap() {
        return this.personAddressMap;
    }

    /**
     * Хранит Удостоверения персон для заданного публичного ключа.
     * address -> Stack person + end_date + block.height + transaction.reference.
     * Тут block.getHeight + transaction index  - это ссылка на транзакцию создавшую данную заметку<br>
     *
     * <b>Ключ:</b> (String)publickKey<br>

     * <b>Значение:</b><br>
     Stack((Long)person key,
     (Integer)end_date - дата окончания действия удостоврения,<br>
     (Integer)block.getHeight - номер блока,<br>
     (Integer)transaction index - номер транзакции в блоке<br>
     ))
     */
// TODO укротить до 20 байт адрес и ссылку на Long
    public AddressPersonMap getAddressPersonMap() {
        return this.addressPersonMap;
    }

    /**
     * Назначает статус для актива. Использует схему карты Ключ + Ключ - Значение: KKMap,
     * в котрой по ключу ищем значение там карта по ключу еще и
     * результат это Стэк из значений Начало, Конец, Данные, Ссылка на запись

     * @return dcMap
     */
    public KKAssetStatusMap getAssetStatusMap() {
        return this.kKAssetStatusMap;
    }

    /**
     * Назначает статус для персоны. Использует схему карты Ключ + Ключ - Значение: KKMap,
     * в котрой по ключу ищем значение там карта по ключу еще и
     * результат это Стэк из значений Начало, Конец, Данные, Ссылка на запись.<br>
     *     <br>

     key: (Long)PERSON <br>
     Value:<br>
     TreeMap<(Long) STATUS
     Stack(Tuple5(
     (Long) beg_date,
     (Long)end_date,

     (byte[]) any additional data,

     Integer,
     Integer
     ))

     * @return dcMap
     */
    public KKPersonStatusMap getPersonStatusMap() {
        return this.kKPersonStatusMap;
    }

    /**
     * Назначает статус для актива. Использует схему карты Ключ + Ключ - Значение: KKMap,
     * в котрой по ключу ищем значение там карта по ключу еще и
     * результат это Стэк из значений Начало, Конец, Данные, Ссылка на запись

     * @return dcMap
     */
    public KKUnionStatusMap getUnionStatusMap() {
        return this.kKUnionStatusMap;
    }

    /**
     * Назначает актив для объединения. Использует схему карты Ключ + Ключ - Значение: KKMap,
     * в котрой по ключу ищем значение там карта по ключу еще и
     * результат это Стэк из значений Начало, Конец, Данные, Ссылка на запись

     * @return dcMap
     */
    public KKAssetUnionMap getAssetUnionMap() {
        return this.kKAssetUnionMap;
    }

    /**
     * Назначает персон для объединения. Использует схему карты Ключ + Ключ - Значение: KKMap,
     * в котрой по ключу ищем значение там карта по ключу еще и
     * результат это Стэк из значений Начало, Конец, Данные, Ссылка на запись

     * @return dcMap
     */
    public KKPersonUnionMap getPersonUnionMap() {
        return this.kKPersonUnionMap;
    }

    /**
     * Назначает голосования для объединения. Использует схему карты Ключ + Ключ - Значение: KKMap,
     * в котрой по ключу ищем значение там карта по ключу еще и
     * результат это Стэк из значений Начало, Конец, Данные, Ссылка на запись

     * @return dcMap
     */
    public KKPollUnionMap getPollUnionMap() {
        return this.kKPollUnionMap;
    }

    /**
     * Назначает статус для объединения. Использует схему карты Ключ + Ключ - Значение: KKMap,
     * в котрой по ключу ищем значение там карта по ключу еще и
     * результат это Стэк из значений Начало, Конец, Данные, Ссылка на запись

     * @return dcMap
     */
    public KKStatusUnionMap getStatusUnionMap() {
        return this.kKStatusUnionMap;
    }

    /**
     * Назначает статус для объединения. Использует схему карты Ключ + Ключ - Значение: KK_К_Map,
     * в котрой по ключу ищем значение там еще карта по ключу.
     * Результат это Стэк из значений Конец, Номер Блока, подпись транзакции

     * @return dcMap
     */
    public KKKMapPersonStatusUnion getPersonStatusUnionMap() {
        return this.kK_KPersonStatusUnionMapPersonStatusUnionTable;
    }

    /**
     * Заверение другой транзакции<br><br>
     * Ключ: ссылка на запись которую заверяем.<br>
     * Значение: Сумма ERA на момент заверения на счету заверителя + ссылка на запись заверения:<br>
     vouched record (BlockNo, RecNo) -> ERM balabce + List of vouchers records
     * @return dcMap
     */
    public VouchRecordMap getVouchRecordMap() {
        return this.vouchRecordMap;
    }

    /**
     * Для поиска по хешу в транзакции множества хешей - саму запись
     * // found by hash -> record signature
     *
     * Ключ: хэш пользователя
     * Значение: ссылка на запись
     *
     * @return
     */
    public HashesMap getHashesMap() {
        return this.hashesMap;
    }

    /** Набор хэшей - по хэшу поиск записи в котрой он участвует и
     * используется в транзакции org.erachain.core.transaction.RHashes
     hash[byte] -> Stack person + block.height + transaction.seqNo

     * Ключ: хэш<br>
     * Значение: список - номер персоны (Если это персона создала запись, ссылка на запись)<br>
     // TODO укротить до 20 байт адрес и ссылку на Long
     * @return
     */
    public HashesSignsMap getHashesSignsMap() {
        return this.hashesSignsMap;
    }

    /**
     * Хранит блоки полностью - с транзакциями
     *
     * ключ: номер блока (высота, height)<br>
     * занчение: Блок<br>
     *
     * Есть вторичный индекс, для отчетов (blockexplorer) - generatorMap
     * TODO - убрать длинный индек и вставить INT
     *
     * @return
     */
    public BlockMap getBlockMap() {
        return this.blockMap;
    }

    /**
     * ключ: подпись блока
     * занчение: номер блока (высота, height)<br>

     * TODO - убрать длинный индекс
     *
     * @return
     */
    public BlockSignsMap getBlockSignsMap() {
        return this.blockSignsMap;
    }

    /**
     *  Block Height -> Block.BlockHead - заголовок блока влючая все что вычислено <br>
     *
     *  + FACE - version, creator, signature, transactionsCount, transactionsHash<br>
     *  + parentSignature<br>
     *  + Forging Data - Forging Value, Win Value, Target Value<br>
     *
     *
     */
    public BlocksHeadsMap getBlocksHeadsMap() {
        return this.blocksHeadsMap;
    }

    /**
     * TODO: Надо подумать может она лишняя??
     * seek reference to tx_Parent by address+timestamp
     * account.address -> <tx2.parentTimestamp>
     *
     */
    public ReferenceMap getReferenceMap() {
        return this.referenceMap;
    }

    /**
     * Транзакции занесенные в цепочку
     *
     * block.id + tx.ID in this block -> transaction
     *
     * Вторичные ключи:
     * ++ sender_txs
     * ++ recipient_txs
     * ++ address_type_txs
     */
    public TransactionFinalMap getTransactionFinalMap() {
        return this.transactionFinalMap;
    }

    /**
     * Храним вычисленные транзакции - для отображения в отчетах - пока нигде не используется - на будущее
     *
     * Ключ: ссылка на запись Родитель + Номер Актива - хотя наверное по Активу это во вторичные ключи
     * Значение: Сама Вычисленная транзакция
     * block.id + tx.ID in this block -> transaction
     *
     * Вторичные ключи по:
     * ++ sender_txs
     * ++ recipient_txs
     * ++ address_type_txs
     */
    public TransactionFinalCalculatedMap getTransactionFinalCalculatedMap() {
        return this.transactionFinalCalculatedMap;
    }

    /**
     * Поиск по подписи ссылки на трнзакыию
     * signature -> <BlockHeoght, Record No>
     */
    public TransactionFinalMapSigns getTransactionFinalMapSigns() {
        return this.transactionFinalMapSigns;
    }

    /**
     * Храним неподтвержденные транзакции - memory pool for unconfirmed transaction
     *
     * Также хранит инфо каким пирам мы уже разослали транзакцию неподтвержденную так что бы при подключении делать автоматически broadcast
     *
     * signature -> Transaction
     * TODO: укоротить ключ до 8 байт
     *
     * ++ seek by TIMESTAMP
     */
    public TransactionMap getTransactionMap() {
        return this.transactionMap;
    }

    public NameMap getNameMap() {
        return this.nameMap;
    }

    public NameStorageMap getNameStorageMap() {
        return this.nameStorageMap;
    }

    public OrphanNameStorageMap getOrphanNameStorageMap() {
        return this.orphanNameStorageMap;
    }

    public SharedPostsMap getSharedPostsMap() {
        return this.sharedPostsMap;
    }

    public PostCommentMap getPostCommentMap() {
        return this.postCommentMap;
    }

    public CommentPostMap getCommentPostMap() {
        return this.commentPostMap;
    }

    public OrphanNameStorageHelperMap getOrphanNameStorageHelperMap() {
        return this.orphanNameStorageHelperMap;
    }

    /**
     * я так понял - это отслеживание версии базы данных - и если она новая то все удаляем и заново закачиваем/
     * Сейчас не используется вроде ни как
     */
    public LocalDataMap getLocalDataMap() {
        return this.localDataMap;
    }

    /**
     * для создания постов - не используется
     * @return
     */
    public BlogPostMap getBlogPostMap() {
        return this.blogPostMap;
    }

    /**
     * для создания постов - не используется
     * @return
     */
    public HashtagPostMap getHashtagPostMap() {
        return this.hashtagPostMap;
    }

    /**
     * для Имен - не используется в транзакциях сейчас
     */
    public NameExchangeMap getNameExchangeMap() {
        return this.nameExchangeMap;
    }

    public UpdateNameMap getUpdateNameMap() {
        return this.updateNameMap;
    }

    public CancelSellNameMap getCancelSellNameMap() {
        return this.cancelSellNameMap;
    }

    public PollMap getPollMap() {
        return this.pollMap;
    }


    public VoteOnPollMap getVoteOnPollMap() {
        return this.voteOnPollMap;
    }

    /**
     * Храним выбор голосующего по Сущности Голования
     * POLL KEY + OPTION KEY + ACCOUNT SHORT = result Transaction reference (BlockNo + SeqNo)
     * byte[] - un CORAMPABLE
     *
     * Ключ: Номер Голосвания + Номер выбора + Счет Короткий
     * Значение: СТЭК ссылок на трнзакцию голосвания
     *
     * TODO: передлать ссылку на запись на Лонг
     * TODO: передлать короткий Счет на байты
     */
    public VoteOnItemPollMap getVoteOnItemPollMap() {
        return this.voteOnItemPollMap;
    }

    /************************************** ITEMS *************************************/

    /**
     * Хранение активов.<br>
     * Ключ: номер (автоинкремент)<br>
     * Значение: Актив<br>
     */
    public ItemAssetMap getItemAssetMap() {
        return this.itemAssetMap;
    }

    /**
     * see datachain.IssueItemMap
     *
     * @return
     */
    public IssueAssetMap getIssueAssetMap() {
        return this.issueAssetMap;
    }

    /**
     * Хранение ордеров на бирже
     * Ключ: ссылка на запись создавшую заказ
     * Значение: Ордер
     *
     * @return
     */
    public OrderMap getOrderMap() {
        return this.orderMap;
    }

    /**
     * Хранит исполненные ордера, или отмененные - все что уже не активно<br>
     * <br>
     * Ключ: ссылка на запись создания заказа<br>
     * Значение: заказ<br>
     */
    public CompletedOrderMap getCompletedOrderMap() {
        return this.completedOrderMap;
    }

    /**
     * Хранит сделки на бирже
     * Ключ: ссылка на иницатора + ссылка на цель
     * Значение - Сделка
     Initiator DBRef (Long) + Target DBRef (Long) -> Trade
     */
    public TradeMap getTradeMap() {
        return this.tradeMap;
    }

    public ItemImprintMap getItemImprintMap() {
        return this.itemImprintMap;
    }

/**
 * see datachain.IssueItemMap
 *
 * @return
 */
    public IssueImprintMap getIssueImprintMap() {
        return this.issueImprintMap;
    }

    /**
     * Хранение активов.<br>
     * Ключ: номер (автоинкремент)<br>
     * Значение: Шаблон<br>
     */
    public ItemTemplateMap getItemTemplateMap() {
        return this.itemTemplateMap;
    }

    /**
     * see datachain.IssueItemMap
     *
     * @return
     */
    public IssueTemplateMap getIssueTemplateMap() {
        return this.issueTemplateMap;
    }

    public ItemStatementMap getItemStatementMap() {
        return this.itemStatementMap;
    }

    /**
     * see datachain.IssueItemMap
     *
     * @return
     */
    public IssueStatementMap getIssueStatementMap() {
        return this.issueStatementMap;
    }

    /**
     * see datachain.ItemMap
     *
     * @return
     */
    public ItemPersonMap getItemPersonMap() {
        return this.itemPersonMap;
    }

    /**
     * see datachain.IssueItemMap
     *
     * @return
     */
    public IssuePersonMap getIssuePersonMap() {
        return this.issuePersonMap;
    }

    /**
     * see datachain.ItemMap
     *
     * @return
     */
    public ItemPollMap getItemPollMap() {
        return this.itemPollMap;
    }

    /**
     * see datachain.IssueItemMap
     *
     * @return
     */
    public IssuePollMap getIssuePollMap() {
        return this.issuePollMap;
    }

    /**
     * see datachain.ItemMap
     *
     * @return
     */
    public ItemStatusMap getItemStatusMap() {
        return this.itemStatusMap;
    }

    /**
     * see datachain.IssueItemMap
     *
     * @return
     */
    public IssueStatusMap getIssueStatusMap() {
        return this.issueStatusMap;
    }

    /**
     * see datachain.ItemMap
     *
     * @return
     */
    public ItemUnionMap getItemUnionMap() {
        return this.itemUnionMap;
    }

    /**
     * see datachain.IssueItemMap
     *
     * @return
     */
    public IssueUnionMap getIssueUnionMap() {
        return this.issueUnionMap;
    }

    /**
     * Селектор таблицы по типу Сущности
     * @param type тип Сущности
     * @return
     */
    public ItemMap getItem_Map(int type) {

        switch (type) {
            case ItemCls.ASSET_TYPE: {
                return this.getItemAssetMap();
            }
            case ItemCls.IMPRINT_TYPE: {
                return this.getItemImprintMap();
            }
            case ItemCls.TEMPLATE_TYPE: {
                return this.getItemTemplateMap();
            }
            case ItemCls.PERSON_TYPE: {
                return this.getItemPersonMap();
            }
            case ItemCls.POLL_TYPE: {
                return this.getItemPollMap();
            }
            case ItemCls.STATUS_TYPE: {
                return this.getItemStatusMap();
            }
            case ItemCls.UNION_TYPE: {
                return this.getItemUnionMap();
            }
        }
        return null;
    }

    public DCMap getMap(Class type) {

        if(type == Transaction.class) {
            return this.getTransactionFinalMap();

        } else if(type == Block.class) {
            return this.getBlockMap();

        } else if(type == Block.BlockHead.class) {
            return this.getBlocksHeadsMap();

        } else if(type == AssetCls.class) {
            return this.getItemAssetMap();

        } else if (type == PersonCls.class) {
            return this.getItemPersonMap();

        } else if (type == PollCls.class) {
            return this.getItemPollMap();

        } else if (type == StatusCls.class) {
            return this.getItemStatusMap();

        } else if (type == ImprintCls.class) {
            return this.getItemImprintMap();

        } else if (type == UnionCls.class) {
            return this.getItemUnionMap();

        } else if (type == TemplateCls.class) {
            return this.getItemTemplateMap();
        }
        return null;
    }

    public ATMap getATMap() {
        return this.atMap;
    }

    public ATStateMap getATStateMap() {
        return this.atStateMap;
    }

    public ATTransactionMap getATTransactionMap() {
        return this.atTransactionMap;
    }

    static Random randFork = new Random();
    private static DB getHardBase() {
        //OPEN DB

        // найдем новый не созданный уже файл
        File dbFile;
        do {
            dbFile = new File(Settings.getInstance().getDataTempDir(), "fork" + randFork.nextInt() + ".dat");
        } while (dbFile.exists());

        dbFile.getParentFile().mkdirs();

        /// https://jankotek.gitbooks.io/mapdb/performance/
        //CREATE DATABASE
        DB database = DBMaker.newFileDB(dbFile)

                .deleteFilesAfterClose()
                .transactionDisable()

                ////// ТУТ вряд ли нужно КЭШИРОВАТь при чтении что-либо
                //////
                // это чистит сама память если соталось 25% от кучи - так что она безопасная
                // у другого типа КЭША происходит утечка памяти
                //.cacheHardRefEnable()
                //.cacheLRUEnable()
                ///.cacheSoftRefEnable()
                .cacheWeakRefEnable()

                // количество точек в таблице которые хранятся в HashMap как в КЭШе
                // - начальное значени для всех UNBOUND и максимальное для КЭШ по умолчанию
                // WAL в кэш на старте закатывает все значения - ограничим для быстрого старта
                .cacheSize(10)

                .checksumEnable()
                .mmapFileEnableIfSupported() // ++ but -- error on asyncWriteEnable
                .commitFileSyncDisable() // ++

                //.snapshotEnable()
                //.asyncWriteEnable()
                //.asyncWriteFlushDelay(100)
                //.cacheHardRefEnable()

                // если при записи на диск блока процессор сильно нагружается - то уменьшить это
                .freeSpaceReclaimQ(7) // не нагружать процессор для поиска свободного места в базе данных

                //.compressionEnable()

                /*
                .cacheSize(CASH_SIZE)
                //.checksumEnable()
                .cacheHardRefEnable()
                .commitFileSyncDisable()
                //.asyncWriteEnable() ///
                //.asyncWriteFlushDelay(1000) //
                //.mmapFileEnableIfSupported()
                 */
                .make();

        return database;
    }

    /**
     * создать форк
     * @return
     */
    public DCSet fork() {
        this.addUses();

        try {
            DCSet fork = new DCSet(this, getHardBase());

            this.outUses();
            return fork;

        } catch (java.lang.OutOfMemoryError e) {
            LOGGER.error(e.getMessage(), e);

            this.outUses();

            Controller.getInstance().stopAll(13);
            return null;
        }

    }

    @Override
    public void close() {
        if (this.database != null) {
            // THIS IS not FORK
            if (!this.database.isClosed()) {
                this.addUses();

                if (this.getBlockMap().isProcessing()) {
                    this.database.rollback();
                    // not need on close!
                    // getBlockMap().resetLastBlockSignature();
                } else {
                    this.database.commit();
                }

                this.database.close();

                this.uses = 0;
            }
        }
    }

    @Override
    public void commit() {
        this.actions += 100;
    }

    public void rollback() {
        this.addUses();
        this.database.rollback();
        getBlockMap().resetLastBlockSignature();
        this.actions = 0l;
        this.outUses();
    }

<<<<<<< HEAD
    private long poinFlush = System.currentTimeMillis();
    private long poinCompact = poinFlush;
    private long engineSize;
=======
    private long poinCompact;
    private long poinClear;

>>>>>>> 53faf6b2
    public void flush(int size, boolean hardFlush) {

        if (parent != null)
            return;

        this.addUses();

        // try repopulate table
        if (System.currentTimeMillis() - poinClear > 900000) {
            poinClear = System.currentTimeMillis();
            LOGGER.debug("try CLEAR UTXs");
            TransactionMap utxMap = getTransactionMap();
            this.actions += utxMap.size();
            Collection<Transaction> items = utxMap.getValues();
            instance.getTransactionMap().reset();
            for (Transaction item: items) {
                utxMap.add(item);
            }
            this.database.getEngine().clearCache();
            LOGGER.debug("CLEARed UTXs");
        }


        this.actions += size;
        long diffUp = getEngineSize() - engineSize;
        if (diffUp < 0)
            diffUp = -diffUp;

        if (hardFlush || this.actions > ACTIONS_BEFORE_COMMIT
                || diffUp > MAX_ENGINE_BEFORE_COMMIT_KB
                || System.currentTimeMillis() - poinFlush > 3600000) {
            long start = poinFlush = System.currentTimeMillis();
            LOGGER.debug("%%%%%%%%%%%%%%%  UP SIZE: " + (getEngineSize() - engineSize) + "   %%%%% actions: " + actions);

            this.database.commit();

<<<<<<< HEAD
            // не хватате места на диске - нужно в 2раза болше при создании Компакта
            if (false && (System.currentTimeMillis() - poinCompact > TIME_COMPACT_DB
                    || transactionMap.totalDeleted > DELETIONS_BEFORE_COMPACT)) {
=======
            if (Controller.getInstance().compactDConStart && System.currentTimeMillis() - poinCompact > 9999999) {
                // очень долго делает - лучше ключем при старте
>>>>>>> 53faf6b2
                poinCompact = System.currentTimeMillis();

                LOGGER.debug("try COMPACT");
                // очень долго делает - лучше ключем при старте
                try {
                    this.database.compact();
                    transactionMap.totalDeleted = 0;
                    LOGGER.debug("COMPACTED");
                } catch (Exception e) {
                    transactionMap.totalDeleted >>= 1;
                    LOGGER.error(e.getMessage(), e);
                }
            }

            LOGGER.debug("%%%%%%%%%%%%%%%%%% TOTAL: " +getEngineSize() + "   %%%%%%  commit time: "
                    + (System.currentTimeMillis() - start) / 1000);

            this.actions = 0l;
            this.engineSize = getEngineSize();

        }

        this.outUses();
    }

    @Override
    public void update(Observable o, Object arg) {
    }

    public long getEngineSize() {

        return this.database.getEngine().preallocate();

    }
    
    public String toString() {
        return (this.isFork()? "forked " : "")  + super.toString();
    }

}<|MERGE_RESOLUTION|>--- conflicted
+++ resolved
@@ -1424,15 +1424,10 @@
         this.outUses();
     }
 
-<<<<<<< HEAD
     private long poinFlush = System.currentTimeMillis();
     private long poinCompact = poinFlush;
     private long engineSize;
-=======
-    private long poinCompact;
     private long poinClear;
-
->>>>>>> 53faf6b2
     public void flush(int size, boolean hardFlush) {
 
         if (parent != null)
@@ -1469,14 +1464,8 @@
 
             this.database.commit();
 
-<<<<<<< HEAD
-            // не хватате места на диске - нужно в 2раза болше при создании Компакта
-            if (false && (System.currentTimeMillis() - poinCompact > TIME_COMPACT_DB
-                    || transactionMap.totalDeleted > DELETIONS_BEFORE_COMPACT)) {
-=======
             if (Controller.getInstance().compactDConStart && System.currentTimeMillis() - poinCompact > 9999999) {
                 // очень долго делает - лучше ключем при старте
->>>>>>> 53faf6b2
                 poinCompact = System.currentTimeMillis();
 
                 LOGGER.debug("try COMPACT");

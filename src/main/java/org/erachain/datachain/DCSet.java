--- conflicted
+++ resolved
@@ -457,17 +457,6 @@
         return isStoped;
     }
 
-<<<<<<< HEAD
-    public boolean isWithObserver() {
-        return this.withObserver;
-    }
-
-    public boolean isDynamicGUI() {
-        return dynamicGUI;
-    }
-
-=======
->>>>>>> d2e611ef
     public boolean inMemory() {
         return this.inMemory || this.parent != null;
     }
@@ -510,7 +499,7 @@
         this.kKStatusUnionMap.reset();
         this.addressPersonMap.reset();
         this.personAddressMap.reset();
-        ;
+        this.kK_KPersonStatusUnionMap.reset();
         this.kK_KPersonStatusUnionMapPersonStatusUnionTable.reset();
         this.vouchRecordMap.reset();
         this.hashesMap.reset();

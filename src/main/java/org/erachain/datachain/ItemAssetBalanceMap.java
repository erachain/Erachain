--- conflicted
+++ resolved
@@ -1,6 +1,5 @@
 package org.erachain.datachain;
 
-import com.google.common.primitives.UnsignedBytes;
 import org.erachain.controller.Controller;
 import org.erachain.core.account.Account;
 import org.erachain.core.crypto.Crypto;
@@ -12,7 +11,6 @@
 import org.mapdb.Fun.Tuple3;
 import org.mapdb.Fun.Tuple5;
 
-import javax.xml.crypto.KeySelector;
 import java.math.BigDecimal;
 import java.util.Collection;
 import java.util.Map;
@@ -85,10 +83,7 @@
         // - иначе она не сработает так как тут дерево с поиском
         this.assetKeyMap = database.createTreeMap("balances_key_asset")
                 .comparator(Fun.COMPARATOR)
-<<<<<<< HEAD
-=======
                 //.valuesOutsideNodesEnable()
->>>>>>> 166d6302
                 .makeOrGet();
 
         //BIND ASSET KEY

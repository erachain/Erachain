package org.erachain.datachain;

import org.mapdb.BTreeMap;
import org.mapdb.DB;
import org.mapdb.Fun;
import org.mapdb.Fun.Tuple2;

import java.util.Collection;
import java.util.HashMap;

//import java.util.List;
//import java.util.TreeMap;
//import java.util.TreeSet;
//import org.mapdb.Fun.Tuple3;

/*
 */

//
// last forged block for ADDRESS -> by height = 0
/**
 * Хранит данные о сборке блока для данного счета - по номеру блока
 * если номер блока не задан - то это последнее значение.
 * При этом если номер блока не задана то хранится поледнее значение
 *  account.address + current block.Height ->
 *     previous making blockHeight + this ForgingH balance
<hr>
 - not SAME with BLOCK HEADS - use point for not only forged blocks - with incoming ERA Volumes
 <br>
 Так же тут можно искать блоки собранны с данного счета - а вторичный индекс у блоков не нужен

 * @return
 */

// TODO укротить до 20 байт адрес
public class AddressForging extends DCMap<Tuple2<String, Integer>, Tuple2<Integer, Integer>> {


    public AddressForging(DCSet databaseSet, DB database) {
        super(databaseSet, database);
    }

    public AddressForging(AddressForging parent, DCSet dcSet) {
        super(parent, dcSet);
    }

    @Override
    protected void createIndexes() {
    }

    @Override

    protected void getMap() {
        //OPEN MAP
<<<<<<< HEAD
        map = database.getHashMap("address_forging");
=======
        ////return database.createHashMap("address_forging").makeOrGet();
        return database.getHashMap("address_forging");
>>>>>>> 122ecea2
    }

    @Override
    protected void getMemoryMap() {
        map = new HashMap<Tuple2<String, Integer>, Tuple2<Integer, Integer>>();
    }

    @Override
    protected Tuple2<Integer, Integer> getDefaultValue() {
        return null; //new Tuple2<Integer, Integer>(-1, 0);
    }

    /**
     * Возвращает ПУСТО если что, тут нельзя Последнее возвращать
     * @param address
     * @param height
     * @return
     */
    public Tuple2<Integer, Integer> get(String address, int height) {
        return this.get(new Tuple2<String, Integer>(address, height));
    }

    @SuppressWarnings({"rawtypes", "unchecked"})
    public Collection<Tuple2<Integer, Integer>> getGeneratorBlocks(String address) {
        Collection<Tuple2<Integer, Integer>> headers = ((BTreeMap) (this.map))
                .subMap(Fun.t2(address, null), Fun.t2(address, Fun.HI())).values();

        return headers;
    }

    /**
     * заносит новую точку и обновляет Последнюю точку (height & ForgingValue)/
     * При этом если последняя точка уже с той же высотой - то обновляем только ForgingValue
     * @param key
     * @param currentForgingValue
     * @return
     */
    public boolean set(Tuple2<String, Integer> key, Tuple2<Integer, Integer> currentForgingValue) {

        // TODO поставить тут BUGS отлов ЕСЛИ
        assert(key.b.equals(currentForgingValue.a));

        Tuple2<Integer, Integer> lastPoint = this.getLast(key.a);
        if (lastPoint == null) {
            this.setLast(key.a, currentForgingValue);
            /// там же пусто - поэтому ничего не делаем - super.set(key, previousPoint);
        } else {
            if (currentForgingValue.a > lastPoint.a) {
                // ONLY if not SAME HEIGHT !!! потому что в одном блоке может идти несколько
                // транзакций на один счет инициализирующих - нужно результат в конце поймать
                // и если одниковый блок и форжинговое значение - то обновлять только Последнее,
                // то есть сюда приходит только если НАОБОРОТ - это не Первое значение и Не с темже блоком в Последнее
                super.set(key, lastPoint);
                this.setLast(key.a, currentForgingValue);
            } else if (currentForgingValue.a < lastPoint.a) {
                // тут ошибка
                LOGGER.error("NOT VALID forging POINTS:" + lastPoint + " > " + key + " " + currentForgingValue);
                assert(currentForgingValue.a >= lastPoint.a);
            } else {
                // тут все нормально - такое бывает когда несколько раз в блоке пришли ERA
                // просто нужно обновить новое значение кующей величины
                this.setLast(key.a, currentForgingValue);
            }
        }

        return true;

    }

    // height
    public void set(String address, Integer currentHeight, Integer currentForgingVolume) {

        this.set(new Tuple2<String, Integer>(address, currentHeight),
                new Tuple2<Integer, Integer>(currentHeight, currentForgingVolume));

    }

    /**
     * Удаляет текущую точку и обновляет ссылку на Последнюю точку - если из высоты совпали
     * Так как если нет соапвдения - то удалять нельзя так как уже удалили ранее ее
     * - по несколько раз при откате может быть удаление текущей точки
     * @param key
     * @return
     */
    public Tuple2<Integer, Integer> delete(Tuple2<String, Integer> key) {

        if (key.b < 3) {
            // not delete GENESIS forging data for all accounts
            return null;
        }

        // удалять можно только если последняя точка совпадает с удаляемой
        // иначе нельзя - так как может быть несколько удалений в один блок
        Tuple2<Integer, Integer> lastPoint = getLast(key.a);
        if (lastPoint == null) {
            // обычно такого не должно случаться!!!
            LOGGER.error("ERROR LAST forging POINTS = null for KEY: " + key);
            return super.delete(key);
        } else {
            LOGGER.debug("last POINT: " + lastPoint);
            if (lastPoint.a.equals(key.b)) {
                Tuple2<Integer, Integer> previous = super.delete(key);
                this.setLast(key.a, previous);
                LOGGER.debug("delete and set prev POINT as last: " + (previous == null? "null" : previous) + " for " + key);
                return previous;
            } else if (lastPoint.a > key.b) {
                // тут ошибка
                LOGGER.error("WRONG deleted and LAST forging POINTS:" + lastPoint + " > " + key);
                assert (lastPoint.a <= key.b);
            } else {
                // тут все нормально - такое бывает когда несколько раз в блоке пришли ERA
                // ужа при первом разе все удалилось - тут ничего не делаем
                return lastPoint;
            }
        }

        return null;
    }

    public void delete(String address, int height) {
        this.delete(new Tuple2<String, Integer>(address, height));
    }

    /**
     *
     * @param address
     * @return последний блок собранный и его кующее значение
     */
    public Tuple2<Integer, Integer> getLast(String address) {
        return this.get(new Tuple2<String, Integer>(address, 0));
    }

    private void setLast(String address, Tuple2<Integer, Integer> point) {
        if (point == null) {
            // вызываем супер-класс
            super.delete(new Tuple2<String, Integer>(address, 0));
        } else {
            // вызываем супер-класс
            super.set(new Tuple2<String, Integer>(address, 0), point);
        }
    }
}<|MERGE_RESOLUTION|>--- conflicted
+++ resolved
@@ -52,12 +52,8 @@
 
     protected void getMap() {
         //OPEN MAP
-<<<<<<< HEAD
+        ////return database.createHashMap("address_forging").makeOrGet();
         map = database.getHashMap("address_forging");
-=======
-        ////return database.createHashMap("address_forging").makeOrGet();
-        return database.getHashMap("address_forging");
->>>>>>> 122ecea2
     }
 
     @Override

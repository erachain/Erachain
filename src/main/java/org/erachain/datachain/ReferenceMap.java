package org.erachain.datachain;

import com.google.common.primitives.UnsignedBytes;
import org.mapdb.DB;
import org.mapdb.Hasher;
import org.mapdb.SerializerBase;

import java.util.TreeMap;


/**
 * seek reference to tx_Parent by address+timestamp
 * account.address -> LAST[TX.timestamp + TX.dbRef]
 * account.address + TX.timestamp -> PARENT[TX.timestamp + TX.dbRef]
 *
 */
public class ReferenceMap extends DCMap<byte[], long[]> {

    public ReferenceMap(DCSet databaseSet, DB database) {
        super(databaseSet, database);
    }

    public ReferenceMap(ReferenceMap parent, DCSet dcSet) {
        super(parent, dcSet);
    }

    @Override
    protected void getMap() {
        //OPEN MAP
<<<<<<< HEAD
        map = database.createHashMap("references")
                .keySerializer(SerializerBase.BASIC)
                .hasher(Hasher.BASIC)
=======
        return database.createHashMap("references")
                .keySerializer(SerializerBase.BYTE_ARRAY) // ОЧЕНЬ ВАЖНО! иначе работатьт не будет поиск с байтами
                // проверка в org.erachain.core.account.AccountTest.setLastTimestamp
                .hasher(Hasher.BYTE_ARRAY) // ОЧЕНЬ ВАЖНО! иначе работатьт не будет поиск с байтами
                // проверка в org.erachain.core.account.AccountTest.setLastTimestamp
>>>>>>> 122ecea2
                .counterEnable()
                .makeOrGet();
    }

    @Override
    protected void getMemoryMap() {
        map = new TreeMap<>(UnsignedBytes.lexicographicalComparator());
    }

    protected void createIndexes() {
    }

    @Override
    protected long[] getDefaultValue() {
        // NEED for toByte for not referenced accounts
        return null;
    }

}<|MERGE_RESOLUTION|>--- conflicted
+++ resolved
@@ -27,17 +27,11 @@
     @Override
     protected void getMap() {
         //OPEN MAP
-<<<<<<< HEAD
-        map = database.createHashMap("references")
-                .keySerializer(SerializerBase.BASIC)
-                .hasher(Hasher.BASIC)
-=======
         return database.createHashMap("references")
                 .keySerializer(SerializerBase.BYTE_ARRAY) // ОЧЕНЬ ВАЖНО! иначе работатьт не будет поиск с байтами
                 // проверка в org.erachain.core.account.AccountTest.setLastTimestamp
                 .hasher(Hasher.BYTE_ARRAY) // ОЧЕНЬ ВАЖНО! иначе работатьт не будет поиск с байтами
                 // проверка в org.erachain.core.account.AccountTest.setLastTimestamp
->>>>>>> 122ecea2
                 .counterEnable()
                 .makeOrGet();
     }

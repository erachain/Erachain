package org.erachain.datachain;

import com.google.common.collect.Iterables;
import com.google.common.collect.Sets;
import com.google.common.primitives.Longs;
import org.erachain.controller.Controller;
import org.erachain.core.BlockChain;
import org.erachain.core.account.Account;
import org.erachain.core.transaction.Transaction;
import org.erachain.database.DBMap;
import org.erachain.database.serializer.TransactionSerializer;
import org.erachain.utils.ObserverMessage;
import org.erachain.utils.ReverseComparator;
import org.mapdb.*;
import org.mapdb.Fun.Tuple2;
import org.mapdb.Fun.Tuple2Comparator;

import java.lang.reflect.Array;
import java.util.*;

/**
 * Храним неподтвержденные транзакции - memory pool for unconfirmed transaction.
 * Signature (as Long) -> Transaction
 * <hr>
 * Здесь вторичные индексы создаются по несколько для одной записи путем создания массива ключей,
 * см. typeKey и recipientKey. Они используются для API RPC block explorer.
 * Нужно огрничивать размер выдаваемого списка чтобы не перегружать ноду.
 * <br>
 * Так же вторичный индекс по времени, который используется в ГУИ TIMESTAMP_INDEX = 0 (default)
 * - он оргнизыется внутри DCMap в списке индексов для сортировок в ГУИ
 *
 * Также хранит инфо каким пирам мы уже разослали транзакцию неподтвержденную так что бы при подключении делать автоматически broadcast
 *
 *  <hr>
 *  (!!!) для создания уникальных ключей НЕ нужно добавлять + val.viewTimestamp(), и так работант, а почему в Ордерах не работало?
 *  <br>в БИНДЕ внутри уникальные ключи создаются добавлением основного ключа
 */
public class TransactionMap extends DCMap<Long, Transaction> implements Observer {
    public static final int TIMESTAMP_INDEX = 1;

    //private static final Logger LOGGER = LoggerFactory.getLogger(TransactionMap.class);

    @SuppressWarnings("rawtypes")
    private NavigableSet senderKey;
    @SuppressWarnings("rawtypes")
    private NavigableSet recipientKey;
    @SuppressWarnings("rawtypes")
    private NavigableSet typeKey;

    public TransactionMap(DCSet databaseSet, DB database) {
        super(databaseSet, database);

        if (databaseSet.isWithObserver()) {
            this.observableData.put(DBMap.NOTIFY_RESET, ObserverMessage.RESET_UNC_TRANSACTION_TYPE);
            this.observableData.put(DBMap.NOTIFY_LIST, ObserverMessage.LIST_UNC_TRANSACTION_TYPE);
            this.observableData.put(DBMap.NOTIFY_ADD, ObserverMessage.ADD_UNC_TRANSACTION_TYPE);
            this.observableData.put(DBMap.NOTIFY_REMOVE, ObserverMessage.REMOVE_UNC_TRANSACTION_TYPE);
        }

    }

    public TransactionMap(TransactionMap parent, DCSet dcSet) {
        super(parent, dcSet);
    }

    @Override
    @SuppressWarnings({"unchecked", "rawtypes"})
    protected void createIndexes(DB database) {

        //////////// HERE PROTOCOL INDEX - for GENERATE BLOCL

        // TIMESTAMP INDEX
        Tuple2Comparator<Long, Long> comparator = new Fun.Tuple2Comparator<Long, Long>(Fun.COMPARATOR,
                //UnsignedBytes.lexicographicalComparator()
                Fun.COMPARATOR);
        NavigableSet<Tuple2<Long, Long>> heightIndex = database
                .createTreeSet("transactions_index_timestamp")
                .comparator(comparator)
                .makeOrGet();

        NavigableSet<Tuple2<Long, Long>> descendingHeightIndex = database
                .createTreeSet("transactions_index_timestamp_descending")
                .comparator(new ReverseComparator(comparator))
                .makeOrGet();

        createIndex(TIMESTAMP_INDEX, heightIndex, descendingHeightIndex,
                new Fun.Function2<Long, Long, Transaction>() {
                    @Override
                    public Long run(Long key, Transaction value) {
                        return value.getTimestamp();
                    }
                });

    }

    public Integer deleteObservableData(int index) {
        return this.observableData.remove(index);
    }

    public Integer setObservableData(int index, Integer data) {
        return this.observableData.put(index, data);
    }

    @Override
    protected Map<Long, Transaction> getMap(DB database) {

        // OPEN MAP
        BTreeMap<Long, Transaction> map = database.createTreeMap("transactions")
                .keySerializer(BTreeKeySerializer.BASIC)
                .valueSerializer(new TransactionSerializer())
                .counterEnable()
                .makeOrGet();


        if (Controller.getInstance().onlyProtocolIndexing)
            // NOT USE SECONDARY INDEXES
            return map;

        this.senderKey = database.createTreeSet("sender_unc_txs").comparator(Fun.COMPARATOR).makeOrGet();
        Bind.secondaryKey(map, this.senderKey, new Fun.Function2<Tuple2<String, Long>, Long, Transaction>() {
            @Override
            public Tuple2<String, Long> run(Long key, Transaction val) {
                Account account = val.getCreator();
                return new Tuple2<String, Long>(account == null ? "genesis" : account.getAddress(), val.getTimestamp());
            }
        });

        this.recipientKey = database.createTreeSet("recipient_unc_txs").comparator(Fun.COMPARATOR).makeOrGet();
        Bind.secondaryKeys(map, this.recipientKey,
                new Fun.Function2<String[], Long, Transaction>() {
                    @Override
                    public String[] run(Long key, Transaction val) {
                        List<String> recps = new ArrayList<String>();

                        val.setDC((DCSet)databaseSet);

                        for (Account acc : val.getRecipientAccounts()) {
                            // recps.add(acc.getAddress() + val.viewTimestamp()); уникальнось внутри Бинда делается
                            recps.add(acc.getAddress());
                        }
                        String[] ret = new String[recps.size()];
                        ret = recps.toArray(ret);
                        return ret;
                    }
                });

        this.typeKey = database.createTreeSet("address_type_unc_txs").comparator(Fun.COMPARATOR).makeOrGet();
        Bind.secondaryKeys(map, this.typeKey,
                new Fun.Function2<Fun.Tuple3<String, Long, Integer>[], Long, Transaction>() {
                    @Override
                    public Fun.Tuple3<String, Long, Integer>[] run(Long key, Transaction val) {
                        List<Fun.Tuple3<String, Long, Integer>> recps = new ArrayList<Fun.Tuple3<String, Long, Integer>>();
                        Integer type = val.getType();

                        val.setDC((DCSet)databaseSet);

                        for (Account acc : val.getInvolvedAccounts()) {
                            recps.add(new Fun.Tuple3<String, Long, Integer>(acc.getAddress(), val.getTimestamp(), type));

                        }
                        // Tuple2<Integer, String>[] ret = (Tuple2<Integer,
                        // String>[]) new Object[ recps.size() ];
                        Fun.Tuple3<String, Long, Integer>[] ret = (Fun.Tuple3<String, Long, Integer>[])
                                Array.newInstance(Fun.Tuple3.class, recps.size());

                        ret = recps.toArray(ret);

                        return ret;
                    }
                });

        return map;
    }

    @Override
    protected Map<Long, Transaction> getMemoryMap() {
        return new TreeMap<Long, Transaction>(
                //UnsignedBytes.lexicographicalComparator()
        );
    }

    @Override
    protected Transaction getDefaultValue() {
        return null;
    }

    public Iterator<Long> getTimestampIterator() {

        Iterator<Long> iterator = this.getIterator(TIMESTAMP_INDEX, false);
        return iterator;
    }

    /**
     * Используется для получения транзакций для сборки блока
     * Поидее нужно братьв се что есть без учета времени протухания для сборки блока своего
     * @param timestamp
     * @param notSetDCSet
     * @param cutDeadTime true is need filter by Dead Time
     * @return
     */
    public List<Transaction> getSubSet(long timestamp, boolean notSetDCSet, boolean cutDeadTime) {

        List<Transaction> values = new ArrayList<Transaction>();
        Iterator<Long> iterator = this.getIterator(TIMESTAMP_INDEX, false);
        Transaction transaction;
        int count = 0;
        int bytesTotal = 0;
        Long key;
        while (iterator.hasNext()) {
            key = iterator.next();
            transaction = this.map.get(key);

            if (cutDeadTime && transaction.getDeadline() < timestamp)
                continue;
            if (transaction.getTimestamp() > timestamp)
                // мы используем отсортированный индекс, поэтому можно обрывать
                break;

            if (++count > BlockChain.MAX_BLOCK_SIZE_GEN)
                break;

            bytesTotal += transaction.getDataLength(Transaction.FOR_NETWORK, true);
            if (bytesTotal > BlockChain.MAX_BLOCK_SIZE_BYTES_GEN
                ///+ (BlockChain.MAX_BLOCK_SIZE_BYTE >> 3)
            ) {
                break;
            }

            if (!notSetDCSet)
                transaction.setDC((DCSet)databaseSet);

            values.add(transaction);

        }

        return values;
    }

    private static long MAX_DEADTIME = 1000 * 60 * 60 * 24;

    /**
     * очищает  только по признаку протухания и ограничения на размер списка - без учета валидности
     * С учетом валидности очистка идет в Генераторе после каждого запоминания блока
     * @param timestamp
     * @param cutDeadTime
     */
    protected long pointReset;
    public void clearByDeadTimeAndLimit(long timestamp, boolean cutDeadTime) {

        long realTime = System.currentTimeMillis();
        int count = 0;
        long tickerIter = System.currentTimeMillis() - realTime;

        timestamp -= (BlockChain.GENERATING_MIN_BLOCK_TIME_MS << 1) + BlockChain.GENERATING_MIN_BLOCK_TIME_MS << (5 - Controller.HARD_WORK >> 1);

        if (cutDeadTime) {

            timestamp -= BlockChain.GENERATING_MIN_BLOCK_TIME_MS;
            tickerIter = System.currentTimeMillis();
            SortedSet<Tuple2<?, Long>> subSet = this.indexes.get(TIMESTAMP_INDEX).headSet(new Tuple2<Long, Long>(
                    timestamp, null));
            tickerIter = System.currentTimeMillis() - tickerIter;
            if (tickerIter > 10) {
                LOGGER.debug("TAKE headSet: " + tickerIter + " ms subSet.size: " + subSet.size());
            }

<<<<<<< HEAD
            long deadline = transaction.getDeadline();
            if (realTime - deadline > 86400000 // позде на день удаляем в любом случае
                    || ((Controller.HARD_WORK > 3
                            || cutDeadTime)
                                    && deadline < timestamp)
                    || Controller.HARD_WORK <= 3
                            && deadline + MAX_DEADTIME < timestamp // через сутки удалять в любом случае
                    || this.size() > BlockChain.MAX_UNCONFIGMED_MAP_SIZE) {
                this.delete(key);
                count++;
            } else {
                break;
=======
            for (Tuple2<?, Long> key : subSet) {
                if (this.contains(key.b))
                    this.delete(key.b);
            }

        } else {
            /**
             * по несколько секунд итератор берется - при том что таблица пустая -
             * - дале COMPACT не помогает
             */
            //Iterator<Long> iterator = this.getIterator(TIMESTAMP_INDEX, false);
            Iterator<Tuple2<?, Long>> iterator = this.indexes.get(TIMESTAMP_INDEX).iterator();
            if (tickerIter > 10) {
                LOGGER.debug("TAKE ITERATOR: " + tickerIter + " ms");
            }

            Transaction transaction;

            while (iterator.hasNext()) {
                Long key = iterator.next().b;
                transaction = this.map.get(key);
                if (transaction == null) {
                    // такая ошибка уже было
                    return;
                }

                long deadline = transaction.getDeadline();
                if (realTime - deadline > 86400000 // позде на день удаляем в любом случае
                        || ((Controller.HARD_WORK > 3
                        || cutDeadTime)
                        && deadline < timestamp)
                        || Controller.HARD_WORK <= 3
                        && deadline + MAX_DEADTIME < timestamp // через сутки удалять в любом случае
                        || this.size() > BlockChain.MAX_UNCONFIGMED_MAP_SIZE) {
                    this.delete(key);
                    count++;
                } else {
                    break;
                }
>>>>>>> d3c7a91c
            }
        }

        long ticker = System.currentTimeMillis() - realTime;
        if ( ticker > 1000 || count > 0) {
            LOGGER.debug("CLEAR dead UTXs: " + ticker + " ms, for deleted: " + count);
        }

    }

    @Override
    public void update(Observable o, Object arg) {

    }

    public boolean set(byte[] signature, Transaction transaction) {

        Long key = Longs.fromByteArray(signature);

        return this.set(key, transaction);

    }

    public boolean add(Transaction transaction) {

        return this.set(transaction.getSignature(), transaction);

    }

    public void delete(Transaction transaction) {
        this.delete(transaction.getSignature());
    }

    public Transaction delete(byte[] signature) {
        return this.delete(Longs.fromByteArray(signature));
    }


    public long totalDeleted = 0;
    public Transaction delete(Long key) {
        Transaction transaction = super.delete(key);
        if (transaction != null) {
            // DELETE only if DELETED
            totalDeleted++;
        }

        return transaction;

    }

    public boolean contains(byte[] signature) {
        return this.contains(Longs.fromByteArray(signature));
    }

    public boolean contains(Transaction transaction) {
        return this.contains(transaction.getSignature());
    }

    public Transaction get(byte[] signature) {
        return this.get(Longs.fromByteArray(signature));
    }

    public Collection<Long> getFromToKeys(long fromKey, long toKey) {

        List<Long> treeKeys = new ArrayList<Long>();

        //NavigableMap set = new NavigableMap<Long, Transaction>();
        // NodeIterator


        // DESCENDING + 1000
        Iterable iterable = this.indexes.get(TIMESTAMP_INDEX + DESCENDING_SHIFT_INDEX);
        Iterable iterableLimit = Iterables.limit(Iterables.skip(iterable, (int) fromKey), (int) (toKey - fromKey));

        Iterator<Tuple2<Long, Long>> iterator = iterableLimit.iterator();
        while (iterator.hasNext()) {
            treeKeys.add(iterator.next().b);
        }

        return treeKeys;

    }

    /**
     * Find all unconfirmed transaction by address, sender or recipient.
     * Need set only one parameter(address, sender,recipient)
     *
     * @param address   - address
     * @param sender    - sender
     * @param recipient - recipient
     * @param type      - type transaction
     * @param desc      - order by transaction
     * @param offset    -
     * @param limit     - count transaction
     * @return Key transactions
     */
    @SuppressWarnings({"rawtypes", "unchecked"})

    public Iterable findTransactionsKeys(String address, String sender, String recipient,
                                         int type, boolean desc, int offset, int limit, long timestamp) {
        Iterable senderKeys = null;
        Iterable recipientKeys = null;
        TreeSet<Object> treeKeys = new TreeSet<>();

        if (address != null) {
            sender = address;
            recipient = address;
        }

        if (sender == null && recipient == null) {
            return treeKeys;
        }
        //  timestamp = null;
        if (sender != null) {
            if (type > 0)
                senderKeys = Fun.filter(this.typeKey, new Fun.Tuple3<String, Long, Integer>(sender, timestamp, type));
            else
                senderKeys = Fun.filter(this.senderKey, sender);
        }

        if (recipient != null) {
            if (type > 0)
                recipientKeys = Fun.filter(this.typeKey, new Fun.Tuple3<String, Long, Integer>(recipient, timestamp, type));
            else
                recipientKeys = Fun.filter(this.recipientKey, recipient);
        }

        if (address != null) {
            treeKeys.addAll(Sets.newTreeSet(senderKeys));
            treeKeys.addAll(Sets.newTreeSet(recipientKeys));
        } else if (sender != null && recipient != null) {
            treeKeys.addAll(Sets.newTreeSet(senderKeys));
            treeKeys.retainAll(Sets.newTreeSet(recipientKeys));
        } else if (sender != null) {
            treeKeys.addAll(Sets.newTreeSet(senderKeys));
        } else if (recipient != null) {
            treeKeys.addAll(Sets.newTreeSet(recipientKeys));
        }

        Iterable keys;
        if (desc) {
            keys = ((TreeSet) treeKeys).descendingSet();
        } else {
            keys = treeKeys;
        }

        limit = (limit == 0) ? Iterables.size(keys) : limit;

        // зачем это тут ?
        //// Iterable k = Iterables.limit(Iterables.skip(keys, offset), limit);
        //// getUnconfirmedTransaction(k);
        //// return Iterables.limit(Iterables.skip(keys, offset), limit);

        return Iterables.limit(Iterables.skip(keys, offset), limit);

    }

    public List<Transaction> findTransactions(String address, String sender, String recipient,
                                         int type, boolean desc, int offset, int limit, long timestamp) {

        Iterable keys = findTransactionsKeys(address, sender, recipient,
                type, desc, offset, limit, timestamp);
        return getUnconfirmedTransaction(keys);

    }


    public List<Transaction> getUnconfirmedTransaction(Iterable keys) {
        Iterator iter = keys.iterator();
        List<Transaction> transactions = new ArrayList<>();
        Transaction item;
        Long key;

        while (iter.hasNext()) {
            key = (Long) iter.next();
            item = this.map.get(key);
            transactions.add(item);
        }
        return transactions;
    }

    // TODO выдает ошибку на шаге treeKeys.addAll(Sets.newTreeSet(senderKeys));
    public List<Transaction> getTransactionsByAddressFast100(String address) {

        Iterable senderKeys = null;
        Iterable recipientKeys = null;
        TreeSet<Object> treeKeys = new TreeSet<>();

        senderKeys = Iterables.limit(Fun.filter(this.senderKey, address), 100);
        recipientKeys = Iterables.limit(Fun.filter(this.recipientKey, address), 100);

        treeKeys.addAll(Sets.newTreeSet(senderKeys));
        treeKeys.addAll(Sets.newTreeSet(recipientKeys));

        return getUnconfirmedTransaction(Iterables.limit(treeKeys, 100));

    }

    // slow?? without index
    public List<Transaction> getTransactionsByAddress(String address) {

        ArrayList<Transaction> values = new ArrayList<Transaction>();
        Iterator<Long> iterator = this.getIterator(0, false);
        Account account = new Account(address);

        Transaction transaction;
        boolean ok = false;

        int i = 0;
        while (iterator.hasNext()) {

            transaction = map.get(iterator.next());
            if (transaction.getCreator().equals(address))
                ok = true;
            else
                ok = false;

            if (!ok) {
                transaction.setDC((DCSet)databaseSet);
                HashSet<Account> recipients = transaction.getRecipientAccounts();

                if (recipients == null || recipients.isEmpty() || !recipients.contains(account)) {
                    continue;
                }

            }

            // SET LIMIT
            if (++i > 100)
                break;

            values.add(transaction);

        }
        return values;
    }

    public List<Transaction> getTransactions(int indexID, int count, boolean descending) {

        ArrayList<Transaction> values = new ArrayList<Transaction>();

        //LOGGER.debug("get ITERATOR");
        Iterator<Long> iterator = this.getIterator(indexID, descending);
        //LOGGER.debug("get ITERATOR - DONE"); / for merge

        Transaction transaction;
        for (int i = 0; i < count; i++) {
            if (!iterator.hasNext())
                break;

            transaction = this.get(iterator.next());
            transaction.setDC((DCSet)databaseSet);
            values.add(transaction);
        }
        iterator = null;
        return values;
    }

    public List<Transaction> getIncomedTransactions(String address, int type, long timestamp, int count, boolean descending) {

        ArrayList<Transaction> values = new ArrayList<>();
        Iterator<Long> iterator = this.getIterator(0, descending);
        Account account = new Account(address);

        int i = 0;
        Transaction transaction;
        while (iterator.hasNext()) {
            transaction = map.get(iterator.next());
            if (type != 0 && type != transaction.getType())
                continue;

            transaction.setDC((DCSet)databaseSet);
            HashSet<Account> recipients = transaction.getRecipientAccounts();
            if (recipients == null || recipients.isEmpty())
                continue;
            if (recipients.contains(account) && transaction.getTimestamp() >= timestamp) {
                values.add(transaction);
                i++;
                if (count > 0 && i > count)
                    break;
            }
        }
        return values;
    }

}<|MERGE_RESOLUTION|>--- conflicted
+++ resolved
@@ -264,20 +264,6 @@
                 LOGGER.debug("TAKE headSet: " + tickerIter + " ms subSet.size: " + subSet.size());
             }
 
-<<<<<<< HEAD
-            long deadline = transaction.getDeadline();
-            if (realTime - deadline > 86400000 // позде на день удаляем в любом случае
-                    || ((Controller.HARD_WORK > 3
-                            || cutDeadTime)
-                                    && deadline < timestamp)
-                    || Controller.HARD_WORK <= 3
-                            && deadline + MAX_DEADTIME < timestamp // через сутки удалять в любом случае
-                    || this.size() > BlockChain.MAX_UNCONFIGMED_MAP_SIZE) {
-                this.delete(key);
-                count++;
-            } else {
-                break;
-=======
             for (Tuple2<?, Long> key : subSet) {
                 if (this.contains(key.b))
                     this.delete(key.b);
@@ -317,7 +303,6 @@
                 } else {
                     break;
                 }
->>>>>>> d3c7a91c
             }
         }
 

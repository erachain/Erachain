--- conflicted
+++ resolved
@@ -6,7 +6,6 @@
 import org.erachain.controller.Controller;
 import org.erachain.core.BlockChain;
 import org.erachain.core.account.Account;
-import org.erachain.core.item.assets.Order;
 import org.erachain.core.transaction.Transaction;
 import org.erachain.database.DBMap;
 import org.erachain.database.serializer.TransactionSerializer;
@@ -295,14 +294,6 @@
             }
         }
 
-<<<<<<< HEAD
-        if (System.currentTimeMillis() - pointReset > BlockChain.GENERATING_MIN_BLOCK_TIME_MS) {
-            pointReset = System.currentTimeMillis();
-            this.reset();
-        }
-
-=======
->>>>>>> b06dd5b7
     }
 
     @Override

package org.erachain.datachain;

import org.erachain.controller.Controller;
import org.erachain.database.DBMap;
import org.erachain.database.IDB;
import org.erachain.utils.ObserverMessage;
import org.erachain.utils.Pair;
import org.mapdb.DB;
import org.slf4j.Logger;
import org.slf4j.LoggerFactory;

import java.util.*;

/**
 * суперкласс для таблиц цепочки блоков с функционалом Форканья (см. fork()
 * @param <T>
 * @param <U>
<br><br>
ВНИМАНИЕ !!! Вторичные ключи не хранят дубли - тоесть запись во втричном ключе не будет учтена иперезапишется если такой же ключ прийдет
Поэтому нужно добавлять униальность

 */
public abstract class DCMap<T, U> extends DBMap<T, U> {

    protected Logger LOGGER = LoggerFactory.getLogger(this.getClass().getName());
    protected DCMap<T, U> parent;

    /**
     * пометка какие индексы не используются - отключим для ускорения
     */
    boolean OLD_USED_NOW = false;

    //ConcurrentHashMap deleted;
    HashMap deleted;
    Boolean EXIST = true;
    int shiftSize;


    public DCMap(IDB databaseSet, DB database) {
        super(databaseSet, database);
    }

    public DCMap(DCMap<T, U> parent, IDB dcSet) {
        super(dcSet);

        if (Runtime.getRuntime().maxMemory() == Runtime.getRuntime().totalMemory()) {
            // System.out.println("########################### Free Memory:"
            // + Runtime.getRuntime().freeMemory());
            if (Runtime.getRuntime().freeMemory() < Controller.MIN_MEMORY_TAIL) {
                System.gc();
                if (Runtime.getRuntime().freeMemory() < Controller.MIN_MEMORY_TAIL >> 1)
                    Controller.getInstance().stopAll(97);
            }
        }

        this.parent = parent;

        // OPEN MAP
<<<<<<< HEAD
        if (dcSet.getDatabase() == null) {
=======
        if (dcSet == null || dcSet.getDatabase() == null) {
>>>>>>> 3ff1530e
            this.map = this.getMemoryMap();
        } else {
            this.map = this.getMap(dcSet.getDatabase());
        }
<<<<<<< HEAD

=======
>>>>>>> 3ff1530e
    }


    // ERROR if key is not unique for each value:
    // After removing the key from the fork, which is in the parent, an incorrect post occurs
    //since from.deleted the key is removed and there is no parent in the parent and that
    // the deleted ones are smaller and the size is increased by 1
    @Override
    public int size() {
        //this.addUses();

        int u = this.map.size();

        if (this.parent != null) {
            if (this.deleted != null)
                u -= this.deleted.size();

            u -= this.shiftSize;
            u += this.parent.size();
        }

        //this.outUses();
        return u;
    }

    @Override
    public U get(T key) {

        if (DCSet.isStoped()) {
            return null;
        }

        this.addUses();

        try {
            U u = this.map.get(key);
            if (u != null) {
                this.outUses();
                return u;
            }

            if (parent != null) {
                if (this.deleted == null || !this.deleted.containsKey(key)) {
                    u = this.parent.get(key);
                    this.outUses();
                    return u;
                }
            }

            u = this.getDefaultValue();
            this.outUses();
            return u;
        } catch (Exception e) {

            U u = this.getDefaultValue();
            this.outUses();
            return u;
        }
    }

    @Override
    public Set<T> getKeys() {

        this.addUses();
        Set<T> u = this.map.keySet();

        if (this.parent != null)
            u.addAll(this.parent.getKeys());

        this.outUses();
        return u;
    }

    @Override
    public Collection<U> getValues() {
        this.addUses();
        Collection<U> u = this.map.values();

        if (this.parent != null)
            u.addAll(this.parent.getValues());

        this.outUses();
        return u;
    }

    @Override
    public boolean set(T key, U value) {
        if (DCSet.isStoped()) {
            return false;
        }

        this.addUses();

        try {

            U old = this.map.put(key, value);

            if (this.parent != null) {
                //if (old != null)
                //	++this.shiftSize;
                if (this.deleted != null) {
                    if (this.deleted.remove(key) != null)
                        ++this.shiftSize;
                }
            } else {

                // NOTIFY if not FORKED
                if (this.observableData != null && (old == null || !old.equals(value))) {
                    if (this.observableData.containsKey(DBMap.NOTIFY_ADD) && !DCSet.isStoped()) {
                        this.setChanged();
                        Integer observeItem = this.observableData.get(DBMap.NOTIFY_ADD);
                        if (
                                observeItem.equals(ObserverMessage.ADD_UNC_TRANSACTION_TYPE)
                                        || observeItem.equals(ObserverMessage.WALLET_ADD_ORDER_TYPE)
                                        || observeItem.equals(ObserverMessage.ADD_PERSON_STATUS_TYPE)
                                        || observeItem.equals(ObserverMessage.REMOVE_PERSON_STATUS_TYPE)
                        ) {
                            this.notifyObservers(new ObserverMessage(observeItem, new Pair<T, U>(key, value)));
                        } else {
                            this.notifyObservers(
                                    new ObserverMessage(observeItem, value));
                        }
                    }
                }
            }

            this.outUses();
            return old != null;
        } catch (Exception e) {
            LOGGER.error(e.getMessage(), e);
        }

        this.outUses();
        return false;
    }

    @Override
    public U delete(T key) {

        if (DCSet.isStoped()) {
            return null;
        }

        this.addUses();
        U value = null;

        value = this.map.remove(key);

        if (this.parent != null) {
            // это форкнутая таблица

            if (this.deleted == null) {
                this.deleted = new HashMap(1024 , 0.75f);
            }

            // добавляем в любом случае, так как
            // Если это был ордер или еще что, что подлежит обновлению в форкнутой базе
            // и это есть в основной базе, то в воркнутую будет помещена так же запись.
            // Получаем что запись есть и в Родителе и в Форкнутой таблице!
            // Поэтому если мы тут удалили то должны добавить что удалили - в deleted
            this.deleted.put(key, EXIST);

            if (value == null) {
                // если тут нету то создадим пометку что удалили
                value = this.parent.get(key);
            }

            this.outUses();
            return value;

        } else {

            // NOTIFY
            if (this.observableData != null) {
                if (this.observableData.containsKey(DBMap.NOTIFY_REMOVE)) {
                    this.setChanged();
                    Integer observItem = this.observableData.get(DBMap.NOTIFY_REMOVE);
                    if (
                            observItem.equals(ObserverMessage.REMOVE_UNC_TRANSACTION_TYPE)
                                    || observItem.equals(ObserverMessage.WALLET_REMOVE_ORDER_TYPE)
                                    || observItem.equals(ObserverMessage.REMOVE_AT_TX)
                    ) {
                        this.notifyObservers(new ObserverMessage(observItem, new Pair<T, U>(key, value)));
                    } else {
                        this.notifyObservers(new ObserverMessage(observItem, value));
                    }
                }
            }
        }

        this.outUses();
        return value;

    }

    @Override
    public boolean contains(T key) {

        if (DCSet.isStoped()) {
            return false;
        }

        this.addUses();

        if (this.map.containsKey(key)) {
            this.outUses();
            return true;
        } else {
            if (this.deleted == null || !this.deleted.containsKey(key)) {
                if (this.parent != null) {
                    boolean u = this.parent.contains(key);

                    this.outUses();
                    return u;
                }
            }
        }

        this.outUses();
        return false;
    }

    public void addObserver(Observer o) {

        // NOT for FORK
        if (this.parent != null)
            return;

        super.addObserver(o);
    }

    @Override
    public String toString() {
        if (parent == null)  {
            return getClass().getName();
        }
        return getClass().getName() + ".FORK";
    }
}<|MERGE_RESOLUTION|>--- conflicted
+++ resolved
@@ -56,19 +56,11 @@
         this.parent = parent;
 
         // OPEN MAP
-<<<<<<< HEAD
-        if (dcSet.getDatabase() == null) {
-=======
         if (dcSet == null || dcSet.getDatabase() == null) {
->>>>>>> 3ff1530e
             this.map = this.getMemoryMap();
         } else {
             this.map = this.getMap(dcSet.getDatabase());
         }
-<<<<<<< HEAD
-
-=======
->>>>>>> 3ff1530e
     }
 
 

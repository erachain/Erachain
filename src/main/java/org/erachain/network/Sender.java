--- conflicted
+++ resolved
@@ -258,17 +258,11 @@
     }
 
     public void close() {
-<<<<<<< HEAD
-        try {
-            //this.out.close();
-        } catch (Exception e) {
-=======
         if (false) {
             try {
                 this.out.close();
             } catch (Exception e) {
             }
->>>>>>> 070f74f6
         }
         this.out = null;
     }

package org.erachain.network;

import org.erachain.controller.Controller;
import org.erachain.database.PeerMap;
import org.erachain.settings.Settings;
import org.erachain.utils.MonitoredThread;
import org.slf4j.Logger;
import org.slf4j.LoggerFactory;

import java.io.IOException;
import java.net.ServerSocket;
import java.net.Socket;
import java.util.List;
import java.util.Random;

/**
 * приемник содинения - отвечает на входящие запросы и создает канал связи
 * запускает первый слушатель и ждет входящего соединения
 */
public class ConnectionAcceptor extends MonitoredThread {

    static Logger LOGGER = LoggerFactory.getLogger(ConnectionAcceptor.class.getName());
    private Network network;
    private ServerSocket socket;
    private boolean isRun;

    public ConnectionAcceptor(Network network) {
        this.network = network;
        this.setName("ConnectionAcceptor - " + this.getId());
    }

    public void run() {
        this.isRun = true;

        Random random = new Random();

        PeerMap map = Controller.getInstance().getDBSet().getPeerMap();
        this.initMonitor();
        while (this.isRun && !this.isInterrupted()) {
            this.setMonitorPoint();

            // на всякий случай чтобы атак не было с созданием множества конектов
            try {
                Thread.sleep(100);
            } catch (Exception e) {
            }

            Socket connectionSocket = null;
            try {

                if (socket == null) {
                    //START LISTENING
                    socket = new ServerSocket(Controller.getInstance().getNetworkPort());
                }

                //REOPEN SOCKET
                if (socket.isClosed()) {
                    socket = new ServerSocket(Controller.getInstance().getNetworkPort());
                }

                //ACCEPT CONNECTION
                this.setMonitorStatusBefore("socket.accept");
                connectionSocket = socket.accept();
                this.setMonitorStatusAfter();

                //CHECK IF SOCKET IS NOT LOCALHOST || WE ARE ALREADY CONNECTED TO THAT SOCKET || BLACKLISTED
                if (
                        map.isBanned(connectionSocket.getInetAddress().getAddress())
                        ) {
                    //DO NOT CONNECT TO OURSELF/EXISTING CONNECTION
                    // or BANNED
                    connectionSocket.shutdownOutput();
                    connectionSocket.close();
<<<<<<< HEAD
                    socket.close();
                    socket = null;
=======
                    //socket.close();
                    //socket = null;
>>>>>>> 070f74f6
                    continue;
                }
            } catch (java.lang.OutOfMemoryError e) {
                Controller.getInstance().stopAll(90);
                break;
            } catch (java.net.SocketException e) {
                //LOGGER.error(e.getMessage(), e);

<<<<<<< HEAD
                try {
                    socket.close();
                } catch (Exception e1) {
                }
=======
                if (!socket.isClosed())
                    try {
                        socket.close();
                    } catch (Exception e1) {
                    }
>>>>>>> 070f74f6

                socket = null;
                continue;

            } catch (Exception e) {
                LOGGER.error(e.getMessage(), e);

                try {
                    socket.close();
                } catch (Exception e1) {
                }

                socket = null;
                continue;

            }

            if (!this.isRun)
                break;

            if (connectionSocket == null)
                continue;

            try {
                //CREATE PEER
                ////new Peer(callback, connectionSocket);
                //LOGGER.info("START ACCEPT CONNECT FROM " + connectionSocket.getInetAddress().getHostAddress()
                //		+ " isMy:" + Network.isMyself(connectionSocket.getInetAddress())
                //		+ " my:" + Network.getMyselfAddress());

                setMonitorStatusBefore("startPeer");
                Peer peer = network.startPeer(connectionSocket);
                setMonitorStatusAfter();
                if (!peer.isUsed()) {
                    // если в процессе
                    //if (!peer.isBanned() || connectionSocket.isClosed()) {
                    //    peer.ban("WROND ACCEPT");
                    //}

                    continue;
                }

                //CHECK IF WE HAVE MAX CONNECTIONS CONNECTIONS
                if (Settings.getInstance().getMaxConnections() <= network.getActivePeersCounter(false)) {
                    // get only income peers;
                    List<Peer> incomePeers = network.getIncomedPeers();
                    if (incomePeers != null && !incomePeers.isEmpty()) {
                        Peer peerForBan = incomePeers.get(random.nextInt((incomePeers.size())));
                        setMonitorStatusBefore("peerForBan.ban");
                        peerForBan.ban(10, "Clear place for new connection");
                        setMonitorStatusAfter();
                    }
                }
            } catch (java.lang.OutOfMemoryError e) {
                Controller.getInstance().stopAll(89);
                break;
            } catch (Exception e) {
                LOGGER.error(e.getMessage(), e);
            }

        }

        setMonitorStatus("halted");
        LOGGER.info("halted");

    }

    public void halt() {
        //this.interrupt();
        this.isRun = false;

        LOGGER.info("on halt");

        setMonitorStatusBefore("halt socket.close");
        try {
            socket.close();
        } catch (IOException e) {
        }
        setMonitorStatusAfter();

    }
}<|MERGE_RESOLUTION|>--- conflicted
+++ resolved
@@ -71,13 +71,8 @@
                     // or BANNED
                     connectionSocket.shutdownOutput();
                     connectionSocket.close();
-<<<<<<< HEAD
-                    socket.close();
-                    socket = null;
-=======
                     //socket.close();
                     //socket = null;
->>>>>>> 070f74f6
                     continue;
                 }
             } catch (java.lang.OutOfMemoryError e) {
@@ -86,18 +81,11 @@
             } catch (java.net.SocketException e) {
                 //LOGGER.error(e.getMessage(), e);
 
-<<<<<<< HEAD
-                try {
-                    socket.close();
-                } catch (Exception e1) {
-                }
-=======
                 if (!socket.isClosed())
                     try {
                         socket.close();
                     } catch (Exception e1) {
                     }
->>>>>>> 070f74f6
 
                 socket = null;
                 continue;

package org.erachain.network;

import org.erachain.controller.Controller;
import org.erachain.database.PeerMap;
<<<<<<< HEAD
=======
import org.erachain.utils.MonitoredThread;
import org.slf4j.LoggerFactory;
import org.slf4j.Logger;
>>>>>>> 54322ab2
import org.erachain.settings.Settings;
import org.slf4j.Logger;
import org.slf4j.LoggerFactory;

import java.io.IOException;
import java.net.ServerSocket;
import java.net.Socket;
import java.util.List;
import java.util.Random;

/**
 * приемник содинения - отвечает на входящие запросы и создает канал связи
 * запускает первый слушатель и ждет входящего соединения
 */
public class ConnectionAcceptor extends MonitoredThread {

    static Logger LOGGER = LoggerFactory.getLogger(ConnectionAcceptor.class.getName());
    private Network network;
    private ServerSocket socket;
    private boolean isRun;

    public ConnectionAcceptor(Network network) {
        this.network = network;
        this.setName("ConnectionAcceptor - " + this.getId());
    }

    public void run() {
        this.isRun = true;

        Random random = new Random();

        PeerMap map = Controller.getInstance().getDBSet().getPeerMap();
        this.initMonitor();
        while (this.isRun && !this.isInterrupted()) {
            this.setMonitorPoint();

            // на всякий случай чтобы атак не было с созданием множества конектов
            try {
                Thread.sleep(10);
            } catch (Exception e) {
            }

            Socket connectionSocket = null;
            try {

                if (socket == null) {
                    //START LISTENING
                    socket = new ServerSocket(Controller.getInstance().getNetworkPort());
                }

                //REOPEN SOCKET
                if (socket.isClosed()) {
                    socket = new ServerSocket(Controller.getInstance().getNetworkPort());
                }

                //ACCEPT CONNECTION
<<<<<<< HEAD
                connectionSocket = socket.accept();
=======
                this.setMonitorStatus("socket.accept");
                connectionSocket = socket.accept();
                this.setMonitorStatus("socket.accept >>");
>>>>>>> 54322ab2

                //CHECK IF SOCKET IS NOT LOCALHOST || WE ARE ALREADY CONNECTED TO THAT SOCKET || BLACKLISTED
                if (
                        map.isBanned(connectionSocket.getInetAddress().getAddress())
                        ) {
                    //DO NOT CONNECT TO OURSELF/EXISTING CONNECTION
                    // or BANNED
                    connectionSocket.close();
                    continue;
                }
            } catch (java.lang.OutOfMemoryError e) {
                Controller.getInstance().stopAll(90);
                return;
<<<<<<< HEAD

            } catch (Exception e) {
                try {
                    socket.close();
                } catch (Exception e1) {
                }

                socket = null;
                continue;

            }

            if (!this.isRun)
                break;

            if (connectionSocket == null)
                continue;

=======

            } catch (Exception e) {
                try {
                    socket.close();
                } catch (Exception e1) {
                }

                socket = null;
                continue;

            }

            if (!this.isRun)
                break;

            if (connectionSocket == null)
                continue;

>>>>>>> 54322ab2
            try {
                //CREATE PEER
                ////new Peer(callback, connectionSocket);
                //LOGGER.info("START ACCEPT CONNECT FROM " + connectionSocket.getInetAddress().getHostAddress()
                //		+ " isMy:" + Network.isMyself(connectionSocket.getInetAddress())
                //		+ " my:" + Network.getMyselfAddress());

                //Peer peer = network.tryConnection(connectionSocket, null, null);
                Peer peer = network.startPeer(connectionSocket);
                if (!peer.isUsed()) {
                    // если в процессе
                    //if (!peer.isBanned() || connectionSocket.isClosed()) {
                    //    peer.ban("WROND ACCEPT");
                    //}

                    continue;
                }

                //CHECK IF WE HAVE MAX CONNECTIONS CONNECTIONS
                if (Settings.getInstance().getMaxConnections() <= network.getActivePeersCounter(false)) {
                    // get only income peers;
                    List<Peer> incomePeers = network.getIncomedPeers();
                    if (incomePeers != null && !incomePeers.isEmpty()) {
                        Peer peerForBan = incomePeers.get(random.nextInt((incomePeers.size())));
                        peerForBan.ban(10, "Clear place for new connection");
                    }
                }
            } catch (Exception e) {
                LOGGER.error(e.getMessage(), e);
            }

        }

    }

    public void halt() {
        //this.interrupt();
        this.isRun = false;

        LOGGER.info("on halt");

        try {
            socket.close();
        } catch (IOException e) {
        }

    }
}<|MERGE_RESOLUTION|>--- conflicted
+++ resolved
@@ -2,15 +2,10 @@
 
 import org.erachain.controller.Controller;
 import org.erachain.database.PeerMap;
-<<<<<<< HEAD
-=======
 import org.erachain.utils.MonitoredThread;
 import org.slf4j.LoggerFactory;
 import org.slf4j.Logger;
->>>>>>> 54322ab2
 import org.erachain.settings.Settings;
-import org.slf4j.Logger;
-import org.slf4j.LoggerFactory;
 
 import java.io.IOException;
 import java.net.ServerSocket;
@@ -64,13 +59,9 @@
                 }
 
                 //ACCEPT CONNECTION
-<<<<<<< HEAD
-                connectionSocket = socket.accept();
-=======
                 this.setMonitorStatus("socket.accept");
                 connectionSocket = socket.accept();
                 this.setMonitorStatus("socket.accept >>");
->>>>>>> 54322ab2
 
                 //CHECK IF SOCKET IS NOT LOCALHOST || WE ARE ALREADY CONNECTED TO THAT SOCKET || BLACKLISTED
                 if (
@@ -84,7 +75,6 @@
             } catch (java.lang.OutOfMemoryError e) {
                 Controller.getInstance().stopAll(90);
                 return;
-<<<<<<< HEAD
 
             } catch (Exception e) {
                 try {
@@ -103,26 +93,6 @@
             if (connectionSocket == null)
                 continue;
 
-=======
-
-            } catch (Exception e) {
-                try {
-                    socket.close();
-                } catch (Exception e1) {
-                }
-
-                socket = null;
-                continue;
-
-            }
-
-            if (!this.isRun)
-                break;
-
-            if (connectionSocket == null)
-                continue;
-
->>>>>>> 54322ab2
             try {
                 //CREATE PEER
                 ////new Peer(callback, connectionSocket);

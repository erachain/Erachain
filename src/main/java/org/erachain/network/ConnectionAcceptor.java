package org.erachain.network;

import org.erachain.controller.Controller;
import org.erachain.database.PeerMap;
<<<<<<< HEAD
=======
import org.erachain.utils.MonitoredThread;
import org.slf4j.LoggerFactory;
import org.slf4j.Logger;
>>>>>>> b529782f
import org.erachain.settings.Settings;
import org.slf4j.Logger;
import org.slf4j.LoggerFactory;

import java.io.IOException;
import java.net.ServerSocket;
import java.net.Socket;
import java.util.List;
import java.util.Random;

/**
 * приемник содинения - отвечает на входящие запросы и создает канал связи
 * запускает первый слушатель и ждет входящего соединения
 */
public class ConnectionAcceptor extends MonitoredThread {

    static Logger LOGGER = LoggerFactory.getLogger(ConnectionAcceptor.class.getName());
    private Network network;
    private ServerSocket socket;
    private boolean isRun;

    public ConnectionAcceptor(Network network) {
        this.network = network;
        this.setName("ConnectionAcceptor - " + this.getId());
    }

    public void run() {
        this.isRun = true;

        Random random = new Random();

        PeerMap map = Controller.getInstance().getDBSet().getPeerMap();
        this.initMonitor();
        while (this.isRun && !this.isInterrupted()) {
            this.setMonitorPoint();

            // на всякий случай чтобы атак не было с созданием множества конектов
            try {
                Thread.sleep(10);
            } catch (Exception e) {
            }

            Socket connectionSocket = null;
            try {

                if (socket == null) {
                    //START LISTENING
                    socket = new ServerSocket(Controller.getInstance().getNetworkPort());
                }

                //REOPEN SOCKET
                if (socket.isClosed()) {
                    socket = new ServerSocket(Controller.getInstance().getNetworkPort());
                }

                //ACCEPT CONNECTION
<<<<<<< HEAD
                connectionSocket = socket.accept();
=======
                this.setMonitorStatus("socket.accept");
                Socket connectionSocket = socket.accept();
                this.setMonitorStatus("socket.accept >>");
>>>>>>> b529782f

                //CHECK IF SOCKET IS NOT LOCALHOST || WE ARE ALREADY CONNECTED TO THAT SOCKET || BLACKLISTED
                if (
                        map.isBanned(connectionSocket.getInetAddress().getAddress())
                        ) {
                    //DO NOT CONNECT TO OURSELF/EXISTING CONNECTION
                    // or BANNED
                    connectionSocket.close();
                    continue;
                }
            } catch (java.lang.OutOfMemoryError e) {
                Controller.getInstance().stopAll(90);
                return;

            } catch (Exception e) {
                try {
                    socket.close();
                } catch (Exception e1) {
                }

                socket = null;
                continue;

            }

            if (!this.isRun)
                break;

            if (connectionSocket == null)
                continue;

            try {
                //CREATE PEER
                ////new Peer(callback, connectionSocket);
                //LOGGER.info("START ACCEPT CONNECT FROM " + connectionSocket.getInetAddress().getHostAddress()
                //		+ " isMy:" + Network.isMyself(connectionSocket.getInetAddress())
                //		+ " my:" + Network.getMyselfAddress());

                //Peer peer = network.tryConnection(connectionSocket, null, null);
                Peer peer = network.startPeer(connectionSocket);
                if (!peer.isUsed()) {
                    // если в процессе
                    //if (!peer.isBanned() || connectionSocket.isClosed()) {
                    //    peer.ban("WROND ACCEPT");
                    //}

                    continue;
                }

                //CHECK IF WE HAVE MAX CONNECTIONS CONNECTIONS
                if (Settings.getInstance().getMaxConnections() <= network.getActivePeersCounter(false)) {
                    // get only income peers;
                    List<Peer> incomePeers = network.getIncomedPeers();
                    if (incomePeers != null && !incomePeers.isEmpty()) {
                        Peer peerForBan = incomePeers.get(random.nextInt((incomePeers.size())));
                        peerForBan.ban(10, "Clear place for new connection");
                    }
                }
            } catch (Exception e) {
                LOGGER.error(e.getMessage(), e);
            }

        }

    }

    public void halt() {
        //this.interrupt();
        this.isRun = false;

        try {
            socket.close();
        } catch (IOException e) {
        }

    }
}<|MERGE_RESOLUTION|>--- conflicted
+++ resolved
@@ -2,15 +2,10 @@
 
 import org.erachain.controller.Controller;
 import org.erachain.database.PeerMap;
-<<<<<<< HEAD
-=======
 import org.erachain.utils.MonitoredThread;
 import org.slf4j.LoggerFactory;
 import org.slf4j.Logger;
->>>>>>> b529782f
 import org.erachain.settings.Settings;
-import org.slf4j.Logger;
-import org.slf4j.LoggerFactory;
 
 import java.io.IOException;
 import java.net.ServerSocket;
@@ -64,13 +59,9 @@
                 }
 
                 //ACCEPT CONNECTION
-<<<<<<< HEAD
+                this.setMonitorStatus("socket.accept");
                 connectionSocket = socket.accept();
-=======
-                this.setMonitorStatus("socket.accept");
-                Socket connectionSocket = socket.accept();
                 this.setMonitorStatus("socket.accept >>");
->>>>>>> b529782f
 
                 //CHECK IF SOCKET IS NOT LOCALHOST || WE ARE ALREADY CONNECTED TO THAT SOCKET || BLACKLISTED
                 if (

package org.erachain.network;

import org.erachain.controller.Controller;
import org.erachain.network.message.Message;
import org.erachain.ntp.NTP;
import org.erachain.settings.Settings;
import org.erachain.utils.MonitoredThread;
import org.erachain.utils.SimpleFileVisitorForRecursiveFolderDeletion;
import org.slf4j.Logger;
import org.slf4j.LoggerFactory;

import java.io.File;
import java.io.IOException;
import java.nio.file.Files;
import java.util.ArrayList;
import java.util.Arrays;
import java.util.List;
import java.util.concurrent.ArrayBlockingQueue;
import java.util.concurrent.BlockingQueue;
import java.util.concurrent.TimeUnit;

public class PeerManager extends MonitoredThread {

    private Network network;

    private static final Logger LOGGER = LoggerFactory.getLogger(PeerManager.class);

    private static final int QUEUE_LENGTH = 20;
    BlockingQueue<Peer> blockingQueue = new ArrayBlockingQueue<Peer>(QUEUE_LENGTH);

    public PeerManager(Network network) {
        this.network = network;
    }

    public List<Peer> getBestPeers() {
        return Controller.getInstance().getDBSet().getPeerMap().getBestPeers(Settings.getInstance().getMaxSentPeers() << 2, false);
    }

    public void addPeer(Peer peer, int banForMinutes) {
        //ADD TO DATABASE
        if (!Controller.getInstance().isOnStopping()) {
            try {
                Controller.getInstance().getDBSet().getPeerMap().addPeer(peer, banForMinutes);
            } catch (Exception e) {

                // TODO понять почему произошла ошибка https://lab.erachain.org/erachain/Erachain/issues/669
                LOGGER.error(e.getMessage(), e);
                LOGGER.error("try delete error peer");
                try {
                    Controller.getInstance().getDBSet().getPeerMap().delete(peer.getAddress().getAddress());
                } catch (Exception eIO) {
                    LOGGER.error(eIO.getMessage(), eIO);
<<<<<<< HEAD
                    LOGGER.error("try reCreate");
=======
                    LOGGER.error("try reCreateDB");
>>>>>>> 59db9952
                    try {
                        Controller.getInstance().getDBSet().close();
                        Controller.getInstance().reCreateDB();
                    } catch (Exception eIO2) {
                        LOGGER.error(eIO.getMessage(), eIO2);
                        Controller.getInstance().stopAll(38);
                    }
                }

            }
        }
    }

    public boolean isBanned(Peer peer) {
        return Controller.getInstance().getDBSet().getPeerMap().isBanned(peer.getAddress());
    }

    private void processPeers(Peer peerTest) {

        // убрать дубли
        for (Peer peer : network.getActivePeers(false)) {
            if (!peer.isUsed() || NTP.getTime() - peer.getConnectionTime() > 300000)
                continue;

            byte[] addressIP = peer.getAddress().getAddress();
            for (Peer peerOld : network.getActivePeers(false)) {
                if (peer.getId() == peerOld.getId() || !peerOld.isUsed()
                    || !Arrays.equals(addressIP, peerOld.getAddress().getAddress())
                )
                    continue;

                peer.ban(0, "on duplicate");
                return;
            }
        }
    }

    public void run() {

        Peer peer = null;

        while (this.network.run) {
            try {
                //processPeers(blockingQueue.take());
                peer = blockingQueue.poll(10, TimeUnit.SECONDS);
            } catch (java.lang.OutOfMemoryError e) {
                Controller.getInstance().stopAll(71);
                break;
            } catch (java.lang.IllegalMonitorStateException e) {
                break;
            } catch (java.lang.InterruptedException e) {
                break;
            }

            processPeers(peer);

        }

        LOGGER.info("Peer Manager halted");

    }


    public void halt() {
    }

}<|MERGE_RESOLUTION|>--- conflicted
+++ resolved
@@ -50,11 +50,7 @@
                     Controller.getInstance().getDBSet().getPeerMap().delete(peer.getAddress().getAddress());
                 } catch (Exception eIO) {
                     LOGGER.error(eIO.getMessage(), eIO);
-<<<<<<< HEAD
-                    LOGGER.error("try reCreate");
-=======
                     LOGGER.error("try reCreateDB");
->>>>>>> 59db9952
                     try {
                         Controller.getInstance().getDBSet().close();
                         Controller.getInstance().reCreateDB();

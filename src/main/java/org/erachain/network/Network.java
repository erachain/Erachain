package org.erachain.network;

import org.erachain.controller.Controller;
import org.erachain.core.BlockChain;
import org.erachain.core.crypto.Base58;
import org.erachain.datachain.DCSet;
import org.erachain.network.message.*;
import org.erachain.ntp.NTP;
import org.erachain.settings.Settings;
import org.erachain.utils.ObserverMessage;
import org.json.simple.JSONObject;
import org.mapdb.Fun.Tuple2;
import org.slf4j.Logger;
import org.slf4j.LoggerFactory;

import java.net.InetAddress;
import java.net.ServerSocket;
import java.net.Socket;
import java.util.*;

/**
 * основной класс модуля Сети
 */
public class Network extends Observable {

    public static final int SEND_WAIT = 20000;
    public static final int PEER_SLEEP_TIME = BlockChain.HARD_WORK ? 0 : 1;
    private static final int MAX_HANDLED_MESSAGES_SIZE = BlockChain.HARD_WORK ? 1024 << 8 : 1024<<4;
    private static final int PINGED_MESSAGES_SIZE = BlockChain.HARD_WORK ? 1024 << 12 : 1024 << 8;
    private static final Logger LOGGER = LoggerFactory.getLogger(Network.class);
    private static InetAddress myselfAddress;
    private ConnectionCreator creator;
    private ConnectionAcceptor acceptor;
    PeerManager peerManager;
    private TelegramManager telegramer;
    List<Peer> knownPeers;
    private SortedSet<String> handledMessages;
    //boolean tryRun; // попытка запуска
    boolean run;

    public static final int WHITE_TYPE = 1;
    public static final int NON_WHITE_TYPE = -1;
    public static final int ANY_TYPE = 0;


    public Network() {
        this.knownPeers = new ArrayList<Peer>();
        this.run = true;

        this.start();
    }

    public static InetAddress getMyselfAddress() {
        return myselfAddress;
    }

    public ConnectionAcceptor getAcceptor() {
        return acceptor;
    }

    public ConnectionCreator getCreator() {
        return creator;
    }

    public static boolean isPortAvailable(int port) {
        try {
            ServerSocket socket = new ServerSocket(port);
            socket.close();

            return true;
        } catch (Exception e) {
            return false;
        }
    }

    public static boolean isMyself(InetAddress address) {

        if (myselfAddress != null
                && myselfAddress.getHostAddress().equals(address.getHostAddress())) {
            return true;
        }
        return false;
    }

    private void start() {
        this.handledMessages = Collections.synchronizedSortedSet(new TreeSet<String>());

        //START ConnectionCreator THREAD
        creator = new ConnectionCreator(this);
        creator.start();

        //START ConnectionAcceptor THREAD
        acceptor = new ConnectionAcceptor(this);
        acceptor.start();

        peerManager = new PeerManager(this);
        peerManager.start();

        telegramer = new TelegramManager(this);
        telegramer.start();
    }

    public void onConnect(Peer peer) {

        if (!run)
            return;

        //LOGGER.info(Lang.getInstance().translate("Connection successfull : ") + peer);

        boolean asNew = true;
        synchronized (this.knownPeers) {
            for (Peer peerKnown : this.knownPeers) {
                if (//peer.equals(peerKnown)
                        // новый поток мог быть создан - поэтому хдесь провереи его
                        //peer.isAlive()
                        peer.getId() == peerKnown.getId()) {
                    asNew = false;
                    break;
                }
            }
            if (asNew) {
                //ADD TO CONNECTED PEERS
                this.knownPeers.add(peer);
            }
        }

        //ADD TO DATABASE
        peerManager.addPeer(peer, 0);

        if (!run)
            return;

        //NOTIFY OBSERVERS
        this.setChanged();
        this.notifyObservers(new ObserverMessage(ObserverMessage.ADD_PEER_TYPE, peer));

    }

    public void afterDisconnect(Peer peer, int banForMinutes, String message) {

        if (!run)
            return;

        if (message != null && message.length() > 0) {
            if (banForMinutes > 0) {
                LOGGER.info("BANed: " + peer + " for: " + banForMinutes + "[min] - " + message);
            } else {
                LOGGER.info("disconnected: " + peer + " - " + message);
            }
        }

        if (banForMinutes > peer.getBanMinutes()) {
            //ADD TO BLACKLIST
            peerManager.addPeer(peer, banForMinutes);
        }

        //PASS TO CONTROLLER
        Controller.getInstance().afterDisconnect(peer);

        //NOTIFY OBSERVERS
        this.setChanged();
        this.notifyObservers(new ObserverMessage(ObserverMessage.REMOVE_PEER_TYPE, peer));

        this.setChanged();
        this.notifyObservers(new ObserverMessage(ObserverMessage.LIST_PEER_TYPE, this.knownPeers));
    }

    public boolean isKnownAddress(InetAddress address, boolean andUsed) {

        try {
            synchronized (this.knownPeers) {
                //FOR ALL connectedPeers
                for (Peer knownPeer : knownPeers) {
                    //CHECK IF ADDRESS IS THE SAME
                    if (address.equals(knownPeer.getAddress())) {
                        if (andUsed) {
                            return knownPeer.isUsed();
                        }
                        return true;
                    }
                }
            }
        } catch (Exception e) {
            //LOGGER.error(e.getMessage(),e);
        }

        return false;
    }

    // IF PEER in exist in NETWORK - get it
    public Peer getKnownPeer(Peer peer, int type) {

        Peer knowmPeer = null;
        try {
            byte[] address = peer.getAddress().getAddress();
            synchronized (this.knownPeers) {
                //FOR ALL connectedPeers
                for (Peer knownPeer : knownPeers) {
                    //CHECK IF ADDRESS IS THE SAME
                    if (Arrays.equals(address, knownPeer.getAddress().getAddress())
                            && (type == ANY_TYPE || type == WHITE_TYPE && knownPeer.isWhite()
                                    || !knowmPeer.isWhite())
                    ) {
                        // иначе тут не сработате правильно org.erachain.network.Network.onConnect
                        // поэтому сразу выдаем первый что нашли без каких либо условий
                        return knownPeer;
                    }
                }
            }
        } catch (Exception e) {
            //LOGGER.error(e.getMessage(),e);
        }

        return peer;
    }

    // IF PEER in exist in NETWORK - get it
    public Peer getKnownWhitePeer(byte[] addressIP) {

        synchronized (this.knownPeers) {
            //FOR ALL connectedPeers
            for (Peer knownPeer : knownPeers) {
                //CHECK IF ADDRESS IS THE SAME
                if (knownPeer.isWhite() && Arrays.equals(addressIP, knownPeer.getAddress().getAddress())) {
                    return knownPeer;
                }
            }
        }

        return null;
    }

    // IF PEER in exist in NETWORK - get it
    public Peer getKnownNonWhitePeer(byte[] addressIP) {

        synchronized (this.knownPeers) {
            //FOR ALL connectedPeers
            for (Peer knownPeer : knownPeers) {
                //CHECK IF ADDRESS IS THE SAME
                if (!knownPeer.isWhite() && Arrays.equals(addressIP, knownPeer.getAddress().getAddress())) {
                    return knownPeer;
                }
            }
        }

        return null;
    }

    public boolean isKnownPeer(Peer peer, boolean andUsed) {

        return this.isKnownAddress(peer.getAddress(), andUsed);
    }

    public boolean isGoodForConnect(Peer peer) {

        if (peer.isOnUsed() || peer.isUsed() || peer.isBanned())
            return false;

        //CHECK IF ALREADY CONNECTED TO PEER
        byte[] address = peer.getAddress().getAddress();
        synchronized (this.knownPeers) {
            //FOR ALL connectedPeers
            for (Peer knownPeer : this.knownPeers) {
                //CHECK IF ADDRESS IS THE SAME
                if (!knownPeer.isAlive()
                        || peer.getId() == knownPeer.getId()
                        || !Arrays.equals(address, knownPeer.getAddress().getAddress())
                        || NTP.getTime() - knownPeer.getConnectionTime() < 1000
                )
                    continue;

                return false;
            }
        }

        return true;
    }

    //
    public List<Peer> getActivePeers(boolean onlyWhite) {

        List<Peer> activePeers = new ArrayList<Peer>();
        synchronized (this.knownPeers) {
            for (Peer peer : this.knownPeers) {
                if (peer.isUsed())
                    if (!onlyWhite || peer.isWhite())
                        activePeers.add(peer);
            }
        }
        return activePeers;
    }

    public int getActivePeersCounter(boolean onlyWhite) {

        int counter = 0;
        synchronized (this.knownPeers) {
            for (Peer peer : this.knownPeers) {
                if (peer.isUsed())
                    if (!onlyWhite || peer.isWhite())
                        counter++;
            }
        }
        return counter;
    }

    public List<Peer> getBestPeers() {
        return this.peerManager.getBestPeers();
    }

    public List<Peer> getKnownPeers() {
        List<Peer> knownPeers = new ArrayList<Peer>();
        //ASK DATABASE FOR A LIST OF PEERS
        if (!Controller.getInstance().isOnStopping()) {
            knownPeers = Controller.getInstance().getDBSet().getPeerMap().getBestPeers(
                    0, true);
        }

        //RETURN
        return knownPeers;
    }

    public void addPeer(Peer peer, int banForMinutes) {
        this.peerManager.addPeer(peer, banForMinutes);
    }

    /**
     * Выдает число минут для бана пира у котрого ошибка в канале:
     *  если соединений очень мало - то не банить, если сединений не максимум то банить на небольшой срок,
     *  иначе бан на 10 минут если осталось только 3 свободных места
     * @return
     */
    public int banForActivePeersCounter() {

        int active = getActivePeersCounter(false);
        int difference = Settings.getInstance().getMinConnections() - active;
        if (difference > 0)
            return 0;

        difference = Settings.getInstance().getMaxConnections() - active;
        if (difference < 3) {
            return 10;
        }
        return 3;
    }

    public List<Peer> getIncomedPeers() {

        List<Peer> incomedPeers = new ArrayList<Peer>();
        synchronized (this.knownPeers) {
            for (Peer peer : this.knownPeers) {
                if (peer.isUsed())
                    if (!peer.isWhite())
                        incomedPeers.add(peer);
            }
        }
        return incomedPeers;
    }

    public boolean addTelegram(TelegramMessage telegram) {
        return this.telegramer.pipeAddRemove(telegram, null, 0);
    }

    public List<TelegramMessage> getTelegramsForAddress(String address, long timestamp, String filter) {
        return this.telegramer.getTelegramsForAddress(address, timestamp, filter);
    }

    public List<String> deleteTelegram(List<String> telegramSignatures) {
        return this.telegramer.deleteList(telegramSignatures);
    }

    public long deleteTelegramsToTimestamp(long timestamp, String recipient, String title) {
        return this.telegramer.deleteToTimestamp(timestamp, recipient, title);
    }
    public long deleteTelegramsForRecipient(String recipient, long timestamp, String title) {
        return this.telegramer.deleteForRecipient(recipient, timestamp, title);
    }

    public List<TelegramMessage> getTelegramsFromTimestamp(long timestamp, String recipient, String filter) {
        return this.telegramer.getTelegramsFromTimestamp(timestamp, recipient, filter);
    }
    //public TelegramMessage getTelegram64(String signature) {
    //	return this.telegramer.getTelegram64(signature);
    //}

    public TelegramMessage getTelegram(byte[] signature) {
        return this.telegramer.getTelegram(Base58.encode(signature));
    }

    public Integer TelegramInfo() {
        return this.telegramer.telegramCount();
    }
    public TelegramMessage getTelegram(String signature) {
        return this.telegramer.getTelegram(signature);
    }

    /**
     * запускает Пир на входящее соединение
     *
     * @param socket
     * @return
     */
    public Peer startPeer(Socket socket) {

        byte[] addressIP = socket.getInetAddress().getAddress();
        // REUSE known peer
        synchronized (this.knownPeers) {
            //FOR ALL connectedPeers
            for (Peer knownPeer : knownPeers) {
                //CHECK IF ADDRESS IS THE SAME
                if (Arrays.equals(addressIP, knownPeer.getAddress().getAddress())) {

                    if (knownPeer.isUsed()) {
                        knownPeer.close("before accept anew");
                    }
                    // IF PEER not USED and not onUSED
                    knownPeer.connect(socket, this,"connected by restore!!! ");
                    return knownPeer;
                }
            }
        }

        // Если пустых мест уже мало то начинаем переиспользовать
        if (this.getActivePeersCounter(false) + 3 > Settings.getInstance().getMaxConnections() ) {
            // use UNUSED peers
            synchronized (this.knownPeers) {
                for (Peer knownPeer : this.knownPeers) {
                    if (!knownPeer.isOnUsed() && !knownPeer.isUsed()) {
                        knownPeer.connect(socket, this, "connected by recircle!!! ");
                        return knownPeer;
                    }
                }
            }
        }

        // ADD new peer
        // make NEW PEER and use empty slots

        Peer peer = new Peer(this, socket, "connected as new!!! ");
        // запомним в базе данных
        onConnect(peer);

        return peer;

    }

    private void addHandledMessage(String hash) {
        try {
            synchronized (this.handledMessages) {
                //CHECK IF LIST IS FULL
                if (this.handledMessages.size() > MAX_HANDLED_MESSAGES_SIZE) {
                    this.handledMessages.remove(this.handledMessages.first());
                    ///LOGGER.error("handledMessages size OVERHEAT! ");
                }

                this.handledMessages.add(hash);
            }
        } catch (Exception e) {
            //LOGGER.error(e.getMessage(),e);
        }
    }

    public void onMessagePeers(Peer sender, int messageID) {

        //CREATE NEW PEERS MESSAGE WITH PEERS
<<<<<<< HEAD
        Message answer = MessageFactory.getInstance().createPeersMessage(PeerManager.getInstance().getBestPeers());
        answer.setId(messageID);

        //SEND TO SENDER
        sender.sendMessage(answer);
=======
        Message answer = MessageFactory.getInstance().createPeersMessage(peerManager.getBestPeers());
        answer.setId(messageID);

        //SEND TO SENDER
        sender.offerMessage(answer);
>>>>>>> 4d0a8c3b

    }

    public void onMessageMySelf(Peer sender, byte[] remoteID) {

        if (Arrays.equals(remoteID, Controller.getInstance().getFoundMyselfID())) {
            //LOGGER.info("network.onMessage - Connected to self. Disconnection.");

            Network.myselfAddress = sender.getAddress();
<<<<<<< HEAD
            tryDisconnect(sender, 99999, null);
=======
            sender.ban(99999, null);
>>>>>>> 4d0a8c3b
        }

    }
    public void onMessage(Message message) {

        //CHECK IF WE ARE STILL PROCESSING MESSAGES
        if (!this.run) {
            return;
        }

        //ONLY HANDLE WINBLOCK, TELEGRAMS AND TRANSACTION MESSAGES ONCE
        if (
                message.getType() == Message.TELEGRAM_TYPE
                        || message.getType() == Message.TRANSACTION_TYPE
                        || message.getType() == Message.WIN_BLOCK_TYPE
        ) {
            synchronized (this.handledMessages) {
                //CHECK IF NOT HANDLED ALREADY
                String key = new String(message.getHash());
                if (this.handledMessages.contains(key)) {
                    return;
                }

                //ADD TO HANDLED MESSAGES
                this.addHandledMessage(key);
            }
        }

        long timeCheck = System.currentTimeMillis();
        switch (message.getType()) {
            case Message.TELEGRAM_TYPE:
                // telegram
                if (!this.telegramer.pipeAddRemove((TelegramMessage) message, null, 0)) {
                    // BROADCAST
                    List<Peer> excludes = new ArrayList<Peer>();
                    excludes.add(message.getSender());
                    this.broadcast(message, excludes, false);
                }

                return;
            case Message.TELEGRAM_GET_TYPE:
                // GET telegrams
                //address
                JSONObject address = ((TelegramGetMessage) message).getAddress();
                // create ansver
                ArrayList<String> addressFilter = new ArrayList<String>();
                Set keys = address.keySet();
                for (int i = 0; i < keys.size(); i++) {

                    addressFilter.add((String) address.get(i));
                }
                Message answer = MessageFactory.getInstance().createTelegramGetAnswerMessage(addressFilter);
                answer.setId(message.getId());
                // send answer
                message.getSender().offerMessage(answer);
                return;

            case Message.TELEGRAM_ANSWER_TYPE:
                // Answer to get telegrams
                ((TelegramAnswerMessage) message).saveToWallet();

                return;

            case Message.GET_HWEIGHT_TYPE:

                Tuple2<Integer, Long> HWeight = Controller.getInstance().getBlockChain().getHWeightFull(DCSet.getInstance());
                if (HWeight == null)
                    HWeight = new Tuple2<Integer, Long>(-1, -1L);

                HWeightMessage response = (HWeightMessage) MessageFactory.getInstance().createHWeightMessage(HWeight);
                // CREATE RESPONSE WITH SAME ID
                response.setId(message.getId());

                timeCheck = System.currentTimeMillis() - timeCheck;
                if (true || timeCheck > 10) {
                    LOGGER.debug(message.getSender() + ": " + message + " solver by period: " + timeCheck);
                }
                timeCheck = System.currentTimeMillis();

                //SEND BACK TO SENDER
                if (false)
                    message.getSender().sendHWeight(response);
                else
                    message.getSender().offerMessage(response);

                timeCheck = System.currentTimeMillis() - timeCheck;
                if (true || timeCheck > 10) {
                    LOGGER.debug(message.getSender() + ": " + message + " >>> by period: " + timeCheck);
                }

                break;

            //GETPEERS
            case Message.GET_PEERS_TYPE:

                onMessagePeers(message.getSender(), message.getId());

                break;


            case Message.FIND_MYSELF_TYPE:

                FindMyselfMessage findMyselfMessage = (FindMyselfMessage) message;

                onMessageMySelf(message.getSender(), findMyselfMessage.getFoundMyselfID());

                break;

            //SEND TO CONTROLLER
            default:

                Controller.getInstance().onMessage(message);
                break;
        }
    }

    public void pingAllPeers(List<Peer> exclude, boolean onlySynchronized) {
        //LOGGER.debug("Broadcasting PING ALL");

        Controller cnt = Controller.getInstance();
        BlockChain chain = cnt.getBlockChain();
        Integer myHeight = chain.getHWeightFull(DCSet.getInstance()).a;
        Peer peer;
        Tuple2<Integer, Long> peerHWeight;

        for (int i = 0; i < this.knownPeers.size(); i++) {

            if (!this.run)
                return;

            peer = this.knownPeers.get(i);
            if (peer == null || !peer.isUsed()) {
                continue;
            }

            if (onlySynchronized) {
                // USE PEERS than SYNCHRONIZED to ME
                peerHWeight = cnt.getHWeightOfPeer(peer);
                if (peerHWeight == null || !peerHWeight.a.equals(myHeight)) {
                    continue;
                }
            }

            //EXCLUDE PEERS
            if (exclude == null || !exclude.contains(peer)) {
                peer.setNeedPing();
            }
        }

        //LOGGER.debug("Broadcasting PING ALL end");
    }

    public void broadcast(Message message, List<Peer> exclude, boolean onlySynchronized) {
        Controller cnt = Controller.getInstance();
        BlockChain chain = cnt.getBlockChain();
        Integer myHeight = chain.getHWeightFull(DCSet.getInstance()).a;

        for (int i = 0; i < this.knownPeers.size(); i++) {

            if (!this.run)
                return;

            Peer peer = this.knownPeers.get(i);
            if (peer == null || !peer.isUsed()) {
                continue;
            }

            if (onlySynchronized) {
                // USE PEERS than SYNCHRONIZED to ME
                Tuple2<Integer, Long> peerHWeight = Controller.getInstance().getHWeightOfPeer(peer);
                if (peerHWeight == null || !peerHWeight.a.equals(myHeight)) {
                    continue;
                }
            }

            //EXCLUDE PEERS
            if (exclude == null || !exclude.contains(peer)) {
                try {
                    peer.offerMessage(message);
                } catch (Exception e) {
                    LOGGER.error(e.getMessage(), e);
                }
            }
        }
    }

    public void asyncBroadcastWinBlock(BlockWinMessage winBlock, List<Peer> exclude, boolean onlySynchronized) {

        //LOGGER.debug("ASYNC Broadcasting " + message.viewType());
        Controller cnt = Controller.getInstance();
        BlockChain chain = cnt.getBlockChain();
        Integer myHeight = chain.getHWeightFull(DCSet.getInstance()).a;

        for (int i = 0; i < this.knownPeers.size(); i++) {

            if (!this.run)
                return;

            Peer peer = this.knownPeers.get(i);
            if (peer == null || !peer.isUsed()) {
                continue;
            }

            if (onlySynchronized) {
                // USE PEERS than SYNCHRONIZED to ME
                Tuple2<Integer, Long> peerHWeight = Controller.getInstance().getHWeightOfPeer(peer);
                if (peerHWeight == null || !peerHWeight.a.equals(myHeight)) {
                    continue;
                }
            }

            //EXCLUDE PEERS
            if (exclude == null || !exclude.contains(peer)) {
                peer.sendWinBlock(winBlock);
            }
        }

        //LOGGER.debug("ASYNC Broadcasting end " + message.viewType());
    }

    @Override
    public void addObserver(Observer o) {
        super.addObserver(o);

        //SEND CONNECTEDPEERS ON REGISTER
        o.update(this, new ObserverMessage(ObserverMessage.LIST_PEER_TYPE, this.knownPeers));
    }

    public void notifyObserveUpdatePeer(Peer peer) {
        //NOTIFY OBSERVERS
        this.setChanged();
        this.notifyObservers(new ObserverMessage(ObserverMessage.UPDATE_PEER_TYPE, peer));

    }

    public void stop() {

        this.run = false;

        // stop thread
        this.creator.halt();

        // stop thread
        this.acceptor.halt();

        //
        this.peerManager.halt();

        this.telegramer.halt();

        this.onMessage(null);
        int size = knownPeers.size();

        for (int i =0; i<size; i++){
            // HALT Peer
            knownPeers.get(i).halt();
            if (false) {
                try {
                    knownPeers.get(i).join();
                } catch (Exception e) {
                    LOGGER.error(e.getMessage(), e);
                }
            }
        }

        knownPeers.clear();
        LOGGER.info("halted");

    }

}<|MERGE_RESOLUTION|>--- conflicted
+++ resolved
@@ -462,19 +462,11 @@
     public void onMessagePeers(Peer sender, int messageID) {
 
         //CREATE NEW PEERS MESSAGE WITH PEERS
-<<<<<<< HEAD
-        Message answer = MessageFactory.getInstance().createPeersMessage(PeerManager.getInstance().getBestPeers());
-        answer.setId(messageID);
-
-        //SEND TO SENDER
-        sender.sendMessage(answer);
-=======
         Message answer = MessageFactory.getInstance().createPeersMessage(peerManager.getBestPeers());
         answer.setId(messageID);
 
         //SEND TO SENDER
         sender.offerMessage(answer);
->>>>>>> 4d0a8c3b
 
     }
 
@@ -484,11 +476,7 @@
             //LOGGER.info("network.onMessage - Connected to self. Disconnection.");
 
             Network.myselfAddress = sender.getAddress();
-<<<<<<< HEAD
-            tryDisconnect(sender, 99999, null);
-=======
             sender.ban(99999, null);
->>>>>>> 4d0a8c3b
         }
 
     }

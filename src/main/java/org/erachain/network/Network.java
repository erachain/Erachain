--- conflicted
+++ resolved
@@ -574,21 +574,7 @@
             //GETPEERS
             case Message.GET_PEERS_TYPE:
 
-<<<<<<< HEAD
                 onMessagePeers(message.getSender(), message.getId());
-=======
-                //CREATE NEW PEERS MESSAGE WITH PEERS
-                Message answer = MessageFactory.getInstance().createPeersMessage(peerManager.getBestPeers());
-                answer.setId(message.getId());
-
-                //SEND TO SENDER
-                message.getSender().offerMessage(answer);
-
-                timeCheck = System.currentTimeMillis() - timeCheck;
-                if (timeCheck > 10) {
-                    LOGGER.debug(message.getSender() + ": " + message + " solved by period: " + timeCheck);
-                }
->>>>>>> 656c3089
 
                 break;
 
@@ -597,14 +583,7 @@
 
                 FindMyselfMessage findMyselfMessage = (FindMyselfMessage) message;
 
-<<<<<<< HEAD
                 onMessageMySelf(message.getSender(), findMyselfMessage.getFoundMyselfID());
-=======
-                if (Arrays.equals(findMyselfMessage.getFoundMyselfID(), Controller.getInstance().getFoundMyselfID())) {
-                    Network.myselfAddress = message.getSender().getAddress();
-                    message.getSender().ban(999999, "MYSELF");
-                }
->>>>>>> 656c3089
 
                 break;
 

--- conflicted
+++ resolved
@@ -96,13 +96,8 @@
                 response.setId(message.getId());
 
                 timeCheck = (System.nanoTime() - timeCheck) / 1000000;
-<<<<<<< HEAD
                 if (LOG_GET_HWEIGHT_TYPE || timeCheck > 100) {
                     LOGGER.debug(message.getSender() + message.viewPref(false) + ">" + message + " solved by us: " + timeCheck);
-=======
-                if (timeCheck > 10) {
-                    LOGGER.debug(message.getSender() + ": " + message + " solved by period: " + timeCheck + "ms");
->>>>>>> c5f165cc
                 }
 
                 //SEND BACK TO SENDER

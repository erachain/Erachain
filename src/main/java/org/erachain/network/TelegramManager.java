package org.erachain.network;

import org.erachain.controller.Controller;
import org.erachain.core.BlockChain;
import org.erachain.core.account.Account;
import org.erachain.core.account.PublicKeyAccount;
import org.erachain.core.crypto.Base58;
import org.erachain.core.transaction.R_Send;
import org.erachain.core.transaction.Transaction;
import org.erachain.datachain.DCSet;
import org.erachain.network.message.Message;
import org.erachain.network.message.TelegramMessage;
import org.erachain.ntp.NTP;
import org.erachain.settings.Settings;
<<<<<<< HEAD
import org.json.simple.JSONArray;
import org.json.simple.JSONObject;
import org.json.simple.JSONValue;
=======
>>>>>>> 54fcd1f7
import org.slf4j.Logger;
import org.slf4j.LoggerFactory;

import java.io.UnsupportedEncodingException;
import java.util.*;
import java.util.Map.Entry;

public class TelegramManager extends Thread {
    /**
     * count telegrams
     */
    private static final int MAX_HANDLED_TELEGRAMS_SIZE = BlockChain.HARD_WORK ? 1 << 20 : 8000;
    /**
     * time to live telegram
     */
    private static final int KEEP_TIME = 60000 * 60 * (BlockChain.HARD_WORK ? 2 : 8);
    static Logger LOGGER = LoggerFactory.getLogger(TelegramManager.class.getName());
    private Network network;
    private boolean isRun;
    // pool of messages
    private Map<String, TelegramMessage> handledTelegrams;
    // timestamp lists for clear
    private TreeMap<Long, List<TelegramMessage>> telegramsForTime;
    // lists for RECIPIENTS only address
    private Map<String, List<TelegramMessage>> telegramsForAddress;
    // counts for CREATORs COUNT
    private Map<String, Integer> telegramsCounts;

    public TelegramManager(Network network) {

        this.network = network;
        this.handledTelegrams = new HashMap<String, TelegramMessage>();
        this.telegramsForTime = new TreeMap<Long, List<TelegramMessage>>();
        this.telegramsForAddress = new HashMap<String, List<TelegramMessage>>();
        this.telegramsCounts = new HashMap<String, Integer>();

    }

    // GET telegram
    public TelegramMessage getTelegram(String signatureKey) {
        return handledTelegrams.get(signatureKey);
    }

    public Integer telegramCount(){
        return handledTelegrams.size();
    }

    public List<TelegramMessage> toList(){
        List<TelegramMessage> result = new ArrayList();
        result.addAll(handledTelegrams.values());
        return result;
    }


    // GET telegrams for RECIPIENT from TIME
    public List<TelegramMessage> getTelegramsFromTimestamp(long timestamp, String recipient, String filter) {
        List<TelegramMessage> telegrams = new ArrayList<TelegramMessage>();
        if (!Controller.getInstance().isOnStopping()) {

            SortedMap<Long, List<TelegramMessage>> subMap = telegramsForTime.tailMap(timestamp);
            for (Entry<Long, List<TelegramMessage>> item : subMap.entrySet()) {
                List<TelegramMessage> telegramsTimestamp = item.getValue();
                if (telegramsTimestamp != null) {
                    for (TelegramMessage telegram : telegramsTimestamp) {
                        Transaction transaction = telegram.getTransaction();
                        if (timestamp > 0 && telegram.getTransaction().getTimestamp() < timestamp)
                            continue;

                        if (filter != null && transaction.getType() == Transaction.SEND_ASSET_TRANSACTION) {
                            String head = ((R_Send) transaction).getHead();
                            if (!filter.equals(head))
                                continue;
                        }

                        if (recipient != null && transaction.getType() == Transaction.SEND_ASSET_TRANSACTION) {
                            Account account = ((R_Send) transaction).getRecipient();
                            if (!account.equals(recipient))
                                continue;
                        }

                        telegrams.add(telegram);
                    }
                }
            }
        }

        // RETURN
        return telegrams;
    }

    // GET telegrams for RECIPIENT from TIME
    public List<TelegramMessage> getTelegramsForAddress(String recipient, long timestamp, String filter) {
        // TelegramMessage telegram;
        List<TelegramMessage> telegrams = new ArrayList<TelegramMessage>();
        // ASK DATABASE FOR A LIST OF PEERS
        if (!Controller.getInstance().isOnStopping()) {
            List<TelegramMessage> telegramsAddress = telegramsForAddress.get(recipient);
            if (telegramsAddress == null)
                return telegrams;
            for (TelegramMessage telegram : telegramsAddress) {
                Transaction transaction = telegram.getTransaction();
                if (timestamp > 0 && telegram.getTransaction().getTimestamp() < timestamp)
                    continue;

                if (filter != null && transaction.getType() == Transaction.SEND_ASSET_TRANSACTION) {
                    String head = ((R_Send) transaction).getHead();
                    if (!filter.equals(head))
                        continue;
                }

                telegrams.add(telegram);
            }
        }

        // RETURN
        return telegrams;
    }

    /**
     * DELETE one telegram
     *
     * @param signatureStr
     * @param withTimestamp if TRUE delete from timestamp MAP too
     * @param withAddress if TRUE delete from senders MAP too
     */
    public void delete (String signatureStr, boolean withTimestamp, boolean withAddress) {

        HashSet<Account> recipients;
        String address;
        TelegramMessage telegram;
        Transaction transaction;
        long timestamp;

        telegram = this.handledTelegrams.remove(signatureStr);
        if (telegram == null)
            return;

        transaction = telegram.getTransaction();
        byte[] signature = transaction.getSignature();

        if (withAddress) {
            recipients = transaction.getRecipientAccounts();
            if (recipients != null && !recipients.isEmpty()) {
                int i;
                for (Account recipient : recipients) {
                    address = recipient.getAddress();
                    List<TelegramMessage> addressTelegrams = this.telegramsForAddress.get(address);
                    if (addressTelegrams != null) {
                        i = 0;
                        for (TelegramMessage addressTelegram : addressTelegrams) {
                            if (Arrays.equals(addressTelegram.getTransaction().getSignature(), signature)) {
                                addressTelegrams.remove(i);
                                break;
                            }
                            i++;
                        }
                    }
                    // IF list is empty
                    if (addressTelegrams.isEmpty()) {
                        this.telegramsForAddress.remove(address);
                    } else {
                        this.telegramsForAddress.put(address, addressTelegrams);
                    }
                }
            }
        }

        // CREATOR counts
        address = transaction.getCreator().getAddress();
        Integer count = this.telegramsCounts.get(address);
        if (count != null) {
            if (count < 2) {
                this.telegramsCounts.remove(address);
            } else {
                this.telegramsCounts.put(address, count - 1);
            }
        }

        if (withTimestamp) {
            timestamp = transaction.getTimestamp();
            List<TelegramMessage> telegrams = this.telegramsForTime.get(timestamp);
            int i = 0;
            for (TelegramMessage telegram_item : telegrams) {
                if (Arrays.equals(telegram_item.getTransaction().getSignature(), signature)) {
                    telegrams.remove(i);
                    break;
                }
                i++;
            }

            if (telegrams.isEmpty())
                this.telegramsForTime.remove(timestamp);
            else
                this.telegramsForTime.put(timestamp, telegrams);
        }
    }

    //

    /**
     * delete all to this Timestamp and filter by Recipient address and Title
     *
     * @param toTimestamp timestamp (Long)
     * @param recipient String
     * @param filter String
     * @return - counter (long)
     */
    public long deleteToTimestamp (long toTimestamp, String recipient, String filter) {
        long counter = 0;

        SortedMap<Long, List<TelegramMessage>> subMap = telegramsForTime.headMap(toTimestamp);
        for (Long time_item : subMap.keySet()) {
            List<TelegramMessage> telegramsTimestamp = telegramsForTime.remove(time_item);
            if (telegramsTimestamp == null || telegramsTimestamp.isEmpty())
                continue;

            for (TelegramMessage telegram : telegramsTimestamp) {
                Transaction transaction = telegram.getTransaction();
                if (telegram.getTransaction().getTimestamp() > toTimestamp)
                    continue;

                if (filter != null && transaction.getType() == Transaction.SEND_ASSET_TRANSACTION) {
                    String head = ((R_Send) transaction).getHead();
                    if (!filter.equals(head))
                        continue;
                }

                if (recipient != null && transaction.getType() == Transaction.SEND_ASSET_TRANSACTION) {
                    Account account = ((R_Send) transaction).getRecipient();
                    if (!account.equals(recipient))
                        continue;
                }

                counter++;
                delete(Base58.encode(transaction.getSignature()), false, true);
            }
        }

        return counter;
    }

    /**
     * delete all to this Recipient address and filter by Timestamp and Title
     *
     * @param recipient
     * @param toTimestamp if > 0 use filter to this value (delete all that less)
     * @param filter if not null use it for filter
     * @return
     */
    public long deleteForRecipient (String recipient, long toTimestamp, String filter) {
        long counter = 0;

        List<TelegramMessage> telegrams = telegramsForAddress.remove(recipient);
        if (telegrams == null || telegrams.isEmpty())
            return 0;

        for (TelegramMessage telegram : telegrams) {
            Transaction transaction = telegram.getTransaction();
            if (toTimestamp > 0 && telegram.getTransaction().getTimestamp() > toTimestamp)
                continue;

            if (filter != null && transaction.getType() == Transaction.SEND_ASSET_TRANSACTION) {
                String head = ((R_Send) transaction).getHead();
                if (!filter.equals(head))
                    continue;
            }

            counter++;
            delete(Base58.encode(transaction.getSignature()), true, false);
        }

        return counter;
    }

    /**
     * DELETE telegrams by signature list
     *
     * @param signatures
     * @return
     */
    public List<String> deleteList(List<String> signatures) {

        List<String> left = new ArrayList<>();
        HashSet<Account> recipients;
        String address;
        int i;
        TelegramMessage telegram;
        Transaction transaction;
        byte[] signature;
        long timestamp;
        for (String signatureStr : signatures) {
            telegram = this.handledTelegrams.remove(signatureStr);
            if (telegram == null) {
                left.add(signatureStr);
                continue;
            }

            transaction = telegram.getTransaction();
            signature = transaction.getSignature();
            recipients = transaction.getRecipientAccounts();
            if (recipients != null && !recipients.isEmpty()) {
                for (Account recipient : recipients) {
                    address = recipient.getAddress();
                    List<TelegramMessage> addressTelegrams = this.telegramsForAddress.get(address);
                    if (addressTelegrams != null) {
                        i = 0;
                        for (TelegramMessage addressTelegram : addressTelegrams) {
                            if (Arrays.equals(addressTelegram.getTransaction().getSignature(), signature)) {
                                addressTelegrams.remove(i);
                                break;
                            }
                            i++;
                        }
                    }
                    // IF list is empty
                    if (addressTelegrams.isEmpty()) {
                        this.telegramsForAddress.remove(address);
                    } else {
                        this.telegramsForAddress.put(address, addressTelegrams);
                    }
                }
            }

            // CREATOR counts
            address = transaction.getCreator().getAddress();
            Integer count = this.telegramsCounts.get(address);
            if (count != null) {
                if (count < 2) {
                    this.telegramsCounts.remove(address);
                } else {
                    this.telegramsCounts.put(address, count - 1);
                }
            }

            timestamp = transaction.getTimestamp();
            List<TelegramMessage> telegrams = this.telegramsForTime.get(timestamp);
            i = 0;
            for (TelegramMessage telegram_item : telegrams) {
                if (Arrays.equals(telegram_item.getTransaction().getSignature(), signature)) {
                    telegrams.remove(i);
                    break;
                }
                i++;
            }
            if (telegrams.isEmpty())
                this.telegramsForTime.remove(timestamp);
            else
                this.telegramsForTime.put(timestamp, telegrams);
        }

        return left;
    }

    protected void try_command(TelegramMessage telegramCommand, Transaction transactionCommand) {
        if (transactionCommand.getType() == Transaction.SEND_ASSET_TRANSACTION) {
            R_Send tx = (R_Send) transactionCommand;
            if (tx.isEncrypted() || !tx.isText() || tx.getData() == null)
                return;

            String message;
            try {
                message = new String(tx.getData(), "UTF-8");
            } catch (UnsupportedEncodingException e) {
                return;
            }

            JSONObject jsonObject;
            try {
                jsonObject = (JSONObject) JSONValue.parse(message);
            } catch (Exception e) {
                return;
            }


            if (jsonObject.containsKey("__DELETE")) {
                boolean wasDeleted = false;
                PublicKeyAccount commander = transactionCommand.getCreator();
                JSONObject delete = (JSONObject) jsonObject.get("__DELETE");
                if (delete.containsKey("list")) {

                    // TRY MAKE DELETION LIST
                    List<String> deleteList = new ArrayList<>();

                    for (Object sign58 : (JSONArray) delete.get("list")) {
                        TelegramMessage telegramToDelete = this.handledTelegrams.get((String) sign58);
                        if (telegramToDelete != null
                                && telegramToDelete.getTransaction().getCreator().equals(commander)) {
                            // IT FOUND and same CREATOR
                            deleteList.add((String) sign58);
                        }
                    }

                    // DELETE FOUNDED LIST
                    if (!deleteList.isEmpty()) {
                        wasDeleted = true;
                        deleteList(deleteList);
                    }

                }
                if (delete.containsKey("toTime")) {
                    long timestamp = (Long) delete.get("toTime");

                    // TRY MAKE DELETION LIST
                    List<String> deleteList = new ArrayList<>();

                    SortedMap<Long, List<TelegramMessage>> subMap = telegramsForTime.headMap(timestamp);
                    for (Entry<Long, List<TelegramMessage>> item : subMap.entrySet()) {
                        List<TelegramMessage> telegramsTimestamp = item.getValue();
                        if (telegramsTimestamp != null) {
                            for (TelegramMessage telegram : telegramsTimestamp) {
                                Transaction transaction = telegram.getTransaction();

                                // ALREADY FILTERED by .headMap
                                ////if (telegram.getTransaction().getTimestamp() > timestamp)
                                ////    continue;

                                if (!commander.equals(transaction.getCreator()))
                                    continue;
                            }

                            deleteList.add(transactionCommand.viewSignature());
                        }
                    }

                    // DELETE FOUNDED LIST
                    if (!deleteList.isEmpty()) {
                        wasDeleted = true;
                        deleteList(deleteList);
                    }
                }

                if (wasDeleted && (delete.containsKey("__CAST") || delete.containsKey("broadcast"))) {
                    ///////// BROADCASTED already
                    ;
                }
            }


        }

    }

    // TRUE if not added
    public synchronized boolean pipeAddRemove(TelegramMessage telegram, List<TelegramMessage> firstItem,
                                              long timeKey) {

        Transaction transaction;

        if (firstItem == null) {

            transaction = telegram.getTransaction();

            // CHECK IF SIGNATURE IS VALID OR GENESIS TRANSACTION
            Account creator = transaction.getCreator();
            if (creator == null || !transaction.isSignatureValid(DCSet.getInstance())) {
                // DISHONEST PEER
                ///this.tryDisconnect(telegram.getSender(), Synchronizer.BAN_BLOCK_TIMES,
                ///		"ban PeerOnError - invalid telegram signature");
                return true;
            }

            long timestamp = transaction.getTimestamp();
            if (timestamp > NTP.getTime() + 10000) {
                // DISHONEST PEER
                ///this.tryDisconnect(telegram.getSender(), Synchronizer.BAN_BLOCK_TIMES,
                ///		"ban PeerOnError - invalid telegram timestamp >>");
                return true;
            } else if (30000 + timestamp < NTP.getTime()) {
                // DISHONEST PEER
                ///this.tryDisconnect(telegram.getSender(), Synchronizer.BAN_BLOCK_TIMES,
                ///		"ban PeerOnError - invalid telegram timestamp <<");
                return true;
            }

            String signatureKey;

            // CHECK IF LIST IS FULL
            if (this.handledTelegrams.size() > MAX_HANDLED_TELEGRAMS_SIZE) {
                List<TelegramMessage> telegrams = this.telegramsForTime.remove(this.telegramsForTime.firstKey());
                pipeAddRemove(null, telegrams, 0);
            }

            // signatureKey =
            // java.util.Base64.getEncoder().encodeToString(transaction.getSignature());
            signatureKey = Base58.encode(transaction.getSignature());

            if (false) {
                Message old_value = this.handledTelegrams.put(signatureKey, telegram.copy());
                if (old_value != null)
                    return true;
            } else {
                if (this.handledTelegrams.containsKey(signatureKey))
                    return true;
                
                
                this.handledTelegrams.put(signatureKey, telegram);

                if (Settings.getInstance().getTelegramStoreUse() && Settings.getInstance().getTelegramStorePeriod() > 0) {
                    // IF MY STORE is USED
                    if (Controller.getInstance().wallet.isWalletDatabaseExisting()) {

                        // save telegram to wallet DB
                        Transaction trans = telegram.getTransaction();
                        if (Controller.getInstance().wallet.accountExists(trans.getCreator().getAddress())) {
                            // add as my OUTCOME
                            Controller.getInstance().wallet.database.getTelegramsMap().add(signatureKey, telegram.getTransaction());
                        } else {
                            // TRY ADD as my INCOME
                            HashSet<Account> recipients = trans.getRecipientAccounts();
                            for (Account recipient : recipients) {
                                if (Controller.getInstance().wallet.accountExists(recipient.getAddress())) {
                                    Controller.getInstance().wallet.database.getTelegramsMap().add(signatureKey, telegram.getTransaction());
                                    break;
                                }
                            }
                        }
                    }
                }
            }

            // MAP timestamps
            List<TelegramMessage> timestampTelegrams = this.telegramsForTime.get(timestamp);
            if (timestampTelegrams == null) {
                timestampTelegrams = new ArrayList<TelegramMessage>();
            }

            timestampTelegrams.add(telegram);
            this.telegramsForTime.put((Long) timestamp, timestampTelegrams);

            HashSet<Account> recipients;
            String address;

            // MAP addresses
            recipients = transaction.getRecipientAccounts();
            if (recipients != null) {
                for (Account recipient : recipients) {
                    address = recipient.getAddress();
                    List<TelegramMessage> addressTelegrams = this.telegramsForAddress.get(address);
                    if (addressTelegrams == null) {
                        addressTelegrams = new ArrayList<TelegramMessage>();
                    }
                    addressTelegrams.add(telegram);
                    this.telegramsForAddress.put(address, addressTelegrams);
                }
            }

            address = transaction.getCreator().getAddress();
            if (this.telegramsCounts.containsKey(address)) {
                this.telegramsCounts.put(address, this.telegramsCounts.get(address) + 1);
            } else {
                this.telegramsCounts.put(address, 1);
            }

            // TRY DO COMMANDS
            try_command(telegram, transaction);

        } else {

            HashSet<Account> recipients;
            String address;
            int i;

            List<TelegramMessage> telegrams = firstItem;
            // for all signatures on this TIME
            for (TelegramMessage telegram_item : telegrams) {
                telegram = this.handledTelegrams.remove(Base58.encode(telegram_item.getTransaction().getSignature()));
                if (telegram != null) {
                    transaction = telegram.getTransaction();
                    byte[] signature = transaction.getSignature();
                    recipients = transaction.getRecipientAccounts();
                    if (recipients != null) {
                        for (Account recipient : recipients) {
                            address = recipient.getAddress();
                            List<TelegramMessage> addressTelegrams = this.telegramsForAddress.get(address);
                            if (addressTelegrams != null) {
                                i = 0;
                                for (TelegramMessage addressTelegram : addressTelegrams) {
                                    if (addressTelegram.getTransaction().getSignature().equals(signature)) {
                                        addressTelegrams.remove(i);
                                        break;
                                    }
                                    i++;
                                }
                            }
                            // IF list is empty
                            if (addressTelegrams.isEmpty()) {
                                this.telegramsForAddress.remove(address);
                            } else {
                                this.telegramsForAddress.put(address, addressTelegrams);
                            }
                        }
                    }

                    // CREATOR counts
                    address = transaction.getCreator().getAddress();
                    Integer count = this.telegramsCounts.get(address);
                    if (count != null) {
                        if (count < 2) {
                            this.telegramsCounts.remove(address);
                        } else {
                            this.telegramsCounts.put(address, count - 1);
                        }
                    }
                }
            }

            // by TIME
            if (timeKey > 0)
                this.telegramsForTime.remove(timeKey);
        }

        return false;

    }

    /**
     * endless cycle remove telegrams by time
     */

    public void run() {
        int i;
        this.isRun = true;
        TelegramMessage telegram;
        String address;
        HashSet<Account> recipients;

        while (this.isRun && !this.isInterrupted()) {
            try {
                Thread.sleep(1000);
            } catch (InterruptedException es) {
                return;
            }

            long timestamp = NTP.getTime();

            synchronized (this.handledTelegrams) {

                do {
                    Entry<Long, List<TelegramMessage>> firstItem = this.telegramsForTime.firstEntry();
                    if (firstItem == null)
                        break;

                    long timeKey = firstItem.getKey();

                    if (timeKey + KEEP_TIME < timestamp) {
                        pipeAddRemove(null, firstItem.getValue(), timeKey);
                    } else {
                        break;
                    }
                } while (true);
            }
        }
    }

    public void halt() {
        this.isRun = false;
    }

}<|MERGE_RESOLUTION|>--- conflicted
+++ resolved
@@ -12,12 +12,10 @@
 import org.erachain.network.message.TelegramMessage;
 import org.erachain.ntp.NTP;
 import org.erachain.settings.Settings;
-<<<<<<< HEAD
+import org.erachain.settings.Settings;
 import org.json.simple.JSONArray;
 import org.json.simple.JSONObject;
 import org.json.simple.JSONValue;
-=======
->>>>>>> 54fcd1f7
 import org.slf4j.Logger;
 import org.slf4j.LoggerFactory;
 
@@ -536,7 +534,7 @@
                         }
                     }
                 }
-            }
+             }
 
             // MAP timestamps
             List<TelegramMessage> timestampTelegrams = this.telegramsForTime.get(timestamp);

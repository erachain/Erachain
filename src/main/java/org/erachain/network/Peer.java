package org.erachain.network;

import org.erachain.controller.Controller;
import org.erachain.core.BlockChain;
import org.erachain.network.message.*;
import org.erachain.ntp.NTP;
import org.erachain.settings.Settings;
import org.erachain.utils.MonitoredThread;
import org.slf4j.Logger;
import org.slf4j.LoggerFactory;

import java.io.DataInputStream;
import java.io.EOFException;
import java.io.IOException;
import java.net.InetAddress;
import java.net.Socket;
import java.util.Arrays;
import java.util.Collections;
import java.util.HashMap;
import java.util.Map;
import java.util.concurrent.ArrayBlockingQueue;
import java.util.concurrent.BlockingQueue;
import java.util.concurrent.TimeUnit;

/** верт (процесс)
 * вертает общение с внешним пиром - чтение и запись
 *
 */
public class Peer extends MonitoredThread {

    private final static boolean USE_MONITOR = false;
    private final static boolean logPings = false;

    static Logger LOGGER = LoggerFactory.getLogger(Peer.class.getName());
    // Слишком бльшой буфер позволяет много посылок накидать не ожидая их приема. Но запросы с возратом остаются в очереди на долго
    // поэтому нужно ожидание дольще делать
    private static int SOCKET_BUFFER_SIZE = BlockChain.HARD_WORK ? 1024 << 11 : 1024 << 9;
    private static int MAX_BEFORE_PING = SOCKET_BUFFER_SIZE >> 2;
    public Network network;
    private InetAddress address;
    public Socket socket;
    private DataInputStream in;

    BlockingQueue<Object> startReading = new ArrayBlockingQueue<Object>(1);

    private Sender sender;
    private Pinger pinger;

    private boolean white;
    private long pingCounter;
    private long connectionTime;
    private boolean runed;
    private boolean stoped;
    private int errors;
    private int requestKey = 0;

    private long sendedBeforePing = 0l;
    private long maxBeforePing;
    Map<Integer, BlockingQueue<Message>> messages;

    public Peer(InetAddress address) {
        this.address = address;
        this.messages = Collections.synchronizedMap(new HashMap<Integer, BlockingQueue<Message>>());
        //LOGGER.debug("@@@ new Peer(InetAddress address) : " + address.getHostAddress());
        this.setName("Peer: " + " as address");

    }

    /**
     *  при коннекте во вне связь может порваться поэтому надо
     *  сделать проверку песле выхода по isUsed
     * @param network
     * @param socket
     * @param description
     */

    public Peer(Network network, Socket socket, String description) {

        //LOGGER.debug("@@@ new Peer(ConnectionCallback callback, Socket socket) : " + socket.getInetAddress().getHostAddress());

        try {
            this.network = network;
            this.socket = socket;
            this.address = socket.getInetAddress();
            this.messages = Collections.synchronizedMap(new HashMap<Integer, BlockingQueue<Message>>());
            this.white = false;
            this.pingCounter = 0;
            this.connectionTime = NTP.getTime();
            this.errors = 0;
            this.sendedBeforePing = 0l;
            this.maxBeforePing = MAX_BEFORE_PING;

            //ENABLE KEEPALIVE
            this.socket.setKeepAlive(true);

            //TIMEOUT - нужно для разрыва соединения если на том конце не стали нам слать нужные байты
            this.socket.setSoTimeout(Settings.getInstance().getConnectionTimeout());

            this.socket.setReceiveBufferSize(SOCKET_BUFFER_SIZE);
            this.socket.setSendBufferSize(SOCKET_BUFFER_SIZE);

            //CREATE STRINGWRITER
            this.in = new DataInputStream(socket.getInputStream());

            // START SENDER
            this.sender = new Sender(this, socket.getOutputStream());

            // START PINGER
            this.pinger = new Pinger(this);

            this.setName("Peer: " + this);

            //START COMMUNICATON THREAD
            this.start();

            // IT is STARTED
            this.runed = true;

            // START READING
            try {
                this.startReading.put(1L);
            } catch (InterruptedException e) {
            }

            LOGGER.info(description + address.getHostAddress());

            // при коннекте во вне связь может порваться поэтому тут по runed
            network.onConnect(this);

        } catch (Exception e) {
            //FAILED TO CONNECT NO NEED TO BLACKLIST

            this.runed = false;

            LOGGER.info("Failed to connect to : " + address.getHostAddress());
            LOGGER.error(e.getMessage(), e);

        }

    }

    /**
     * Accept connection to reuse brocken peer
     * @param socket
     * @param description
     * @return
     */
    public boolean reconnect_old(Socket socket, String description) {

        LOGGER.debug("@@@ reconnect(socket) : " + socket.getInetAddress().getHostAddress());

        try {

            if (this.socket != null) {
                this.close("befor reconnect");
            }
            this.socket = socket;

            this.address = socket.getInetAddress();
            this.messages = Collections.synchronizedMap(new HashMap<Integer, BlockingQueue<Message>>());
            this.white = false;
            this.pingCounter = 0;
            this.connectionTime = NTP.getTime();
            this.errors = 0;
            this.sendedBeforePing = 0l;
            this.maxBeforePing = MAX_BEFORE_PING;

            //ENABLE KEEPALIVE
            this.socket.setKeepAlive(true);

            //TIMEOUT - нужно для разрыва соединения если на том конце не стали нам слать нужные байты
            this.socket.setSoTimeout(Settings.getInstance().getConnectionTimeout());

            this.socket.setReceiveBufferSize(SOCKET_BUFFER_SIZE);
            this.socket.setSendBufferSize(SOCKET_BUFFER_SIZE);

            //CREATE STRINGWRITER
            this.in = new DataInputStream(socket.getInputStream());

            this.sender.setOut(socket.getOutputStream());
            this.sender.setName("Sender - " + this.sender.getId() + " for: " + this.getAddress().getHostAddress());

            this.pinger.setPing(Integer.MAX_VALUE);
            this.pinger.setName("Pinger - " + this.pinger.getId() + " for: " + this.address.getHostAddress());

            // IT is STARTED
            this.runed = true;

            // START READING
            try {
                this.startReading.put(1L);
            } catch (InterruptedException e) {
            }

            //ON SOCKET CONNECT
            this.setName("Peer: " + this + " reconnected");

            LOGGER.info(this + description);
            network.onConnect(this);

        } catch (Exception e) {
            //FAILED TO CONNECT NO NEED TO BLACKLIST
            LOGGER.debug("Failed to connect to : " + address.getHostAddress());
            LOGGER.error(e.getMessage(), e);

            return false;
        }

        return this.runed;

    }

    /**
     * synchronized - дает результат хоть и медленный
     * Приконнектиться к Премнику или принять на этот Пир новый входящий Сокет
     * @param acceptedSocket если задан то это прием в данный Пир соединение извне
     * @param networkIn
     * @param description
     * @return
     */
    public synchronized boolean connect(Socket acceptedSocket, Network networkIn, String description) {
        if (Controller.getInstance().isOnStopping()) {
            return false;
        }

        if (this.socket != null) {
            LOGGER.debug("ALREADY connected: " + this);
            return this.runed;
        }

        if (networkIn != null)
            this.network = networkIn;

        this.messages = Collections.synchronizedMap(new HashMap<Integer, BlockingQueue<Message>>());
        this.pingCounter = 0;
        this.connectionTime = NTP.getTime();
        this.errors = 0;
        this.sendedBeforePing = 0l;
        this.maxBeforePing = MAX_BEFORE_PING;

        int step = 0;
        try {
            //OPEN SOCKET
            step++;

            if (acceptedSocket != null) {
                // ME is ACCEPTOR
                this.socket = acceptedSocket;
                this.address = this.socket.getInetAddress();
                this.white = false;
            } else {
                this.socket = new Socket(address, Controller.getInstance().getNetworkPort());
                this.white = true;
            }

            //ENABLE KEEPALIVE
            step++;
            this.socket.setKeepAlive(true);

            //TIMEOUT - нужно для разрыва соединения если на том конце не стали нам слать нужные байты
            this.socket.setSoTimeout(Settings.getInstance().getConnectionTimeout());

            this.socket.setReceiveBufferSize(SOCKET_BUFFER_SIZE);
            this.socket.setSendBufferSize(SOCKET_BUFFER_SIZE);

            //CREATE STRINGWRITER
            step++;
            this.in = new DataInputStream(this.socket.getInputStream());

        } catch (Exception e) {
            //FAILED TO CONNECT NO NEED TO BLACKLIST
            if (step != 1) {
                LOGGER.error(e.getMessage(), e);
                LOGGER.debug("Failed to connect to : " + address.getHostAddress() + " on step: " + step);
            }

            return false;

        }

        //START SENDER and PINGER
        if (this.sender == null) {
            try {
                this.sender = new Sender(this, this.socket.getOutputStream());
            } catch (IOException e) {
                return false;
            }

            this.pinger = new Pinger(this);

            //START COMMUNICATON THREAD
            this.start();

        } else {
            try {
                this.sender.setOut(this.socket.getOutputStream());
            } catch (IOException e) {
                return false;
            }
            this.sender.setName("Sender - " + this.sender.getId() + " for: " + this.getAddress().getHostAddress());

            this.pinger.setPing(Integer.MAX_VALUE);
            this.pinger.setName("Pinger - " + this.pinger.getId() + " for: " + this.getAddress().getHostAddress());

        }

        this.setName("Peer: " + this + " connected");

        this.runed = true;

        // START READING
        try {
            this.startReading.put(1);
        } catch (InterruptedException e) {
        }

        LOGGER.info(this + description);

        network.onConnect(this);

        // при коннекте во вне связь может порваться поэтому тут по runed
        return this.runed;
    }

    public InetAddress getAddress() {
        return address;
    }

    public long getPingCounter() {
        return this.pingCounter;
    }

    @Override
    public boolean equals(Object obj) {
        if (obj instanceof Peer) {
            return Arrays.equals(((Peer)obj).address.getAddress(),
                    this.address.getAddress());
        }
        return false;
    }

    public int getErrors() {
        return this.errors;
    }

    public long resetErrors() {
        return this.errors = 0;
    }

    public void setNeedPing() {
        this.pinger.setNeedPing();
    }

    public void addPingCounter() {
        this.pingCounter++;
    }

    public void addError() {
        this.errors++;
    }

    public long getPing() {
        if (this.pinger == null)
            return 1999999;

        return this.pinger.getPing();
    }

    public void setPing(int ping) {
        this.pinger.setPing(ping);
    }

    //public boolean tryPing(long timer) {
    //    return this.pinger.tryPing(timer);
    //}
    public boolean tryPing() {
        return this.pinger.tryPing();
    }
    //public boolean tryQuickPing() {
    //    return this.pinger.tryQuickPing();
    //}

    public boolean isPinger() {
        return this.pinger != null;
    }

    /**
     * если хоть что-то есть то это используемый пир
     * @return
     */
    public boolean isOnUsed() {
        return this.socket != null && !this.runed;
    }

    public boolean isUsed() {
        return this.socket != null && this.socket.isConnected() && this.runed;
    }

    public void run() {
        byte[] messageMagic = null;

        this.initMonitor();
        while (!stoped) {
            if (USE_MONITOR) this.setMonitorPoint();

            if (false)
                LOGGER.info(this.getAddress().getHostAddress()
                    + (this.isUsed()?" is Used" : "")
                    + (this.isBanned()?" is Banned" : "")
                    + (this.isBad()?" is Bad" : "")
                    + (this.isWhite()?" is White" : ""));

            if (!this.runed) {
                try {
                    startReading.take();
                } catch (Exception e) {
                    if (stoped)
                        break;
                }
            }

            //READ FIRST 4 BYTES
            messageMagic = new byte[Message.MAGIC_LENGTH];

            if (USE_MONITOR) this.setMonitorStatus("in.readFully");

            // MORE EFFECTIVE
            // в этом случае просто ожидаем прилета байтов в течении заданного времени ожидания
            // java.net.Socket.setSoTimeout(30000)
            // после чего ловим событие SocketTimeoutException т поаторяем ожидание
            // это работает без задержек и более эффективно и не ест время процессора
            try {
                in.readFully(messageMagic);
            } catch (java.net.SocketTimeoutException timeOut) {
                /// просто дальше ждем - все нормально
                continue;
            } catch (java.lang.OutOfMemoryError e) {
                Controller.getInstance().stopAll(82);
                break;
            } catch (EOFException e) {
                if (!this.runed)
                    // это наш дисконект
                    continue;
                // на там конце произошло отключение - делаем тоже дисконект
                ban(network.banForActivePeersCounter(), "read-0 peer is shutdownInput");
                continue;
            } catch (java.net.SocketException e) {
                if (!this.runed)
                    // это наш дисконект
                // если туда уже не лезет иликанал побился
                ban(network.banForActivePeersCounter(), "read-2 " + e.getMessage());
                continue;
            } catch (java.io.IOException e) {
                if (!this.runed)
                    // это наш дисконект
                ban(network.banForActivePeersCounter(), "read-3 " + e.getMessage());
                continue;
            } catch (Exception e) {
                //DISCONNECT and BAN
                ban(network.banForActivePeersCounter(), "read-4 " + e.getMessage());
                continue;
            }

            if (!Arrays.equals(messageMagic, Controller.getInstance().getMessageMagic())) {
                //ERROR and BAN
                ban(3600, "parse - received message with wrong magic");
                continue;
            }

            //PROCESS NEW MESSAGE
            Message message;
            try {
                message = MessageFactory.getInstance().parse(this, in);
            } catch (java.net.SocketTimeoutException timeOut) {
                if (!this.runed)
                    // это наш дисконект
                    continue;

                // если сдесь по времени ожидания пришло то значит на том конце что-то не так и пора разрывать соединение
                if (this.getPing() < -1) {
                    ban(network.banForActivePeersCounter(), "peer in TimeOut and -ping");
                } else {
                    ban(network.banForActivePeersCounter(), "peer in TimeOut");
                }
                continue;
            } catch (java.lang.OutOfMemoryError e) {
                Controller.getInstance().stopAll(83);
                break;
            } catch (EOFException e) {
                if (!this.runed)
                    // это наш дисконект
                    continue;

                // на там конце произошло отключение - делаем тоже дисконект
                ban(network.banForActivePeersCounter(), "peer is shutdownInput");
                continue;
            } catch (IOException e) {
                if (!this.runed)
                    // это наш дисконект
                    continue;

                // на там конце произошло отключение - делаем тоже дисконект
                ban(network.banForActivePeersCounter(), e.getMessage());
                continue;
            } catch (Exception e) {
                //DISCONNECT and BAN
                ban(network.banForActivePeersCounter(), "parse message wrong - " + e.getMessage());
                continue;
            }

            if (message == null) {
                // unknowm message
                LOGGER.debug(this + " : NULL message!!!");
                continue;
            }

            if (USE_MONITOR) this.setMonitorStatus("in.message process");

            //CHECK IF WE ARE WAITING FOR A RESPONSE WITH THAT ID
            if (!message.isRequest() && message.hasId()) {

                if (!this.messages.containsKey(message.getId())) {
                    // просроченное сообщение
                    // это ответ на наш запрос с ID
                    if (logPings && message.getType() != Message.TRANSACTION_TYPE
                            && message.getType() != Message.TELEGRAM_TYPE
                    ) {
                        LOGGER.debug(this + " <... " + message);
                    }
                    continue;
                }

                // это ответ на наш запрос с ID
                if (logPings && message.getType() != Message.TRANSACTION_TYPE
                        && message.getType() != Message.TELEGRAM_TYPE
                ) {
                    LOGGER.debug(this + " <+++ " + message);
                }

                try {

                    // get WAITING POLL
                    BlockingQueue<Message> poll = this.messages.remove(message.getId());
                    // invoke WAITING POLL
                    poll.add(message);

                } catch (java.lang.OutOfMemoryError e) {
                    Controller.getInstance().stopAll(84);
                    break;

                } catch (Exception e) {
                    LOGGER.error(this + " <+++ " + message);
                    LOGGER.error(e.getMessage(), e);
                }

            } else {

                if (logPings && message.getType() != Message.TRANSACTION_TYPE
                        && message.getType() != Message.TELEGRAM_TYPE
                ) {
                    LOGGER.debug(this + " <--- " + message);
                }

                long timeStart = System.currentTimeMillis();
                ///LOGGER.debug(this + " : " + message + " receive, go solve");

                this.network.onMessage(message);

                timeStart = System.currentTimeMillis() - timeStart;
                if (timeStart > 500) {
                    LOGGER.debug(this + " <--- " + message + " solved by period: " + timeStart);
                }
            }
        }

        if (USE_MONITOR) this.setMonitorStatus("halted");
        LOGGER.info(this + "halted");

    }

    public void sendGetHWeight(GetHWeightMessage getHWeightMessage) {
        this.sender.sendGetHWeight(getHWeightMessage);
    }

    public void sendHWeight(HWeightMessage hWeightMessage) {
        this.sender.sendHWeight(hWeightMessage);
    }

    public void sendWinBlock(BlockWinMessage winBlock) {
        this.sender.sendWinBlock(winBlock);
    }

    public void putMessage(Message message) {
        this.sender.put(message);
    }

    public boolean offerMessage(Message message, long SOT) {
        return this.sender.offer(message, SOT);
    }
    public boolean offerMessage(Message message) {
        return this.sender.offer(message);
    }

    /**
     * прямая пересылка - без очереди
     * @param message
     * @return
     */
    public boolean directSendMessage(Message message) {
        long point = System.currentTimeMillis();
<<<<<<< HEAD
        this.sender.sendMessage(message);
        point = System.currentTimeMillis() - point;
        this.pinger.setPing((int)point);
=======
        if (this.sender.sendMessage(message)) {
            point = System.currentTimeMillis() - point + 1;
            this.pinger.setPing((int) point);
        }
>>>>>>> 070f74f6
        return this.runed;
    }

    /**
     * synchronized - дает задержку но работает четко
     * @return
     */
    private synchronized int incrementKey() {

        if (this.requestKey == 99999) {
            this.requestKey = 1;
        }
        else
            this.requestKey++;

        if (USE_MONITOR) this.setMonitorStatus("incrementKey: " + this.requestKey);
        return this.requestKey;

    }

    public Message getResponse(Message message, long timeSOT) {

        BlockingQueue<Message> blockingQueue = new ArrayBlockingQueue<Message>(1);

        int localRequestKey = incrementKey(); // быстро и без колллизий

        message.setId(localRequestKey);

        long checkTime = System.currentTimeMillis();


        if (USE_MONITOR) this.setMonitorStatusBefore("response.write " + message.toString() + ", messages.size: " + messages.size());

        //PUT QUEUE INTO MAP SO WE KNOW WE ARE WAITING FOR A RESPONSE
        this.messages.put(localRequestKey, blockingQueue);
        boolean sended;
        if (false && message.getType() == Message.GET_HWEIGHT_TYPE) {
            this.sendGetHWeight((GetHWeightMessage) message);
            sended = true;
        } else
            sended = this.offerMessage(message, timeSOT<<1);

        if (!sended) {
            this.messages.remove(localRequestKey);
            if (USE_MONITOR) this.setMonitorStatusAfter();
            //WHEN FAILED TO SEND MESSAGE
            //blockingQueue = null;
            //LOGGER.debug(this + " >> " + message + " send ERROR by period: " + (System.currentTimeMillis() - checkTime));
            ////this.messages.remove(localRequestKey);
            return null;
        }
        if (USE_MONITOR) this.setMonitorStatusAfter();

        Message response = null;
        try {
            response = blockingQueue.poll(timeSOT, TimeUnit.MILLISECONDS);
        } catch (java.lang.OutOfMemoryError e) {
            Controller.getInstance().stopAll(86);
            return null;
        } catch (InterruptedException e) {
            this.messages.remove(localRequestKey);
            return null;
        } catch (Exception e) {
            this.messages.remove(localRequestKey);
            LOGGER.error(e.getMessage(), e);
            return null;
        }

        if (response == null) {
            // НУЛЬ значит не дождались - пора удалять идентификатор запроса из списка
            this.messages.remove(localRequestKey);
        } else if (this.getPing() < 0) {
            // если ответ есть то в читателе уже удалили его из очереди
            // SET PING by request period
            this.setPing((int)(System.currentTimeMillis() - checkTime));
        }

        if (USE_MONITOR) this.setMonitorStatus("response.done " + message.toString());

        return response;
    }

    public Message getResponse(Message message) {
        return getResponse(message, Settings.getInstance().getConnectionTimeout());
    }

    // TRUE = You;  FALSE = Remote
    public boolean isWhite() {
        return this.white;
    }

    public long getConnectionTime() {
        return this.connectionTime;
    }

    public boolean isBad() {
        return Controller.getInstance().getDBSet().getPeerMap().isBad(this.getAddress());
    }

    public boolean isBanned() {
        return Controller.getInstance().getDBSet().getPeerMap().isBanned(address.getAddress());
    }
    public int getBanMinutes() {
        return Controller.getInstance().getDBSet().getPeerMap().getBanMinutes(this);
    }

    public void ban(int banForMinutes, String message) {

        if (!runed) {
            if (banForMinutes > this.getBanMinutes())
                this.network.afterDisconnect(this, banForMinutes, message);
            return;
        }

        this.setName("Peer: " + this
                + " banned for " + banForMinutes + " " + message);

        // если там уже было закрыто то не вызывать After
        // или если нужно забанить
        if (this.close(message) || banForMinutes > this.getBanMinutes())
            this.network.afterDisconnect(this, banForMinutes, message);

    }

    public void ban(String message) {
        ban(network.banForActivePeersCounter(), message);
    }


    public boolean isStoped() {
        return stoped;
    }


    /**
     * синхронизированное закрытие чтобы по несольку раз не входило
     *  и если уже закрывается то выход с FALSE
     *
     * @param message
     * @return
     */
    public synchronized boolean close(String message) {

        if (!runed) {
            return false;
        }

        runed = false;

        LOGGER.info("Try close peer : " + this + " - " + message);

        if (socket != null) {
            //LOGGER.debug(this + " SOCKET: \n"
            //        + (this.socket.isBound()? " isBound " : "")
            //        + (this.socket.isConnected()? " isConnected " : "")
            //        + (this.socket.isInputShutdown()? " isInputShutdown " : "")
            //        + (this.socket.isOutputShutdown()? " isOutputShutdown " : "")
            //        + (this.socket.isClosed()? " isClosed " : "")
            //);

            this.sender.close();

            //CHECK IF SOCKET IS CONNECTED
            if (socket.isConnected()) {

                //CLOSE SOCKET
                try {
                    // this close IN and OUT streams
                    // and notyfy receiver with EOFException
                    //this.socket.shutdownInput(); - закрывает канал так что его нужно потом 2-й раз открывать
                    //this.socket.shutdownOutput(); - не дает переконнектиться
                    //this.in.close(); - не дает пототм переконнектиться
                    //this.out.close(); - не дает пототм переконнектиться

                    // тут нельзя закрывать Стримы у Сокета так как при встречном переконнекте
                    // иначе Стримы больше не откроются
                    // и нужно просто сокет закрыть

                    // сообщим что закрыли соединение другому узлу
                    this.socket.shutdownOutput();

<<<<<<< HEAD
                    this.sender.close();

=======
>>>>>>> 070f74f6
                    this.socket.close();

                } catch (Exception ignored) {
                    LOGGER.error(this + " - " + ignored.getMessage(), ignored);
                }
            }
        }

        this.in = null;
        this.socket = null;

        return true;
    }

    public void halt() {

        this.stoped = true;
        //this.sender.halt();
        this.close("halt");
        //this.setName("Peer: " + this.getAddress().getHostAddress() + " halted");

    }

    @Override
    public String toString() {

        return this.address.getHostAddress()
                + (getPing() >= 0? " ping: " + this.getPing() + "ms" : (getPing() < 0?" try" + getPing() : ""))
                + (isWhite()? " [White]" : "");
    }
}<|MERGE_RESOLUTION|>--- conflicted
+++ resolved
@@ -608,16 +608,10 @@
      */
     public boolean directSendMessage(Message message) {
         long point = System.currentTimeMillis();
-<<<<<<< HEAD
-        this.sender.sendMessage(message);
-        point = System.currentTimeMillis() - point;
-        this.pinger.setPing((int)point);
-=======
         if (this.sender.sendMessage(message)) {
             point = System.currentTimeMillis() - point + 1;
             this.pinger.setPing((int) point);
         }
->>>>>>> 070f74f6
         return this.runed;
     }
 
@@ -799,11 +793,6 @@
                     // сообщим что закрыли соединение другому узлу
                     this.socket.shutdownOutput();
 
-<<<<<<< HEAD
-                    this.sender.close();
-
-=======
->>>>>>> 070f74f6
                     this.socket.close();
 
                 } catch (Exception ignored) {

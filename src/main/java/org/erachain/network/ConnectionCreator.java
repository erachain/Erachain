package org.erachain.network;
// 30/03

import org.erachain.core.BlockChain;
import org.erachain.network.message.Message;
import org.erachain.network.message.MessageFactory;
import org.erachain.network.message.PeersMessage;
import org.erachain.ntp.NTP;
import org.erachain.settings.Settings;
import org.slf4j.Logger;
import org.slf4j.LoggerFactory;

import java.util.List;

//
/**
 * класс поиска каналов связи - подключается к внешним узлам создавая пиры
 * смотрит сколько соединений во вне (white) уже есть и если еще недостаточно то цепляется ко всему что сможет
 */
public class ConnectionCreator extends Thread {

    // как часто запрашивать все пиры у других пиров
    private static long GET_PEERS_PERIOD = 60 * 10 * 1000;
    private static final Logger LOGGER = LoggerFactory.getLogger(ConnectionCreator.class);
    private Network network;
    private static long getPeersTimestamp;
    private boolean isRun;

    public ConnectionCreator(Network network) {
        this.network = network;
        this.setName("ConnectionCreator - " + this.getId());
    }

    private int connectToPeersOfThisPeer(Peer peer, int maxReceivePeers) {

        if (!this.isRun)
            return 0;

        //CHECK IF WE ALREADY HAVE MAX CONNECTIONS for WHITE
<<<<<<< HEAD
        if (Settings.getInstance().getMinConnections() < network.getActivePeersCounter(true)
            || (Settings.getInstance().getMaxConnections() >> 1) < network.getActivePeersCounter(false))
=======
        if (Settings.getInstance().getMinConnections() < callback.getActivePeersCounter(true)
                || (Settings.getInstance().getMaxConnections() >> 1) < callback.getActivePeersCounter(false))
>>>>>>> 7cdf7090
            return 0;

        LOGGER.info("GET peers from: " + peer + " get max: " + maxReceivePeers);

        //ASK PEER FOR PEERS
        Message getPeersMessage = MessageFactory.getInstance().createGetPeersMessage();
        long start = System.currentTimeMillis();
        PeersMessage peersMessage = (PeersMessage) peer.getResponse(getPeersMessage);
        if (peersMessage == null) {
            return 0;
        }

        peer.setPing((int) (System.currentTimeMillis() - start));

        int foreignPeersCounter = 0;
        //FOR ALL THE RECEIVED PEERS

        for (Peer newPeer: peersMessage.getPeers()) {

            if (!this.isRun)
                return 0;

            if (foreignPeersCounter >= maxReceivePeers) {
                // FROM EACH peer get only maxReceivePeers
                break;
            }

            if (Network.isMyself(newPeer.getAddress())) {
                continue;
            }

            //CHECK IF WE ALREADY HAVE MAX CONNECTIONS for WHITE
            if (Settings.getInstance().getMinConnections() < network.getActivePeersCounter(true)
                    || (Settings.getInstance().getMaxConnections() >> 1) < network.getActivePeersCounter(false))
                break;

            try {
                Thread.sleep(10);
            } catch (InterruptedException e) {
                LOGGER.error(e.getMessage(), e);
            }

            //CHECK IF THAT PEER IS NOT BLACKLISTED
            if (PeerManager.getInstance().isBanned(newPeer))
                continue;

            //CHECK IF SOCKET IS NOT LOCALHOST
            if (newPeer.getAddress().isSiteLocalAddress()
                    || newPeer.getAddress().isLoopbackAddress()
                    || newPeer.getAddress().isAnyLocalAddress())
                continue;

            if (!Settings.getInstance().isTryingConnectToBadPeers() && newPeer.isBad())
                continue;

            //CHECK IF ALREADY CONNECTED TO PEER
            //CHECK IF PEER ALREADY used
            newPeer = network.getKnownPeer(newPeer);
            if (newPeer.isUsed()) {
                continue;
            }

            if (newPeer.isBanned())
                continue;

            if (!this.isRun)
                return 0;

            //CONNECT
            if (!newPeer.isOnUsed())
                newPeer.connect(network,"connected in recurse +++ ");

            if (newPeer.isUsed()) {
                // RECURSE to OTHER PEERS
                foreignPeersCounter++;
                connectToPeersOfThisPeer(newPeer, maxReceivePeers >> 1);

            }
        }

        return foreignPeersCounter;

    }

    public void run() {
        this.isRun = true;

        List<Peer> knownPeers = null;

        while (isRun) {

            try {
                Thread.sleep(1000);
            } catch (InterruptedException e) {
                LOGGER.error(e.getMessage(), e);
            }

            if (!this.isRun)
                return;

            this.setName("ConnectionCreator - " + this.getId()
                    + " white:" + network.getActivePeersCounter(true)
                    + " total:" + network.getActivePeersCounter(false));

            //CHECK IF WE NEED NEW CONNECTIONS
            if (this.isRun && Settings.getInstance().getMinConnections() > network.getActivePeersCounter(true)) {

                //GET LIST OF KNOWN PEERS
                knownPeers = PeerManager.getInstance().getKnownPeers();

                //ITERATE knownPeers
                for (Peer peer : knownPeers) {

                    //CHECK IF WE ALREADY HAVE MIN CONNECTIONS
                    if (Settings.getInstance().getMinConnections() <= network.getActivePeersCounter(true)) {
                        // stop use KNOWN peers
                        break;
                    }

                    if (Network.isMyself(peer.getAddress())) {
                        continue;
                    }

                    try {
                        Thread.sleep(100);
                    } catch (InterruptedException e) {
                        LOGGER.error(e.getMessage(),e);
                    }

                    if (!this.isRun)
                        return;

                    //CHECK IF SOCKET IS NOT LOCALHOST
                    //if(true)
                    if (peer.getAddress().isSiteLocalAddress()
                            || peer.getAddress().isLoopbackAddress()
                            || peer.getAddress().isAnyLocalAddress()) {
                        continue;
                    }

                    //CHECK IF ALREADY CONNECTED TO PEER
                    //CHECK IF PEER ALREADY used
                    // new PEER from NETWORK poll or original from DB
                    peer = network.getKnownPeer(peer);
                    if (peer.isUsed()) {
                        continue;
                    }

                    if (peer.isBanned())
                        continue;

                    if (!this.isRun)
                        return;

                    LOGGER.info("try connect to: " + peer);

                    /*
                    LOGGER.info(
                            Lang.getInstance().translate("Connecting to known peer %peer% :: %knownPeersCounter% / %allKnownPeers% :: Connections: %activeConnections%")
                                .replace("%peer%", peer)
                                .replace("%knownPeersCounter%", String.valueOf(knownPeersCounter))
                                .replace("%allKnownPeers%", String.valueOf(knownPeers.size()))
                                .replace("%activeConnections%", String.valueOf(callback.getActivePeersCounter(true)))
                                );
                                */

                    //CONNECT
                    //CHECK IF ALREADY CONNECTED TO PEER
                    if (!peer.isOnUsed())
                        peer.connect(network, "connected +++ ");

                    if (peer.isUsed()) {
                        // TRY CONNECT to WHITE peers of this PEER
                        connectToPeersOfThisPeer(peer, 4);
                    }
                }
            }

            //CHECK IF WE STILL NEED NEW CONNECTIONS
            // USE unknown peers from known peers
            if (this.isRun && Settings.getInstance().getMinConnections() > network.getActivePeersCounter(true)) {
                //OLD SCHOOL ITERATE activeConnections
                //avoids Exception when adding new elements
                List<Peer> peers = network.getActivePeers(false);
                for (Peer peer: peers) {

                    if (!this.isRun)
                        return;

                    if (peer.isBanned())
                        continue;

                    if (Settings.getInstance().getMinConnections() <= network.getActivePeersCounter(true)) {
                        break;
                    }

                    long timesatmp = NTP.getTime();
                    if (timesatmp - getPeersTimestamp > GET_PEERS_PERIOD) {
                        connectToPeersOfThisPeer(peer, Settings.getInstance().getMaxConnections());
                        getPeersTimestamp = timesatmp;
                    }

                }
            }

            //SLEEP
            int counter = network.getActivePeersCounter(true);
            if (counter == 0
                    || counter < 6 && !BlockChain.DEVELOP_USE)
                continue;

            int needMinConnections = Settings.getInstance().getMinConnections();

            this.setName("Thread ConnectionCreator - " + this.getId() + " white:" + counter
                    + " total:" + network.getActivePeersCounter(false));

            if (!this.isRun)
                return;

            try {
                if (counter < needMinConnections)
                    Thread.sleep(BlockChain.DEVELOP_USE ? 10000 : 1000);
                else
                    Thread.sleep(60000);
            } catch (InterruptedException e) {
                LOGGER.error(e.getMessage(), e);
            }

        }
    }

    public void halt() {
        this.isRun = false;
        LOGGER.info("on halt");
    }
}<|MERGE_RESOLUTION|>--- conflicted
+++ resolved
@@ -37,13 +37,8 @@
             return 0;
 
         //CHECK IF WE ALREADY HAVE MAX CONNECTIONS for WHITE
-<<<<<<< HEAD
         if (Settings.getInstance().getMinConnections() < network.getActivePeersCounter(true)
             || (Settings.getInstance().getMaxConnections() >> 1) < network.getActivePeersCounter(false))
-=======
-        if (Settings.getInstance().getMinConnections() < callback.getActivePeersCounter(true)
-                || (Settings.getInstance().getMaxConnections() >> 1) < callback.getActivePeersCounter(false))
->>>>>>> 7cdf7090
             return 0;
 
         LOGGER.info("GET peers from: " + peer + " get max: " + maxReceivePeers);

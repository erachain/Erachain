--- conflicted
+++ resolved
@@ -210,16 +210,11 @@
 
                     //CONNECT
                     //CHECK IF ALREADY CONNECTED TO PEER
-<<<<<<< HEAD
-                    if (!peer.isOnUsed())
-                        peer.connect(network, "connected +++ ");
-=======
                     if (!peer.isOnUsed()) {
                         this.setMonitorStatus("peer.connect");
                         peer.connect(network, "connected +++ ");
                         this.setMonitorStatus("peer.connect >>");
                     }
->>>>>>> 54322ab2
 
                     if (peer.isUsed()) {
                         // TRY CONNECT to WHITE peers of this PEER

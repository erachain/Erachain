package org.erachain.network;
// 30/03

import org.erachain.core.BlockChain;
import org.erachain.network.message.Message;
import org.erachain.network.message.MessageFactory;
import org.erachain.network.message.PeersMessage;
import org.erachain.ntp.NTP;
import org.erachain.settings.Settings;
import org.erachain.utils.MonitoredThread;
import org.slf4j.Logger;
import org.slf4j.LoggerFactory;

import java.util.List;

//
/**
 * класс поиска каналов связи - подключается к внешним узлам создавая пиры
 * смотрит сколько соединений во вне (white) уже есть и если еще недостаточно то цепляется ко всему что сможет
 */
public class ConnectionCreator extends MonitoredThread {

    // как часто запрашивать все пиры у других пиров
    private static long GET_PEERS_PERIOD = 60 * 10 * 1000;
    private static final Logger LOGGER = LoggerFactory.getLogger(ConnectionCreator.class);
    private Network network;
    private static long getPeersTimestamp;
    private boolean isRun;

    public ConnectionCreator(Network network) {
        this.network = network;
        this.setName("ConnectionCreator - " + this.getId());
    }

    private int connectToPeersOfThisPeer(Peer peer, int maxReceivePeers) {

        if (!this.isRun)
            return 0;

        //CHECK IF WE ALREADY HAVE MAX CONNECTIONS for WHITE
        if (Settings.getInstance().getMinConnections() < network.getActivePeersCounter(true)
            || (Settings.getInstance().getMaxConnections() >> 1) < network.getActivePeersCounter(false))
            return 0;

        LOGGER.info("GET peers from: " + peer + " get max: " + maxReceivePeers);

        //ASK PEER FOR PEERS
        Message getPeersMessage = MessageFactory.getInstance().createGetPeersMessage();
        long start = System.currentTimeMillis();
        PeersMessage peersMessage = (PeersMessage) peer.getResponse(getPeersMessage);
        if (peersMessage == null) {
            return 0;
        }

        peer.setPing((int) (System.currentTimeMillis() - start));

        int foreignPeersCounter = 0;
        //FOR ALL THE RECEIVED PEERS

        for (Peer newPeer: peersMessage.getPeers()) {

            if (!this.isRun)
                return 0;

            if (foreignPeersCounter >= maxReceivePeers) {
                // FROM EACH peer get only maxReceivePeers
                break;
            }

            if (Network.isMyself(newPeer.getAddress())) {
                continue;
            }

            //CHECK IF WE ALREADY HAVE MAX CONNECTIONS for WHITE
            if (Settings.getInstance().getMinConnections() < network.getActivePeersCounter(true)
                    || (Settings.getInstance().getMaxConnections() >> 1) < network.getActivePeersCounter(false))
                break;

            try {
                Thread.sleep(10);
            } catch (InterruptedException e) {
                LOGGER.error(e.getMessage(), e);
            }

            //CHECK IF THAT PEER IS NOT BLACKLISTED
            if (PeerManager.getInstance().isBanned(newPeer))
                continue;

            //CHECK IF SOCKET IS NOT LOCALHOST
            if (newPeer.getAddress().isSiteLocalAddress()
                    || newPeer.getAddress().isLoopbackAddress()
                    || newPeer.getAddress().isAnyLocalAddress())
                continue;

            if (!Settings.getInstance().isTryingConnectToBadPeers() && newPeer.isBad())
                continue;

            //CHECK IF ALREADY CONNECTED TO PEER
            //CHECK IF PEER ALREADY used
            newPeer = network.getKnownPeer(newPeer);
            if (newPeer.isUsed()) {
                continue;
            }

            if (newPeer.isBanned())
                continue;

            if (!this.isRun)
                return 0;

            //CONNECT
            if (!newPeer.isOnUsed())
                newPeer.connect(network,"connected in recurse +++ ");

            if (newPeer.isUsed()) {
                // RECURSE to OTHER PEERS
                foreignPeersCounter++;
                connectToPeersOfThisPeer(newPeer, maxReceivePeers >> 1);

            }
        }

        return foreignPeersCounter;

    }

    public void run() {
        this.isRun = true;

        List<Peer> knownPeers = null;

        this.initMonitor();
        while (isRun) {
            this.setMonitorPoint();

            try {
                Thread.sleep(1000);
            } catch (InterruptedException e) {
                LOGGER.error(e.getMessage(), e);
            }

            if (!this.isRun)
                return;

            this.setName("ConnectionCreator - " + this.getId()
                    + " white:" + network.getActivePeersCounter(true)
                    + " total:" + network.getActivePeersCounter(false));

            //CHECK IF WE NEED NEW CONNECTIONS
            if (this.isRun && Settings.getInstance().getMinConnections() > network.getActivePeersCounter(true)) {

                //GET LIST OF KNOWN PEERS
                knownPeers = PeerManager.getInstance().getKnownPeers();

                //ITERATE knownPeers
                for (Peer peer : knownPeers) {

                    //CHECK IF WE ALREADY HAVE MIN CONNECTIONS
                    if (Settings.getInstance().getMinConnections() <= network.getActivePeersCounter(true)) {
                        // stop use KNOWN peers
                        break;
                    }

                    if (Network.isMyself(peer.getAddress())) {
                        continue;
                    }

                    try {
                        Thread.sleep(100);
                    } catch (InterruptedException e) {
                        LOGGER.error(e.getMessage(),e);
                    }

                    if (!this.isRun)
                        return;

                    //CHECK IF SOCKET IS NOT LOCALHOST
                    //if(true)
                    if (peer.getAddress().isSiteLocalAddress()
                            || peer.getAddress().isLoopbackAddress()
                            || peer.getAddress().isAnyLocalAddress()) {
                        continue;
                    }

                    //CHECK IF ALREADY CONNECTED TO PEER
                    //CHECK IF PEER ALREADY used
                    // new PEER from NETWORK poll or original from DB
                    peer = network.getKnownPeer(peer);
                    if (peer.isUsed()) {
                        continue;
                    }

                    if (peer.isBanned())
                        continue;

                    if (!this.isRun)
                        return;

                    LOGGER.info("try connect to: " + peer);

                    /*
                    LOGGER.info(
                            Lang.getInstance().translate("Connecting to known peer %peer% :: %knownPeersCounter% / %allKnownPeers% :: Connections: %activeConnections%")
                                .replace("%peer%", peer)
                                .replace("%knownPeersCounter%", String.valueOf(knownPeersCounter))
                                .replace("%allKnownPeers%", String.valueOf(knownPeers.size()))
                                .replace("%activeConnections%", String.valueOf(callback.getActivePeersCounter(true)))
                                );
                                */

                    //CONNECT
                    //CHECK IF ALREADY CONNECTED TO PEER
<<<<<<< HEAD
                    if (!peer.isOnUsed())
                        peer.connect(network, "connected +++ ");
=======
                    this.setMonitorStatus("peer.connect");
                    if (peer.connect(callback, "connected +++ ")) {
                        this.setMonitorStatus("peer.connect >>");
>>>>>>> b529782f

                    if (peer.isUsed()) {
                        // TRY CONNECT to WHITE peers of this PEER
                        connectToPeersOfThisPeer(peer, 4);
                    }
                }
            }

            //CHECK IF WE STILL NEED NEW CONNECTIONS
            // USE unknown peers from known peers
            if (this.isRun && Settings.getInstance().getMinConnections() > network.getActivePeersCounter(true)) {
                //OLD SCHOOL ITERATE activeConnections
                //avoids Exception when adding new elements
                List<Peer> peers = network.getActivePeers(false);
                for (Peer peer: peers) {

                    if (!this.isRun)
                        return;

                    if (peer.isBanned())
                        continue;

                    if (Settings.getInstance().getMinConnections() <= network.getActivePeersCounter(true)) {
                        break;
                    }

                    long timesatmp = NTP.getTime();
                    if (timesatmp - getPeersTimestamp > GET_PEERS_PERIOD) {
                        connectToPeersOfThisPeer(peer, Settings.getInstance().getMaxConnections());
                        getPeersTimestamp = timesatmp;
                    }

                }
            }

            //SLEEP
            int counter = network.getActivePeersCounter(true);
            if (counter == 0
                    || counter < 6 && !BlockChain.DEVELOP_USE)
                continue;

            int needMinConnections = Settings.getInstance().getMinConnections();

            this.setName("Thread ConnectionCreator - " + this.getId() + " white:" + counter
                    + " total:" + network.getActivePeersCounter(false));

            if (!this.isRun)
                return;

            this.setMonitorStatus("sleep");

            try {
                if (counter < needMinConnections)
                    Thread.sleep(BlockChain.DEVELOP_USE ? 10000 : 1000);
                else
                    Thread.sleep(60000);
            } catch (InterruptedException e) {
                LOGGER.error(e.getMessage(), e);
            }

        }
    }

    public void halt() {
        this.isRun = false;
    }
}<|MERGE_RESOLUTION|>--- conflicted
+++ resolved
@@ -210,14 +210,11 @@
 
                     //CONNECT
                     //CHECK IF ALREADY CONNECTED TO PEER
-<<<<<<< HEAD
-                    if (!peer.isOnUsed())
+                    if (!peer.isOnUsed()) {
+                        this.setMonitorStatus("peer.connect");
                         peer.connect(network, "connected +++ ");
-=======
-                    this.setMonitorStatus("peer.connect");
-                    if (peer.connect(callback, "connected +++ ")) {
                         this.setMonitorStatus("peer.connect >>");
->>>>>>> b529782f
+                    }
 
                     if (peer.isUsed()) {
                         // TRY CONNECT to WHITE peers of this PEER

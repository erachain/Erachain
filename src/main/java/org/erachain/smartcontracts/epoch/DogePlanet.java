package org.erachain.smartcontracts.epoch;

import com.google.common.primitives.Bytes;
import com.google.common.primitives.Ints;
import com.google.common.primitives.Longs;
import org.erachain.core.account.PublicKeyAccount;
import org.erachain.core.block.Block;
import org.erachain.core.crypto.Base58;
import org.erachain.core.item.ItemCls;
import org.erachain.core.item.assets.AssetCls;
import org.erachain.core.item.assets.AssetUnique;
import org.erachain.core.transaction.Transaction;
import org.erachain.datachain.DCSet;
import org.erachain.datachain.SmartContractValues;
import org.mapdb.Fun;

import java.math.BigDecimal;

public class DogePlanet extends EpochSmartContract {

    static public final int ID = 1000;

    static public final PublicKeyAccount MAKER = new PublicKeyAccount(Base58.encode(Longs.toByteArray(ID)));
    private int count;
    private long keyEnd;

    static final Fun.Tuple2 COUNT_KEY = new Fun.Tuple2(ID, "c");

    public DogePlanet(int count) {
<<<<<<< HEAD
        super(DOGE_PLANET_1, MAKER);
=======
        super(ID);
>>>>>>> 10df3b3d
        this.count = count;
    }

    public DogePlanet(int count, long keyEnd) {
        super(ID);
        this.count = count;
        this.keyEnd = keyEnd;
    }

    public int getCount() {
        return count;
    }

    public long getKeyEnd() {
        return keyEnd;
    }

    @Override
    public Object[][] getItemsKeys() {
        if (keyEnd == 0) {
            // not confirmed yet
            return null;
        }

        Object[][] itemKeys = new Object[count][];

        int i = 0;
        do {
            itemKeys[i] = new Object[]{ItemCls.ASSET_TYPE, keyEnd - i};
        } while (++i < count);

        return itemKeys;

    }

    @Override
    public int length(int forDeal) {
        if (forDeal == Transaction.FOR_DB_RECORD)
            return 16;

        return 8;
    }

    @Override
    public byte[] toBytes(int forDeal) {

        byte[] data = Ints.toByteArray(id);
        data = Bytes.concat(data, Ints.toByteArray(count));

        if (forDeal == Transaction.FOR_DB_RECORD) {
            return Bytes.concat(data, Longs.toByteArray(keyEnd));
        }

        return data;

    }

    public static DogePlanet Parse(byte[] data, int pos, int forDeal) {

        // skip ID
        pos += 4;

        byte[] countBuffer = new byte[4];
        System.arraycopy(data, pos, countBuffer, 0, 4);
        pos += 4;

        if (forDeal == Transaction.FOR_DB_RECORD) {
            // возьмем в базе готовый ключ актива
            byte[] keyBuffer = new byte[8];
            System.arraycopy(data, pos, keyBuffer, 0, 8);
            return new DogePlanet(Ints.fromByteArray(countBuffer), Longs.fromByteArray(keyBuffer));
        }

        return new DogePlanet(Ints.fromByteArray(countBuffer));
    }

    @Override
    public boolean process(DCSet dcSet, Block block, Transaction transaction) {

        AssetUnique planet;
        int i = count;

        //SmartContractState stateMap = dcSet.getSmartContractState(); // not used here

        SmartContractValues valuesMap = dcSet.getSmartContractValues();
        Integer totalIssuedObj = (Integer) valuesMap.get(COUNT_KEY);
        int totalIssued;
        if (totalIssuedObj == null)
            totalIssued = 0;
        else
            totalIssued = totalIssuedObj;

        do {

            totalIssued++;

            planet = new AssetUnique(null, maker, "Doge Planet #" + totalIssued, null, null,
                    null, AssetCls.AS_NON_FUNGIBLE);
            planet.setReference(transaction.getSignature(), transaction.getDBRef());

            //INSERT INTO DATABASE
            keyEnd = dcSet.getItemAssetMap().incrementPut(planet);
            transaction.getCreator().changeBalance(dcSet, false, false, keyEnd,
                    BigDecimal.ONE, false, false, false);

        } while (--i > 0);

        valuesMap.put(COUNT_KEY, totalIssued);


        return false;
    }


    @Override
    public boolean orphan(DCSet dcSet, Transaction transaction) {

        SmartContractValues valuesMap = dcSet.getSmartContractValues();
        Integer totalIssued = (Integer) valuesMap.get(COUNT_KEY);

        int i = 0;
        do {

            transaction.getCreator().changeBalance(dcSet, true, false, keyEnd,
                    BigDecimal.ONE, false, false, false);

            //DELETE FROM DATABASE
            dcSet.getItemAssetMap().decrementDelete(keyEnd - i);
        } while (++i < count);

        valuesMap.put(COUNT_KEY, totalIssued - count);

        return false;
    }

}<|MERGE_RESOLUTION|>--- conflicted
+++ resolved
@@ -27,11 +27,7 @@
     static final Fun.Tuple2 COUNT_KEY = new Fun.Tuple2(ID, "c");
 
     public DogePlanet(int count) {
-<<<<<<< HEAD
-        super(DOGE_PLANET_1, MAKER);
-=======
         super(ID);
->>>>>>> 10df3b3d
         this.count = count;
     }
 

--- conflicted
+++ resolved
@@ -18,23 +18,17 @@
 import org.erachain.smartcontracts.epoch.DogePlanet;
 import org.erachain.smartcontracts.epoch.LeafFall;
 import org.erachain.smartcontracts.epoch.shibaverse.ShibaVerseSC;
-<<<<<<< HEAD
-=======
 import org.erachain.utils.FileUtils;
->>>>>>> 5955c7a2
 import org.json.simple.JSONObject;
 
 import java.io.IOException;
 import java.math.BigDecimal;
-import java.nio.charset.StandardCharsets;
 
 public abstract class SmartContract {
 
     static protected Controller contr = Controller.getInstance();
     static protected Crypto crypto = Crypto.getInstance();
 
-<<<<<<< HEAD
-=======
     public static JSONObject settingsJSON;
 
     static {
@@ -45,7 +39,6 @@
         }
     }
 
->>>>>>> 5955c7a2
     protected final int id;
     protected final PublicKeyAccount maker;
 
@@ -131,8 +124,6 @@
 
     public boolean isValid(DCSet dcset, Transaction transaction) {
         return true;
-<<<<<<< HEAD
-=======
     }
 
     /**
@@ -142,7 +133,6 @@
      */
     public static void processByBlock(DCSet dcSet, Block block, boolean asOrphan) {
         ShibaVerseSC.blockAction(dcSet, block, asOrphan);
->>>>>>> 5955c7a2
     }
 
     abstract public boolean process(DCSet dcSet, Block block, Transaction transaction);
@@ -165,15 +155,9 @@
                 && transaction.getType() == Transaction.SEND_ASSET_TRANSACTION) {
             RSend txSend = (RSend) transaction;
 
-<<<<<<< HEAD
-            if (txSend.getRecipient().equals(ShibaVerseSC.MAKER) && txSend.isText() && !txSend.isEncrypted()) {
-                return new ShibaVerseSC(new String(txSend.getData(), StandardCharsets.UTF_8).toLowerCase(), "");
-            }
-=======
             SmartContract contract = ShibaVerseSC.make(transaction);
             if (contract != null)
                 return contract;
->>>>>>> 5955c7a2
 
             if (txSend.balancePosition() == TransactionAmount.ACTION_SPEND
                     && txSend.hasAmount() && txSend.getAmount().signum() < 0

package org.erachain.gui;

import org.erachain.controller.Controller;
import org.erachain.core.account.Account;
import org.erachain.core.block.Block;
import org.erachain.core.transaction.RSend;
import org.erachain.core.transaction.Transaction;
import org.erachain.datachain.DCSet;
import org.erachain.lang.Lang;
import org.erachain.settings.Settings;
import org.erachain.utils.ObserverMessage;
import org.erachain.utils.PlaySound;
import org.erachain.utils.SysTray;
import org.mapdb.Fun;
import org.slf4j.Logger;
import org.slf4j.LoggerFactory;

import java.awt.*;
import java.util.ArrayList;
import java.util.List;
import java.util.Observable;
import java.util.Observer;

@SuppressWarnings("serial")
public class WalletTimer<U> implements Observer {

    public Object playEvent;

    protected Logger logger;
    Controller contr = Controller.getInstance();
    SysTray sysTray = SysTray.getInstance();
    PlaySound playSound = PlaySound.getInstance();
    Lang lang = Lang.getInstance();
    private List<Integer> transactionsAlreadyPlayed;

    boolean muteSound;
    boolean muteTray;

    public WalletTimer() {
        transactionsAlreadyPlayed = new ArrayList<>();

        logger = LoggerFactory.getLogger(this.getClass());
        Controller.getInstance().guiTimer.addObserver(this); // обработка repaintGUI
        muteSound = (Boolean) Settings.getInstance().getJSONObject().getOrDefault("muteTraySound", false);
        muteTray = (Boolean) Settings.getInstance().getJSONObject().getOrDefault("muteTrayMessage", false);

    }

    public void playEvent(Object playEvent) {
        this.playEvent = playEvent;
    }

    public void update(Observable o, Object arg) {

        if (!contr.doesWalletExists() || contr.wallet.synchronizeBodyUsed)
            return;

        ObserverMessage messageObs = (ObserverMessage) arg;

        if (messageObs.getType() == ObserverMessage.GUI_REPAINT && playEvent != null) {
            Object event = playEvent;
            playEvent = null;

            if (transactionsAlreadyPlayed.contains(event.hashCode()))
                return;

            transactionsAlreadyPlayed.add(event.hashCode());
            while (transactionsAlreadyPlayed.size() > 100) {
                transactionsAlreadyPlayed.remove(0);
            }

            String sound = "newtransaction.wav";
            String head = "";
            String message = "";
            TrayIcon.MessageType type = TrayIcon.MessageType.NONE;

            if (event instanceof Transaction) {

                Transaction transaction = (Transaction) event;
                Account creator = transaction.getCreator();
<<<<<<< HEAD
=======

                Settings.getInstance().isSoundReceivePaymentEnabled();
                Settings.getInstance().isSoundReceiveMessageEnabled();

>>>>>>> caa1e23d

                if (transaction instanceof RSend) {
                    RSend rSend = (RSend) transaction;
                    if (rSend.hasAmount()) {
                        // TRANSFER
                        if (contr.wallet.accountExists(creator)) {
                            sound = "send.wav";
                            head = lang.translate("Payment send");
                            message = rSend.getCreator().getPersonAsString() + " -> \n "
                                    + rSend.getAmount().toPlainString() + " [" + rSend.getAbsKey() + "]\n "
                                    + rSend.getRecipient().getPersonAsString() + "\n"
                                    + (rSend.getHead() != null ? "\n" + rSend.getHead() : "");
                        } else {
                            sound = "receivepayment.wav";
                            head = lang.translate("Payment received");
                            message = rSend.getRecipient().getPersonAsString() + " <- \n "
                                    + rSend.getAmount().toPlainString() + " [" + rSend.getAbsKey() + "]\n "
                                    + rSend.getCreator().getPersonAsString() + "\n"
                                    + (rSend.getHead() != null ? "\n" + rSend.getHead() : "");
                        }
                    } else {
                        // MAIL
                        if (contr.wallet.accountExists(rSend.getCreator())) {
                            sound = "send.wav";
                            head = lang.translate("Mail send");
                            message = rSend.getCreator().getPersonAsString() + " -> \n "
                                    //+ rSend.getAmount().toPlainString() + "[" + rSend.getAbsKey() + "]\n "
                                    + rSend.getRecipient().getPersonAsString() + "\n"
                                    + (rSend.getHead() != null ? "\n" + rSend.getHead() : "");
                        } else {
                            sound = "receivemail.wav";
                            head = lang.translate("Mail received");
                            message = rSend.getRecipient().getPersonAsString() + " <- \n "
                                    //+ rSend.getAmount().toPlainString() + "[" + rSend.getAbsKey() + "]\n "
                                    + rSend.getCreator().getPersonAsString() + "\n"
                                    + (rSend.getHead() != null ? "\n" + rSend.getHead() : "");
                        }

                    }

                } else {
<<<<<<< HEAD
=======
                    if (Settings.getInstance().isSoundNewTransactionEnabled()) {
                    }

>>>>>>> caa1e23d
                    if (contr.wallet.accountExists(transaction.getCreator())) {
                        sound = "outcometransaction.wav";
                        head = lang.translate("Outcome transaction") + ": " + transaction.viewFullTypeName();
                        message = transaction.getTitle();
                    } else {
                        sound = "incometransaction.wav";
                        head = lang.translate("Income transaction") + ": " + transaction.viewFullTypeName();
                        message = transaction.getTitle();
                    }
                }
            } else if (event instanceof Block) {

                Block.BlockHead blockHead = ((Block) event).blockHead;
                if (blockHead.heightBlock == 1) {
                    return;
                }
                Fun.Tuple3<Integer, Integer, Integer> forgingPoint = blockHead.creator.getForgingData(DCSet.getInstance(), blockHead.heightBlock);
                if (forgingPoint == null)
                    return;

                sound = "blockforge.wav";

                head = lang.translate("Forging Block %d").replace("%d", "" + blockHead.heightBlock);
                message = lang.translate("Forging Fee") + ": " + blockHead.viewFeeAsBigDecimal();

<<<<<<< HEAD
                int diff = forgingPoint.b;
                if (diff < 300) {
                    sound = null;
                } else if (diff < 1000) {
                    head = null;
=======
                int diff = blockHead.heightBlock - forgingPoint.a;
                if (diff < 300) {
                    head = null;
                    sound = null;
                } else if (diff < 1000) {
                    sound = null;
>>>>>>> caa1e23d
                }

            } else {
                head = lang.translate("EVENT");
                message = event.toString();
            }

            if (sound != null)
                playSound.playSound(sound);

            if (head != null) {
                sysTray.sendMessage(head, message, type);
            }

        }
    }

}<|MERGE_RESOLUTION|>--- conflicted
+++ resolved
@@ -78,13 +78,10 @@
 
                 Transaction transaction = (Transaction) event;
                 Account creator = transaction.getCreator();
-<<<<<<< HEAD
-=======
 
                 Settings.getInstance().isSoundReceivePaymentEnabled();
                 Settings.getInstance().isSoundReceiveMessageEnabled();
 
->>>>>>> caa1e23d
 
                 if (transaction instanceof RSend) {
                     RSend rSend = (RSend) transaction;
@@ -126,12 +123,9 @@
                     }
 
                 } else {
-<<<<<<< HEAD
-=======
                     if (Settings.getInstance().isSoundNewTransactionEnabled()) {
                     }
 
->>>>>>> caa1e23d
                     if (contr.wallet.accountExists(transaction.getCreator())) {
                         sound = "outcometransaction.wav";
                         head = lang.translate("Outcome transaction") + ": " + transaction.viewFullTypeName();
@@ -157,20 +151,12 @@
                 head = lang.translate("Forging Block %d").replace("%d", "" + blockHead.heightBlock);
                 message = lang.translate("Forging Fee") + ": " + blockHead.viewFeeAsBigDecimal();
 
-<<<<<<< HEAD
-                int diff = forgingPoint.b;
-                if (diff < 300) {
-                    sound = null;
-                } else if (diff < 1000) {
-                    head = null;
-=======
                 int diff = blockHead.heightBlock - forgingPoint.a;
                 if (diff < 300) {
                     head = null;
                     sound = null;
                 } else if (diff < 1000) {
                     sound = null;
->>>>>>> caa1e23d
                 }
 
             } else {

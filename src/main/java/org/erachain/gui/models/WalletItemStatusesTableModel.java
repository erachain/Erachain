--- conflicted
+++ resolved
@@ -75,20 +75,6 @@
 
         //CHECK IF NEW LIST
         if (message.getType() == ObserverMessage.LIST_STATUS_TYPE) {
-<<<<<<< HEAD
-            this.fireTableDataChanged();
-        } else
-
-        if (message.getType() == ObserverMessage.ADD_STATUS_TYPE || message.getType() == ObserverMessage.REMOVE_STATUS_TYPE) {
-            needUpdate = true;
-        } else if (message.getType() == ObserverMessage.GUI_REPAINT && needUpdate) {
-                this.fireTableDataChanged();
-                needUpdate = false;
-=======
-            if (this.listSorted == null) {
-                this.listSorted = (SortableList<Tuple2<String, String>, StatusCls>) message.getValue();
-            }
-
             this.fireTableDataChanged();
         } else if (message.getType() == ObserverMessage.ADD_STATUS_TYPE || message.getType() == ObserverMessage.REMOVE_STATUS_TYPE) {
             //CHECK IF LIST UPDATED
@@ -96,35 +82,26 @@
         } else if (message.getType() == ObserverMessage.GUI_REPAINT && needUpdate) {
             needUpdate = false;
             this.fireTableDataChanged();
->>>>>>> 126a400d
         }
     }
 
     public void addObservers() {
 
         super.addObservers();
-<<<<<<< HEAD
-        Controller.getInstance().addWalletObserver(this);
-=======
 
         if (Controller.getInstance().doesWalletDatabaseExists())
             return;
 
         map.addObserver(this);
 
->>>>>>> 126a400d
     }
 
     public void deleteObservers() {
         super.deleteObservers();
-<<<<<<< HEAD
-        Controller.getInstance().deleteObserver(this);
-=======
 
         if (Controller.getInstance().doesWalletDatabaseExists())
             return;
 
         map.deleteObserver(this);
->>>>>>> 126a400d
     }
 }
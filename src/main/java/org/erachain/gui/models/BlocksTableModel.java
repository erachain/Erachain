package org.erachain.gui.models;

import org.erachain.controller.Controller;
import org.erachain.core.BlockChain;
import org.erachain.core.block.Block;
import org.erachain.datachain.DCSet;
import org.erachain.lang.Lang;
import org.erachain.utils.DateTimeFormat;
import org.erachain.utils.ObserverMessage;
import org.mapdb.Fun.Tuple2;
import org.slf4j.Logger;
import org.slf4j.LoggerFactory;

import javax.swing.table.AbstractTableModel;
import javax.validation.constraints.Null;
import java.math.BigDecimal;
import java.util.ArrayList;
import java.util.List;
import java.util.Observable;
import java.util.Observer;

@SuppressWarnings("serial")
public class BlocksTableModel extends TimerTableModelCls<Block.BlockHead> {

    private static final int maxSize = 100;

    public static final int COLUMN_HEIGHT = 0;
    public static final int COLUMN_TARGET = 1;
    public static final int COLUMN_TIMESTAMP = 2;
    public static final int COLUMN_GENERATOR = 3;
    public static final int COLUMN_GB = 4;
    public static final int COLUMN_DH = 5;
    public static final int COLUMN_WV = 6;
    public static final int COLUMN_dtWV = 7;
    public static final int COLUMN_TRANSACTIONS = 8;
    public static final int COLUMN_FEE = 9;

    public BlocksTableModel() {
        super(new String[]{"Height", "Target", "Timestamp creation block", "Creator account", "Gen.Balance", "Delta Height", "WV", "dtWV", "Transactions", "Fee"}, false);

        addObservers();
        resetRows();

    }

    @Override
    public Object getValueAt(int row, int column) {
        try {
            if (list == null || list.size() - 1 < row) {
                return null;
            }
            Block.BlockHead block = list.get(row);
            switch (column) {
                case COLUMN_HEIGHT:
                    return block.heightBlock + "";
                case COLUMN_TARGET:
                    return block.target + "";
                case COLUMN_TIMESTAMP:
                    return DateTimeFormat.timestamptoString(block.getTimestamp());
                case COLUMN_GENERATOR:
                    return block.creator.getPersonAsString();
                case COLUMN_GB:
                    if (block.target == 0 || block.heightBlock == 1) {
                        return "GENESIS";
                    }
                    Tuple2<Integer, Integer> forgingPoint = block.creator.getForgingData(DCSet.getInstance(), block.heightBlock);
                    return forgingPoint.b + " ";
                case COLUMN_DH:
<<<<<<< HEAD
                    if (block.target == 0) {
=======
                    if (block.target == 0 || block.heightBlock == 1) {
>>>>>>> af22aa75
                        return "GENESIS";
                    }
                    forgingPoint = block.creator.getForgingData(DCSet.getInstance(), block.heightBlock);
                    return (block.heightBlock - forgingPoint.a) + "";
                case COLUMN_WV:
                    return block.winValue + "";
                case COLUMN_dtWV:
                    if (block.target == 0 || block.heightBlock == 1) {
                        return "GENESIS";
                    }
                    return String.format("%10.3f%%", (100f * (block.winValue - block.target) / block.target));
                case COLUMN_TRANSACTIONS:
                    return block.transactionsCount;
                case COLUMN_FEE:
                    return BigDecimal.valueOf(block.totalFee, BlockChain.FEE_SCALE);
            }

            return null;

        } catch (Exception e) {
            logger.error(e.getMessage() + "\n row:" + row, e);
            return null;
        }
    }

    @Override
    public synchronized void syncUpdate(Observable o, Object arg) {
        ObserverMessage message = (ObserverMessage) arg;
        int type = message.getType();
        if (type == ObserverMessage.CHAIN_LIST_BLOCK_TYPE) {
            //CHECK IF NEW LIST
            logger.error("gui.models.BlocksTableModel.syncUpdate- CHAIN_LIST_BLOCK_TYPE");
            if (list == null) {
                resetRows();
                fireTableDataChanged();
            }
        } else if (type == ObserverMessage.CHAIN_ADD_BLOCK_TYPE) {
            //CHECK IF LIST UPDATED
            Block block = (Block) message.getValue();
            list.add(0, block.blockHead);
            fireTableRowsInserted(0, 0);
            while (list.size() > maxSize) {
                list.remove(maxSize);
                fireTableRowsDeleted(maxSize, maxSize);
            }
        } else if (type == ObserverMessage.CHAIN_REMOVE_BLOCK_TYPE) {
            //CHECK IF LIST UPDATED
            try {
                list.remove(0);
            } catch (Exception e) {
                resetRows();
                fireTableDataChanged();
                return;
            }
            if (list.size() > 10) {
                fireTableRowsDeleted(0, 0);
            } else {
                resetRows();
                fireTableDataChanged();
            }
        } else if (type == ObserverMessage.CHAIN_RESET_BLOCK_TYPE) {
            //CHECK IF LIST UPDATED
            logger.error("gui.models.BlocksTableModel.syncUpdate- CHAIN_RESET_BLOCK_TYPE");
            resetRows();
            fireTableDataChanged();
        }
    }

    private void resetRows() {
        list = new ArrayList<>();
        Controller controller = Controller.getInstance();
//        DCSet dcSet = DCSet.getInstance();
        Block.BlockHead head = controller.getLastBlock().blockHead;
        int i = 0;
        while (i++ <= maxSize) {
            if (head == null) {
                return;
            }
            list.add(head);
            head = controller.getBlockHead(head.heightBlock - 1);
        }
    }

    @Override
    public void addObservers() {
        DCSet.getInstance().getBlockMap().addObserver(this);
    }

    @Override
    public void deleteObservers() {
        DCSet.getInstance().getBlockMap().deleteObserver(this);
    }

}<|MERGE_RESOLUTION|>--- conflicted
+++ resolved
@@ -66,11 +66,7 @@
                     Tuple2<Integer, Integer> forgingPoint = block.creator.getForgingData(DCSet.getInstance(), block.heightBlock);
                     return forgingPoint.b + " ";
                 case COLUMN_DH:
-<<<<<<< HEAD
-                    if (block.target == 0) {
-=======
                     if (block.target == 0 || block.heightBlock == 1) {
->>>>>>> af22aa75
                         return "GENESIS";
                     }
                     forgingPoint = block.creator.getForgingData(DCSet.getInstance(), block.heightBlock);

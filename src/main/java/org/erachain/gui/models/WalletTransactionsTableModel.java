--- conflicted
+++ resolved
@@ -42,12 +42,8 @@
     public WalletTransactionsTableModel() {
         super(Controller.getInstance().getWallet().database.getTransactionMap(),
                 new String[]{"Confirmations", "Timestamp", "Type", "Creator", "Item", "Amount", "Recipient", "Fee", "Size", "SeqNo", "Favorite"},
-<<<<<<< HEAD
-                new Boolean[]{true, true, true, true, true, true, true, false, false, true, true}, true, COLUMN_FAVORITE);
-=======
                 new Boolean[]{true, true, true, true, true, true, true, false, false, true, true},
                 true, COLUMN_FAVORITE);
->>>>>>> 8d24a6dc
 
     }
 
@@ -132,11 +128,7 @@
                 return transaction.viewHeightSeq();
 
             case COLUMN_FAVORITE:
-<<<<<<< HEAD
-                Controller.getInstance().isTransactionFavorite(transaction);
-=======
                 return Controller.getInstance().isTransactionFavorite(transaction);
->>>>>>> 8d24a6dc
         }
 
         return null;

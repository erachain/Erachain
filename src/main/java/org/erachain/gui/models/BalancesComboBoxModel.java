package org.erachain.gui.models;

import org.erachain.controller.Controller;
import org.erachain.core.BlockChain;
import org.erachain.core.account.Account;
import org.erachain.database.SortableList;
<<<<<<< HEAD
import org.erachain.datachain.DCSet;
import org.erachain.datachain.ItemAssetBalanceTab;
=======
import org.erachain.datachain.ItemAssetBalanceMap;
>>>>>>> 6e95067d
import org.erachain.utils.ObserverMessage;
import org.erachain.utils.Pair;
import org.mapdb.Fun.Tuple2;
import org.mapdb.Fun.Tuple5;

import javax.swing.*;
import java.math.BigDecimal;
import java.util.Observable;
import java.util.Observer;

@SuppressWarnings("serial")
public class BalancesComboBoxModel extends DefaultComboBoxModel<Pair<Tuple2<String, Long>, Tuple5<Tuple2<BigDecimal, BigDecimal>, Tuple2<BigDecimal, BigDecimal>, Tuple2<BigDecimal, BigDecimal>, Tuple2<BigDecimal, BigDecimal>, Tuple2<BigDecimal, BigDecimal>>>> implements Observer {

    private SortableList<byte[], Tuple5<Tuple2<BigDecimal, BigDecimal>, Tuple2<BigDecimal, BigDecimal>, Tuple2<BigDecimal, BigDecimal>, Tuple2<BigDecimal, BigDecimal>, Tuple2<BigDecimal, BigDecimal>>> balances;

    Account account;

    public BalancesComboBoxModel(Account account) {
        this.account = account;

        Controller.getInstance().addObserver(this);
        this.balances = Controller.getInstance().getBalances(account);
        ///this.balances.registerObserver();

        this.update();
    }

    @Override
    public void update(Observable o, Object arg) {
        try {
            this.syncUpdate(o, arg);
        } catch (Exception e) {
            //GUI ERROR
        }
    }

    private synchronized void syncUpdate(Observable o, Object arg) {
        ObserverMessage message = (ObserverMessage) arg;

        if ((message.getType() == ObserverMessage.NETWORK_STATUS && (int) message.getValue() == Controller.STATUS_OK)
                || (Controller.getInstance().getStatus() == Controller.STATUS_OK &&
                (message.getType() == ObserverMessage.ADD_BALANCE_TYPE || message.getType() == ObserverMessage.REMOVE_BALANCE_TYPE))
        ) {
            this.update();
        }
    }

    private void update() {
        //GET SELECTED ITEM
        //Account selected = (Account) this.getSelectedItem();

        //EMPTY LIST
        this.removeAllElements();

<<<<<<< HEAD
        ItemAssetBalanceTab map = DCSet.getInstance().getAssetBalanceMap();
=======
        //ItemAssetBalanceMap map = DCSet.getInstance().getAssetBalanceMap();
>>>>>>> 6e95067d

        //INSERT ALL ACCOUNTS
        for (int i = 0; i < this.balances.size(); i++) {
            Pair<byte[], Tuple5<Tuple2<BigDecimal, BigDecimal>, Tuple2<BigDecimal, BigDecimal>, Tuple2<BigDecimal, BigDecimal>, Tuple2<BigDecimal, BigDecimal>, Tuple2<BigDecimal, BigDecimal>>>
                    item = this.balances.get(i);

            long assetKey = ItemAssetBalanceMap.getAssetKeyFromKey(item.getA());
            Tuple5<Tuple2<BigDecimal, BigDecimal>, Tuple2<BigDecimal, BigDecimal>, Tuple2<BigDecimal, BigDecimal>, Tuple2<BigDecimal, BigDecimal>, Tuple2<BigDecimal, BigDecimal>> balance = item.getB();
            if (BlockChain.ERA_COMPU_ALL_UP) {
                balance = account.balanceAddDEVAmount(assetKey, balance);
            }

            this.addElement(new Pair(new Tuple2(account, assetKey), balance));
        }

        //RESET SELECTED ITEM
		/*if(this.getIndexOf(selected) != -1)
		{
			this.setSelectedItem(selected);
		}*/
    }

    public void removeObservers() {
        Controller.getInstance().deleteObserver(this);
        //this.balances.removeObserver();
    }
}<|MERGE_RESOLUTION|>--- conflicted
+++ resolved
@@ -4,12 +4,8 @@
 import org.erachain.core.BlockChain;
 import org.erachain.core.account.Account;
 import org.erachain.database.SortableList;
-<<<<<<< HEAD
 import org.erachain.datachain.DCSet;
 import org.erachain.datachain.ItemAssetBalanceTab;
-=======
-import org.erachain.datachain.ItemAssetBalanceMap;
->>>>>>> 6e95067d
 import org.erachain.utils.ObserverMessage;
 import org.erachain.utils.Pair;
 import org.mapdb.Fun.Tuple2;
@@ -64,18 +60,14 @@
         //EMPTY LIST
         this.removeAllElements();
 
-<<<<<<< HEAD
-        ItemAssetBalanceTab map = DCSet.getInstance().getAssetBalanceMap();
-=======
         //ItemAssetBalanceMap map = DCSet.getInstance().getAssetBalanceMap();
->>>>>>> 6e95067d
 
         //INSERT ALL ACCOUNTS
         for (int i = 0; i < this.balances.size(); i++) {
             Pair<byte[], Tuple5<Tuple2<BigDecimal, BigDecimal>, Tuple2<BigDecimal, BigDecimal>, Tuple2<BigDecimal, BigDecimal>, Tuple2<BigDecimal, BigDecimal>, Tuple2<BigDecimal, BigDecimal>>>
                     item = this.balances.get(i);
 
-            long assetKey = ItemAssetBalanceMap.getAssetKeyFromKey(item.getA());
+            long assetKey = ItemAssetBalanceTab.getAssetKeyFromKey(item.getA());
             Tuple5<Tuple2<BigDecimal, BigDecimal>, Tuple2<BigDecimal, BigDecimal>, Tuple2<BigDecimal, BigDecimal>, Tuple2<BigDecimal, BigDecimal>, Tuple2<BigDecimal, BigDecimal>> balance = item.getB();
             if (BlockChain.ERA_COMPU_ALL_UP) {
                 balance = account.balanceAddDEVAmount(assetKey, balance);

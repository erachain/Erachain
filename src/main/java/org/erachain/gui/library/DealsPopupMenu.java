package org.erachain.gui.library;

import org.erachain.core.account.PublicKeyAccount;
import org.erachain.core.crypto.Base32;
import org.erachain.core.item.ItemCls;
import org.erachain.core.item.assets.AssetCls;
import org.erachain.core.transaction.TransactionAmount;
import org.erachain.gui.items.accounts.*;
import org.erachain.gui.items.mails.MailSendPanel;
import org.erachain.gui.models.AccountsTableModel;
import org.erachain.gui2.MainPanel;
import org.erachain.lang.Lang;
import org.erachain.settings.Settings;
import org.erachain.utils.URLViewer;
import org.mapdb.Fun;
import org.slf4j.Logger;
import org.slf4j.LoggerFactory;

import javax.swing.*;
import javax.swing.event.PopupMenuEvent;
import javax.swing.event.PopupMenuListener;
import java.awt.*;
import java.awt.datatransfer.Clipboard;
import java.awt.datatransfer.StringSelection;
import java.awt.event.ActionEvent;
import java.awt.event.ActionListener;
import java.math.BigDecimal;
import java.net.MalformedURLException;
import java.net.URL;

public class DealsPopupMenu extends JPopupMenu {

    protected Logger logger;

    public AccountsTableModel tableModel;
    protected JComboBox<ItemCls> assetSelector;
    protected AssetCls asset;
    protected PublicKeyAccount pubKey;
    protected MTable table;

    private JMenuItem sendAsset;
    private JMenuItem sendMail;
    private JMenuItem debtAsset;
    private JMenuItem debtAssetReturn;
    private JMenuItem debtAssetBackward;
    private JMenuItem holdAsset;
    private JMenuItem spendAsset;

    public DealsPopupMenu(AccountsTableModel tableModel, MTable table, JComboBox<ItemCls> assetSelector) {

        logger = LoggerFactory.getLogger(getClass());

        this.tableModel = tableModel;
        this.table = table;
        this.assetSelector = assetSelector;

        sendMail = new JMenuItem(Lang.getInstance().translate("Send mail"));
        sendMail.addActionListener(new ActionListener() {
            public void actionPerformed(ActionEvent e) {
<<<<<<< HEAD
                MainPanel.getInstance().insertNewTab(Lang.getInstance().translate("Send mail"),
                        new MailSendPanel(pubKey, null, null), MailSendPanel.getIcon());
=======
                MainPanel.getInstance().insertTab(Lang.getInstance().translate("Send mail"), new MailSendPanel(pubKey, null, null), MailSendPanel.getIcon());
>>>>>>> 51fd303b
            }
        });
        this.add(sendMail);

        this.addSeparator();

        sendAsset = new JMenuItem(Lang.getInstance().translate("Send"));
        sendAsset.addActionListener(new ActionListener() {
            public void actionPerformed(ActionEvent e) {
                // AccountAssetLendPanel
<<<<<<< HEAD
                MainPanel.getInstance().insertNewTab(Lang.getInstance().translate("Send") + ":" + asset.getKey(),
                        new AccountAssetSendPanel(asset, pubKey, null, null, null), AccountAssetSendPanel.getIcon());
=======
                MainPanel.getInstance().insertTab(Lang.getInstance().translate("Send"), new AccountAssetSendPanel(asset, pubKey, null, null, null), AccountAssetSendPanel.getIcon());
>>>>>>> 51fd303b

            }
        });
        this.add(sendAsset);

        this.addSeparator();

        debtAsset = new JMenuItem(Lang.getInstance().translate("Lend"));
        debtAsset.addActionListener(new ActionListener() {
            public void actionPerformed(ActionEvent e) {
                //new AccountLendDialog(asset, pubKey);
<<<<<<< HEAD
                MainPanel.getInstance().insertNewTab(Lang.getInstance().translate("Lend") + ":" + asset.getKey(),
                        new AccountAssetLendPanel(asset, pubKey, null, null), AccountAssetLendPanel.getIcon());
=======
                MainPanel.getInstance().insertTab(Lang.getInstance().translate("Lend"), new AccountAssetLendPanel(asset, pubKey, null, null), AccountAssetLendPanel.getIcon());
>>>>>>> 51fd303b

            }
        });
        this.add(debtAsset);

        debtAssetReturn = new JMenuItem(Lang.getInstance().translate("Repay Debt"));
        debtAssetReturn.addActionListener(new ActionListener() {
            public void actionPerformed(ActionEvent e) {

<<<<<<< HEAD
                MainPanel.getInstance().insertNewTab(Lang.getInstance().translate("Repay Debt") + ":" + asset.getKey(),
                        new AccountAssetRepayDebtPanel(asset, pubKey, null, null), AccountAssetRepayDebtPanel.getIcon());
=======
                MainPanel.getInstance().insertTab(Lang.getInstance().translate("Repay Debt"), new AccountAssetRepayDebtPanel(asset, pubKey, null, null), AccountAssetRepayDebtPanel.getIcon());
>>>>>>> 51fd303b

            }
        });
        this.add(debtAssetReturn);

        // asset != null && asset.isOutsideType()? "Подтвердить погашение требования" : "Confiscate Debt")
        debtAssetBackward = new JMenuItem(Lang.getInstance().translate("Confiscate Debt"));
        debtAssetBackward.addActionListener(new ActionListener() {
            public void actionPerformed(ActionEvent e) {

<<<<<<< HEAD
                MainPanel.getInstance().insertNewTab(Lang.getInstance().translate("Confiscate Debt") + ":" + asset.getKey(),
                        new AccountAssetConfiscateDebtPanel(asset, pubKey, null, null), AccountAssetConfiscateDebtPanel.getIcon());
=======
                MainPanel.getInstance().insertTab(Lang.getInstance().translate("Confiscate Debt"), new AccountAssetConfiscateDebtPanel(asset, pubKey, null, null), AccountAssetConfiscateDebtPanel.getIcon());
>>>>>>> 51fd303b

            }
        });
        this.add(debtAssetBackward);

        this.addSeparator();

        holdAsset = new JMenuItem(Lang.getInstance().translate("Hold"));
        holdAsset.addActionListener(new ActionListener() {
            public void actionPerformed(ActionEvent e) {

<<<<<<< HEAD
                MainPanel.getInstance().insertNewTab(Lang.getInstance().translate("Hold") + ":" + asset.getKey(),
                        new AccountAssetHoldPanel(asset, pubKey, null, null), AccountAssetHoldPanel.getIcon());
=======
                MainPanel.getInstance().insertTab(Lang.getInstance().translate("Hold"), new AccountAssetHoldPanel(asset, pubKey, null, null), AccountAssetHoldPanel.getIcon());
>>>>>>> 51fd303b

            }
        });
        this.add(holdAsset);

        this.addSeparator();

        spendAsset = new JMenuItem(Lang.getInstance().translate("Spend"));
        spendAsset.addActionListener(new ActionListener() {
            public void actionPerformed(ActionEvent e) {

<<<<<<< HEAD
                MainPanel.getInstance().insertNewTab(Lang.getInstance().translate("Spend") + ":" + asset.getKey(),
                        new AccountAssetSpendPanel(asset, pubKey, null, null, null), AccountAssetSpendPanel.getIcon());
=======
                MainPanel.getInstance().insertTab(Lang.getInstance().translate("Spend"), new AccountAssetSpendPanel(asset, pubKey, null, null, null), AccountAssetSpendPanel.getIcon());
>>>>>>> 51fd303b

            }
        });
        this.add(spendAsset);

        this.addSeparator();

        JMenuItem copyAddress = new JMenuItem(Lang.getInstance().translate("Copy Account"));
        copyAddress.addActionListener(new ActionListener() {
            public void actionPerformed(ActionEvent e) {
                //      int row = table.getSelectedRow();
                //      if (row < 1 ) return;

                //      row = table.convertRowIndexToModel(row);
                //      Account account = tableModel.getAccount(row);

                Clipboard clipboard = Toolkit.getDefaultToolkit().getSystemClipboard();
                StringSelection value = new StringSelection(pubKey.getAddress());
                clipboard.setContents(value, null);
            }
        });
        this.add(copyAddress);

        JMenuItem copyBalance = new JMenuItem(Lang.getInstance().translate("Copy Balance"));
        copyBalance.addActionListener(new ActionListener() {
            public void actionPerformed(ActionEvent e) {
                Clipboard clipboard = Toolkit.getDefaultToolkit().getSystemClipboard();
                //long key = cbxFavorites.getItemAt(cbxFavorites.getSelectedIndex()).getKey();
                long key = asset.getKey();
                StringSelection value = new StringSelection(pubKey.getBalance(key).toString());
                clipboard.setContents(value, null);
            }
        });

        this.add(copyBalance);

        this.addSeparator();

        JMenuItem copyPublicKey = new JMenuItem(Lang.getInstance().translate("Copy Public Key"));
        copyPublicKey.addActionListener(new ActionListener() {
            public void actionPerformed(ActionEvent e) {
                Clipboard clipboard = Toolkit.getDefaultToolkit().getSystemClipboard();
                StringSelection value = new StringSelection(pubKey.getBase58());
                clipboard.setContents(value, null);
            }
        });
        this.add(copyPublicKey);

        JMenuItem copyBankKey = new JMenuItem(Lang.getInstance().translate("Copy Public Key for BANK"));
        copyBankKey.addActionListener(new ActionListener() {
            public void actionPerformed(ActionEvent e) {
                String bankKeyAccount = "+" + Base32.encode(pubKey.getPublicKey());
                Clipboard clipboard = Toolkit.getDefaultToolkit().getSystemClipboard();
                StringSelection value = new StringSelection(bankKeyAccount);
                clipboard.setContents(value, null);
            }
        });
        this.add(copyBankKey);

        JMenuItem set_name = new JMenuItem(Lang.getInstance().translate("Edit name"));
        set_name.addActionListener(new ActionListener() {
            public void actionPerformed(ActionEvent e) {
                new AccountSetNameDialog(pubKey.getAddress());
                table.repaint();
            }
        });
        this.add(set_name);

        this.addSeparator();

        JMenuItem setSeeInBlockexplorer = new JMenuItem(Lang.getInstance().translate("Check in Blockexplorer"));

        setSeeInBlockexplorer.addActionListener(new ActionListener() {
            @Override
            public void actionPerformed(ActionEvent e) {

                try {
                    URLViewer.openWebpage(new URL("http://" + Settings.getInstance().getBlockexplorerURL()
                            + ":" + Settings.getInstance().getWebPort() + "/index/blockexplorer.html"
                            + "?address=" + pubKey.getAddress()));
                } catch (MalformedURLException e1) {
                    logger.error(e1.getMessage(), e1);
                }
            }
        });

        add(setSeeInBlockexplorer);

        this.addPopupMenuListener(new PopupMenuListener() {

            @Override
            public void popupMenuCanceled(PopupMenuEvent arg0) {
                // TODO Auto-generated method stub

            }

            @Override
            public void popupMenuWillBecomeInvisible(PopupMenuEvent arg0) {
                // TODO Auto-generated method stub

            }

            @Override
            public void popupMenuWillBecomeVisible(PopupMenuEvent arg0) {
                // TODO Auto-generated method stub

                // TODO Auto-generated method stub

                asset = (AssetCls) assetSelector.getSelectedItem();

                int row = table.getSelectedRow();
                if (row < 0)
                    return;
                row = table.convertRowIndexToModel(row);

                pubKey = tableModel.getItem(row);
                init();

            }


        });

    }

    public void init() {

        this.sendAsset.setEnabled(true);
        this.holdAsset.setEnabled(true);
        this.debtAsset.setEnabled(true);
        this.debtAssetReturn.setEnabled(true);
        this.debtAssetBackward.setEnabled(true);
        this.spendAsset.setEnabled(true);

        this.sendMail.setText(Lang.getInstance().translate("Send Mail"));

        String actionName = asset.viewAssetTypeAction(false, TransactionAmount.ACTION_SEND);
        if (actionName == null) {
            this.sendAsset.setVisible(false);
        } else {
            this.sendAsset.setText(Lang.getInstance().translate(actionName));
            this.sendAsset.setVisible(true);
        }

        actionName = asset.viewAssetTypeAction(true, TransactionAmount.ACTION_HOLD);
        if (actionName == null) {
            this.holdAsset.setVisible(false);
        } else {
            this.holdAsset.setText(Lang.getInstance().translate(actionName));
            this.holdAsset.setVisible(true);
        }

        actionName = asset.viewAssetTypeAction(false, TransactionAmount.ACTION_DEBT);
        if (actionName == null) {
            this.debtAsset.setVisible(false);
        } else {
            this.debtAsset.setText(Lang.getInstance().translate(actionName));
            this.debtAsset.setVisible(true);
        }

        actionName = asset.viewAssetTypeAction(false, TransactionAmount.ACTION_REPAY_DEBT);
        if (actionName == null) {
            this.debtAssetReturn.setVisible(false);
        } else {
            this.debtAssetReturn.setText(Lang.getInstance().translate(actionName));
            this.debtAssetReturn.setVisible(true);
        }

        actionName = asset.viewAssetTypeAction(true, TransactionAmount.ACTION_DEBT);
        if (actionName == null) {
            this.debtAssetBackward.setVisible(false);
        } else {
            this.debtAssetBackward.setText(Lang.getInstance().translate(actionName));
            this.debtAssetBackward.setVisible(true);
        }

        actionName = asset.viewAssetTypeAction(false, TransactionAmount.ACTION_SPEND);
        if (actionName == null) {
            this.spendAsset.setVisible(false);
        } else {
            this.spendAsset.setText(Lang.getInstance().translate(actionName));
            this.spendAsset.setVisible(true);
        }

        Fun.Tuple5<Fun.Tuple2<BigDecimal, BigDecimal>, Fun.Tuple2<BigDecimal, BigDecimal>, Fun.Tuple2<BigDecimal, BigDecimal>, Fun.Tuple2<BigDecimal, BigDecimal>, Fun.Tuple2<BigDecimal, BigDecimal>>
                balance = pubKey.getBalance(asset.getKey());

        if (balance.a.b.signum() == 0
                && !asset.isUnlimited(pubKey)) {
            this.sendAsset.setEnabled(false);
            this.debtAsset.setEnabled(false);
        }

        if (balance.b.b.signum() == 0
                && !asset.isUnlimited(pubKey)) {
            this.debtAssetReturn.setEnabled(false);
        }

        switch (this.asset.getAssetType()) {

            case AssetCls.AS_BANK_GUARANTEE:

                balance = pubKey.getBalance(asset.getKey());
                if (balance.a.b.signum() > 0) {
                    this.holdAsset.setEnabled(false);
                    this.debtAssetReturn.setEnabled(false);
                    if (balance.b.b.signum() < 0) {
                        this.debtAsset.setEnabled(false);
                    } else {
                        this.debtAssetBackward.setEnabled(false);
                    }
                } else {
                    this.sendAsset.setEnabled(false);
                    this.debtAsset.setEnabled(false);
                    this.debtAssetBackward.setEnabled(false);
                    if (balance.b.b.signum() <= 0) {
                        this.debtAssetReturn.setEnabled(false);
                        this.holdAsset.setEnabled(false);
                    } else {
                        if (balance.c.b.signum() > 0) {
                            this.holdAsset.setEnabled(false);
                        }
                    }
                }

                break;

            case AssetCls.AS_BANK_GUARANTEE_TOTAL:

                balance = pubKey.getBalance(asset.getKey());
                if (pubKey.equals(asset.getOwner()) || balance.a.b.signum() > 0) {

                } else {
                    this.sendAsset.setEnabled(false);
                    this.debtAsset.setEnabled(false);
                    this.debtAssetReturn.setEnabled(false);
                }

                break;

        }
    }
}<|MERGE_RESOLUTION|>--- conflicted
+++ resolved
@@ -57,12 +57,8 @@
         sendMail = new JMenuItem(Lang.getInstance().translate("Send mail"));
         sendMail.addActionListener(new ActionListener() {
             public void actionPerformed(ActionEvent e) {
-<<<<<<< HEAD
                 MainPanel.getInstance().insertNewTab(Lang.getInstance().translate("Send mail"),
                         new MailSendPanel(pubKey, null, null), MailSendPanel.getIcon());
-=======
-                MainPanel.getInstance().insertTab(Lang.getInstance().translate("Send mail"), new MailSendPanel(pubKey, null, null), MailSendPanel.getIcon());
->>>>>>> 51fd303b
             }
         });
         this.add(sendMail);
@@ -73,12 +69,8 @@
         sendAsset.addActionListener(new ActionListener() {
             public void actionPerformed(ActionEvent e) {
                 // AccountAssetLendPanel
-<<<<<<< HEAD
                 MainPanel.getInstance().insertNewTab(Lang.getInstance().translate("Send") + ":" + asset.getKey(),
                         new AccountAssetSendPanel(asset, pubKey, null, null, null), AccountAssetSendPanel.getIcon());
-=======
-                MainPanel.getInstance().insertTab(Lang.getInstance().translate("Send"), new AccountAssetSendPanel(asset, pubKey, null, null, null), AccountAssetSendPanel.getIcon());
->>>>>>> 51fd303b
 
             }
         });
@@ -90,12 +82,8 @@
         debtAsset.addActionListener(new ActionListener() {
             public void actionPerformed(ActionEvent e) {
                 //new AccountLendDialog(asset, pubKey);
-<<<<<<< HEAD
                 MainPanel.getInstance().insertNewTab(Lang.getInstance().translate("Lend") + ":" + asset.getKey(),
                         new AccountAssetLendPanel(asset, pubKey, null, null), AccountAssetLendPanel.getIcon());
-=======
-                MainPanel.getInstance().insertTab(Lang.getInstance().translate("Lend"), new AccountAssetLendPanel(asset, pubKey, null, null), AccountAssetLendPanel.getIcon());
->>>>>>> 51fd303b
 
             }
         });
@@ -105,12 +93,8 @@
         debtAssetReturn.addActionListener(new ActionListener() {
             public void actionPerformed(ActionEvent e) {
 
-<<<<<<< HEAD
                 MainPanel.getInstance().insertNewTab(Lang.getInstance().translate("Repay Debt") + ":" + asset.getKey(),
                         new AccountAssetRepayDebtPanel(asset, pubKey, null, null), AccountAssetRepayDebtPanel.getIcon());
-=======
-                MainPanel.getInstance().insertTab(Lang.getInstance().translate("Repay Debt"), new AccountAssetRepayDebtPanel(asset, pubKey, null, null), AccountAssetRepayDebtPanel.getIcon());
->>>>>>> 51fd303b
 
             }
         });
@@ -121,12 +105,8 @@
         debtAssetBackward.addActionListener(new ActionListener() {
             public void actionPerformed(ActionEvent e) {
 
-<<<<<<< HEAD
                 MainPanel.getInstance().insertNewTab(Lang.getInstance().translate("Confiscate Debt") + ":" + asset.getKey(),
                         new AccountAssetConfiscateDebtPanel(asset, pubKey, null, null), AccountAssetConfiscateDebtPanel.getIcon());
-=======
-                MainPanel.getInstance().insertTab(Lang.getInstance().translate("Confiscate Debt"), new AccountAssetConfiscateDebtPanel(asset, pubKey, null, null), AccountAssetConfiscateDebtPanel.getIcon());
->>>>>>> 51fd303b
 
             }
         });
@@ -138,12 +118,8 @@
         holdAsset.addActionListener(new ActionListener() {
             public void actionPerformed(ActionEvent e) {
 
-<<<<<<< HEAD
                 MainPanel.getInstance().insertNewTab(Lang.getInstance().translate("Hold") + ":" + asset.getKey(),
                         new AccountAssetHoldPanel(asset, pubKey, null, null), AccountAssetHoldPanel.getIcon());
-=======
-                MainPanel.getInstance().insertTab(Lang.getInstance().translate("Hold"), new AccountAssetHoldPanel(asset, pubKey, null, null), AccountAssetHoldPanel.getIcon());
->>>>>>> 51fd303b
 
             }
         });
@@ -155,12 +131,8 @@
         spendAsset.addActionListener(new ActionListener() {
             public void actionPerformed(ActionEvent e) {
 
-<<<<<<< HEAD
                 MainPanel.getInstance().insertNewTab(Lang.getInstance().translate("Spend") + ":" + asset.getKey(),
                         new AccountAssetSpendPanel(asset, pubKey, null, null, null), AccountAssetSpendPanel.getIcon());
-=======
-                MainPanel.getInstance().insertTab(Lang.getInstance().translate("Spend"), new AccountAssetSpendPanel(asset, pubKey, null, null, null), AccountAssetSpendPanel.getIcon());
->>>>>>> 51fd303b
 
             }
         });

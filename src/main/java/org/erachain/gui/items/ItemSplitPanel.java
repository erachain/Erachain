package org.erachain.gui.items;

import org.erachain.controller.Controller;
import org.erachain.core.item.ItemCls;
import org.erachain.datachain.DCSet;
import org.erachain.gui.MainFrame;
import org.erachain.gui.SplitPanel;
import org.erachain.gui.WalletTableRenderer;
import org.erachain.gui.library.MTable;
import org.erachain.gui.models.RendererIcon;
import org.erachain.gui.models.TimerTableModelCls;
import org.erachain.lang.Lang;
import org.erachain.utils.TableMenuPopupUtil;
import org.mapdb.Fun;
import org.slf4j.Logger;
import org.slf4j.LoggerFactory;

import javax.swing.*;
import javax.swing.event.PopupMenuEvent;
import javax.swing.event.PopupMenuListener;
import javax.swing.table.TableColumnModel;
import java.awt.*;
import java.awt.event.*;
import java.util.Timer;
import java.util.TimerTask;
//import java.util.TimerTask;

public abstract class ItemSplitPanel extends SplitPanel {

    private static final long serialVersionUID = 2717571093561259483L;
    protected TimerTableModelCls tableModel;
    protected JMenuItem favoriteMenuItems;
    protected JPopupMenu menuTable;
    //protected ItemCls itemMenu;
    protected ItemCls itemTableSelected;
    protected static Logger logger = LoggerFactory.getLogger(ItemSplitPanel.class);


    @SuppressWarnings("rawtypes")
    public ItemSplitPanel(TimerTableModelCls tableModel, String guiName, String title) {
        super(guiName, title);

        this.tableModel = tableModel;
        // not show buttons
        jToolBarRightPanel.setVisible(false);
        toolBarLeftPanel.setVisible(true);
        button1ToolBarLeftPanel.setVisible(false);
        button2ToolBarLeftPanel.setVisible(false);

        // not show My filter
        searchMyJCheckBoxLeftPanel.setVisible(false);
        searchFavoriteJCheckBoxLeftPanel.setVisible(false);

        // CREATE TABLE
        jTableJScrollPanelLeftPanel = new MTable(this.tableModel);
<<<<<<< HEAD
=======
        jTableJScrollPanelLeftPanel.setDefaultRenderer(Boolean.class, new WalletTableRenderer());
>>>>>>> 8d24a6dc

        TableColumnModel columnModel = jTableJScrollPanelLeftPanel.getColumnModel();
        columnModel.getColumn(0).setMaxWidth((100));
        columnModel.getColumn(tableModel.COLUMN_FAVORITE).setMaxWidth(100);

        // иконку будем рисовать
        try {
            columnModel.getColumn(tableModel.COLUMN_FOR_ICON)
                    .setCellRenderer(new RendererIcon());
        } catch (Exception e) {
            logger.error(e.getMessage(), e);
        }

        // hand cursor for Favorite column
        jTableJScrollPanelLeftPanel.addMouseMotionListener(new MouseMotionAdapter() {
            public void mouseMoved(MouseEvent e) {
                if (jTableJScrollPanelLeftPanel.columnAtPoint(e.getPoint()) == ItemSplitPanel.this.tableModel.COLUMN_FAVORITE) {
                    jTableJScrollPanelLeftPanel.setCursor(new Cursor(Cursor.HAND_CURSOR));
                } else {
                    jTableJScrollPanelLeftPanel.setCursor(new Cursor(Cursor.DEFAULT_CURSOR));
                }
            }
        });

        // select row
        jTableJScrollPanelLeftPanel.getSelectionModel().addListSelectionListener(arg0 -> {

            if (jTableJScrollPanelLeftPanel == null || jTableJScrollPanelLeftPanel.getSelectedRow() < 0) {
                jScrollPaneJPanelRightPanel.setViewportView(null);
                return;
            }

            try {
                itemTableSelected = getItem(jTableJScrollPanelLeftPanel.getSelectedRow());
            } catch (Exception e) {
                logger.error(e.getMessage(), e);
                return;
            }
            if (itemTableSelected == null) {
                return;
            }
            try {
                // TODO почемуто при выборе персоны сюда 2 раза прилетает и перерисовка дважды идет
                jScrollPaneJPanelRightPanel.setViewportView(null);
                jScrollPaneJPanelRightPanel.setViewportView(getShow(itemTableSelected));
            } catch (Exception e) {
                logger.error(e.getMessage(), e);
                try {
                    jScrollPaneJPanelRightPanel.setViewportView(null);
                    jScrollPaneJPanelRightPanel.setViewportView(getShow(itemTableSelected));
                } catch (Exception e1) {
                    jScrollPaneJPanelRightPanel.setViewportView(null);
                    jScrollPaneJPanelRightPanel.setViewportView(getShow(itemTableSelected));
                }

            }

        });

        // UPDATE FILTER ON TEXT CHANGE

        // mouse from favorine column
        jTableJScrollPanelLeftPanel.addMouseListener(new MouseAdapter() {
            @Override
            public void mousePressed(MouseEvent e) {

                Point point = e.getPoint();
                Timer timer = new Timer();
                timer.schedule(new TimerTask() {
                    @Override
                    public void run() {

                    int row = jTableJScrollPanelLeftPanel.rowAtPoint(point);
                    jTableJScrollPanelLeftPanel.setRowSelectionInterval(row, row);

                    itemTableSelected = getItem(row);

                    if (e.getClickCount() == 2) {
                        tableMouse2Click(itemTableSelected);
                    }

                    if (e.getClickCount() == 1 && e.getButton() == MouseEvent.BUTTON1) {
                        if (jTableJScrollPanelLeftPanel.getSelectedColumn() == ItemSplitPanel.this.tableModel.COLUMN_FAVORITE) {
                            favoriteSet(itemTableSelected);
                        }
                    }
                }}, 10);
            }
        });

        menuTable = new JPopupMenu();
        // favorite menu
        favoriteMenuItems = new JMenuItem();
        favoriteMenuItems.addActionListener(new ActionListener() {
            public void actionPerformed(ActionEvent e) {
                int row = jTableJScrollPanelLeftPanel.getSelectedRow();
                favoriteSet(getItem(row));
            }
        });

        menuTable.addPopupMenuListener(new PopupMenuListener()
         {

            @Override
            public void popupMenuCanceled(PopupMenuEvent arg0) {
            }

            @Override
            public void popupMenuWillBecomeInvisible(PopupMenuEvent arg0) {
            }

            @Override
            public void popupMenuWillBecomeVisible(PopupMenuEvent arg0) {
                itemTableSelected = getItem(jTableJScrollPanelLeftPanel.getSelectedRow());
                // IF ASSET CONFIRMED AND NOT ERM
                favoriteMenuItems.setVisible(true);
                // CHECK IF FAVORITES
                if (Controller.getInstance().isItemFavorite(itemTableSelected)) {
                    favoriteMenuItems.setText(Lang.getInstance().translate("Remove Favorite"));
                } else {
                    favoriteMenuItems.setText(Lang.getInstance().translate("Add Favorite"));
                }
            }

        });

        menuTable.add(favoriteMenuItems);

        TableMenuPopupUtil.installContextMenu(jTableJScrollPanelLeftPanel, menuTable);
        jScrollPanelLeftPanel.setViewportView(jTableJScrollPanelLeftPanel);

    }

    @Override
    public void onClose() {
        tableModel.deleteObservers();
    }

    private void favoriteSet(ItemCls itemCls) {
        // CHECK IF FAVORITES
        if (Controller.getInstance().isItemFavorite(itemCls)) {
            int showConfirmDialog = JOptionPane.showConfirmDialog(MainFrame.getInstance(), Lang.getInstance().translate("Delete from favorite") + "?", Lang.getInstance().translate("Delete from favorite"), JOptionPane.OK_CANCEL_OPTION);
            if (showConfirmDialog == 0) {
                Controller.getInstance().removeItemFavorite(itemCls);
            }
        } else {
            Controller.getInstance().addItemFavorite(itemCls);
        }
        ((TimerTableModelCls) jTableJScrollPanelLeftPanel.getModel()).fireTableDataChanged();

    }

    abstract protected Component getShow(ItemCls item);


    private ItemCls getItem(int row) {
        int crow = jTableJScrollPanelLeftPanel.convertRowIndexToModel(row);
        Object item = tableModel.getItem(crow);
        ItemCls itemCls;
        if (item instanceof Fun.Tuple2) {
            itemCls = (ItemCls) ((Fun.Tuple2) item).b;
        } else {
            itemCls = (ItemCls) item;
        }

        itemCls.getKey(DCSet.getInstance());
        return itemCls;

    }

    protected void tableMouse2Click(ItemCls item) {
    }

}<|MERGE_RESOLUTION|>--- conflicted
+++ resolved
@@ -53,10 +53,7 @@
 
         // CREATE TABLE
         jTableJScrollPanelLeftPanel = new MTable(this.tableModel);
-<<<<<<< HEAD
-=======
         jTableJScrollPanelLeftPanel.setDefaultRenderer(Boolean.class, new WalletTableRenderer());
->>>>>>> 8d24a6dc
 
         TableColumnModel columnModel = jTableJScrollPanelLeftPanel.getColumnModel();
         columnModel.getColumn(0).setMaxWidth((100));

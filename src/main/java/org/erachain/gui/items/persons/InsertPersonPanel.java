package org.erachain.gui.items.persons;

import org.erachain.controller.Controller;
import org.erachain.core.account.Account;
import org.erachain.core.account.PrivateKeyAccount;
import org.erachain.core.crypto.Base58;
import org.erachain.core.item.persons.PersonFactory;
import org.erachain.core.item.persons.PersonHuman;
import org.erachain.core.transaction.IssuePersonRecord;
import org.erachain.core.transaction.Transaction;
import org.erachain.datachain.DCSet;
import org.erachain.gui.MainFrame;
import org.erachain.gui.library.IssueConfirmDialog;
import org.erachain.gui.library.MButton;
import org.erachain.gui.transaction.IssuePersonDetailsFrame;
import org.erachain.gui.transaction.OnDealClick;
import org.erachain.lang.Lang;
import org.erachain.utils.Pair;
import org.slf4j.Logger;
import org.slf4j.LoggerFactory;

import javax.swing.*;
import java.awt.*;
import java.awt.datatransfer.Clipboard;
import java.awt.datatransfer.DataFlavor;
import java.awt.datatransfer.Transferable;
import java.util.TimeZone;

import static org.erachain.gui.items.utils.GUIUtils.checkWalletUnlock;

public class InsertPersonPanel extends IssuePersonPanel {
    private static final Logger logger = LoggerFactory.getLogger(InsertPersonPanel.class);
    private static final long serialVersionUID = 1L;

    private JTextField txtSign = new JTextField();
    private JTextField txtPublicKey = new JTextField();
    private JTextField txtGenderTxt = new JTextField();
    private JTextField txtBirthdayTxt = new JTextField();
    private JTextField txtDeathdayTxt = new JTextField();

    private MButton transformButton;
    private JLabel labelSign = new JLabel();
    private JLabel labelPublicKey = new JLabel();
    protected JLabel iconLabel = new JLabel();
    protected MButton pasteButton;

    protected PersonHuman person;

    public InsertPersonPanel() {
        super();
        init();
        copyButton.setVisible(false);
        aliveCheckBox.setSelected(false);
        aliveCheckBox.setVisible(false);
    }

    public String getClipboardContents() {
        String result = "";
        Clipboard clipboard = Toolkit.getDefaultToolkit().getSystemClipboard();
        Transferable contents = clipboard.getContents(null);
        boolean hasTransferableText = (contents != null) && contents.isDataFlavorSupported(DataFlavor.stringFlavor);
        if (hasTransferableText) {
            try {
                result = (String) contents.getTransferData(DataFlavor.stringFlavor);
            } catch (Exception e) {
                logger.error("Clipboard error", e);
            }
        }
        return result;
    }

    private void init() {
        titleJLabel.setText(Lang.getInstance().translate("Enter Person"));
<<<<<<< HEAD
=======
        //textPersonNumber.setText("");
>>>>>>> 1bdd78d1
        txtBirthLatitude.setText("");
        txtBirthLongitudeLatitude.setText("");
        txtHeight.setText("");
        txtFeePow.setSelectedItem("0");
        txtName.setEditable(false);
        txtareaDescription.setEditable(false);
        txtBirthday.setVisible(false);
        txtDeathday.setVisible(false);
        txtBirthdayTxt.setEditable(false);
        txtDeathdayTxt.setVisible(false);
        txtDeathdayTxt.setEditable(false);

        addImageLabel.setVisible(false);
        comboBoxGender.setVisible(false);
        txtGenderTxt.setEditable(false);
<<<<<<< HEAD
=======
        //textPersonNumber.setEditable(false);
>>>>>>> 1bdd78d1
        txtBirthLatitude.setEditable(false);
        txtBirthLongitudeLatitude.setEditable(false);
        txtSkinColor.setEditable(false);
        txtEyeColor.setEditable(false);
        txtHairColor.setEditable(false);
        txtHeight.setEditable(false);

        txtPublicKey.setEditable(false);

        labelSign.setText(Lang.getInstance().translate("Signature") + ":");
        GridBagConstraints gridBagConstraints = new GridBagConstraints();
        gridBagConstraints.gridx = 0;
        gridBagConstraints.gridy = 17;
        gridBagConstraints.anchor = GridBagConstraints.FIRST_LINE_START;
        gridBagConstraints.insets = new Insets(0, 18, 0, 0);
        mainPanel.add(labelSign, gridBagConstraints);
        gridBagConstraints = new GridBagConstraints();
        gridBagConstraints.gridx = 2;
        gridBagConstraints.gridy = 17;
        gridBagConstraints.gridwidth = 13;
        gridBagConstraints.fill = GridBagConstraints.HORIZONTAL;
        gridBagConstraints.anchor = GridBagConstraints.FIRST_LINE_START;
        gridBagConstraints.weightx = 0.2;
        gridBagConstraints.insets = new Insets(0, 0, 0, 1);
        txtSign.setEditable(false);
        mainPanel.add(txtSign, gridBagConstraints);

        labelPublicKey.setText(Lang.getInstance().translate("Public key") + ":");
        gridBagConstraints.gridx = 0;
        gridBagConstraints.gridy = 18;
        gridBagConstraints.anchor = GridBagConstraints.FIRST_LINE_START;
        gridBagConstraints.insets = new Insets(0, 18, 0, 0);
        mainPanel.add(labelPublicKey, gridBagConstraints);
        gridBagConstraints = new GridBagConstraints();
        gridBagConstraints.gridx = 2;
        gridBagConstraints.gridy = 18;
        gridBagConstraints.gridwidth = 13;
        gridBagConstraints.fill = GridBagConstraints.HORIZONTAL;
        gridBagConstraints.anchor = GridBagConstraints.FIRST_LINE_START;
        gridBagConstraints.weightx = 0.2;
        gridBagConstraints.insets = new Insets(0, 0, 0, 1);
        mainPanel.add(txtPublicKey, gridBagConstraints);

        gridBagConstraints = new GridBagConstraints();
        gridBagConstraints.gridx = 2;
        gridBagConstraints.gridy = 8;
        gridBagConstraints.gridwidth = 3;
        gridBagConstraints.fill = GridBagConstraints.HORIZONTAL;
        gridBagConstraints.anchor = GridBagConstraints.FIRST_LINE_START;
        gridBagConstraints.weightx = 0.1;
        mainPanel.add(txtGenderTxt, gridBagConstraints);

        gridBagConstraints = new GridBagConstraints();
        gridBagConstraints.gridx = 2;
        gridBagConstraints.gridy = 6;
        gridBagConstraints.gridwidth = 3;
        gridBagConstraints.fill = GridBagConstraints.HORIZONTAL;
        gridBagConstraints.anchor = GridBagConstraints.FIRST_LINE_START;
        gridBagConstraints.weightx = 0.2;
        mainPanel.add(txtBirthdayTxt, gridBagConstraints);

        gridBagConstraints = new GridBagConstraints();
        gridBagConstraints.gridx = 8;
        gridBagConstraints.gridy = 6;
        gridBagConstraints.gridwidth = 7;
        gridBagConstraints.fill = GridBagConstraints.HORIZONTAL;
        gridBagConstraints.weightx = 0.2;
        gridBagConstraints.insets = new Insets(0, 0, 0, 16);
        mainPanel.add(txtDeathdayTxt, gridBagConstraints);

        gridBagConstraints = new GridBagConstraints();
        gridBagConstraints.gridx = 0;
        gridBagConstraints.gridy = 0;
        gridBagConstraints.gridwidth = 7;
        gridBagConstraints.gridheight = 5;
        gridBagConstraints.fill = GridBagConstraints.BOTH;
        gridBagConstraints.anchor = GridBagConstraints.FIRST_LINE_START;
        gridBagConstraints.weightx = 0.05;
        jPanelHead.add(iconLabel, gridBagConstraints);

        pasteButton = new MButton(Lang.getInstance().translate("Paste Person from clipboard"), 2);
        pasteButton.addActionListener(arg0 -> {
            person = null;
            reset();
            String base58str = getClipboardContents();
            byte[] dataPerson;
            try {
                dataPerson = Base58.decode(base58str);
                person = (PersonHuman) PersonFactory.getInstance().parse(dataPerson, false);
            } catch (Exception ee) {
                JOptionPane.showMessageDialog(null, ee.getMessage(), Lang.getInstance().translate("Error"),
                        JOptionPane.ERROR_MESSAGE);
                return;
            }
            txtName.setText(person.viewName());
            ImageIcon image = new ImageIcon(person.getImage());
            int x = image.getIconWidth();
            int y = image.getIconHeight();
            int x1 = 250;
            double k = ((double) x / (double) x1);
            y = (int) ((double) y / k);
            if (y != 0) {
                Image Im = image.getImage().getScaledInstance(x1, y, 1);
                iconLabel.setIcon(new ImageIcon(Im));
            }
            // SET ONE TIME ZONE for Birthday
            TimeZone.setDefault(TimeZone.getTimeZone("UTC"));
            txtBirthdayTxt.setText(person.getBirthdayStr());
            txtDeathdayTxt.setText(person.getDeathdayStr());
            txtDeathdayTxt.setVisible(false);
            jLabelDead.setVisible(false);
            if (!person.isAlive(0L)) {
                txtDeathdayTxt.setVisible(true);
                jLabelDead.setVisible(true);
            }
            TimeZone.setDefault(TimeZone.getDefault());

            txtareaDescription.setText(person.getDescription() == null ? "" : person.getDescription());

            comboBoxGender.setSelectedIndex(person.getGender());
            txtGenderTxt.setText(comboBoxGender.getSelectedItem().toString());

<<<<<<< HEAD
=======
            //if (person.getRace() != null) {
            //    textPersonNumber.setText(person.getRace());
            //}
>>>>>>> 1bdd78d1
            txtBirthLatitude.setText("" + person.getBirthLatitude() + ", " + person.getBirthLongitude());
            if (person.getSkinColor() != null) {
                txtSkinColor.setText(person.getSkinColor());
            }
            if (person.getEyeColor() != null) {
                txtEyeColor.setText(person.getEyeColor());
            }
            if (person.getHairColor() != null) {
                txtHairColor.setText(person.getHairColor());
            }
            txtHeight.setText("" + person.getHeight());

            txtSign.setText(
                    person.isSignatureValid(DCSet.getInstance()) ? Base58.encode(person.getOwnerSignature())
                            : Lang.getInstance().translate("Wrong signaryte for data owner"));
            txtPublicKey.setText(Base58.encode(person.getOwner().getPublicKey()));

        });

        GridBagConstraints gridBagConstraints1 = new GridBagConstraints();
        gridBagConstraints1.gridx = 4;
        gridBagConstraints1.gridy = 19;
        gridBagConstraints1.anchor = GridBagConstraints.FIRST_LINE_END;
        gridBagConstraints1.insets = new Insets(20, 0, 0, 0);
        mainPanel.add(pasteButton, gridBagConstraints1);

        transformButton = new MButton(Lang.getInstance().translate("Check person and insert"), 2);

        transformButton.addActionListener(arg0 -> {
            if (person == null) {
                return;
            }
            if (checkWalletUnlock()) {
                return;
            }


            // READ CREATOR
            Account creatorAccount = (Account) cbxFrom.getSelectedItem();

            int feePow;
            try {
                // READ FEE POW
                feePow = Integer.parseInt((String) txtFeePow.getSelectedItem());
            } catch (Exception e) {
                String mess = "Invalid fee power 0..6";
                JOptionPane.showMessageDialog(new JFrame(), Lang.getInstance().translate(mess),
                        Lang.getInstance().translate("Error"), JOptionPane.ERROR_MESSAGE);
                return;
            }

            PrivateKeyAccount creator = Controller.getInstance()
                    .getPrivateKeyAccountByAddress(creatorAccount.getAddress());

            if (creator == null) {
                JOptionPane.showMessageDialog(new JFrame(),
                        Lang.getInstance().translate(OnDealClick.resultMess(Transaction.PRIVATE_KEY_NOT_FOUND)),
                        Lang.getInstance().translate("Error"), JOptionPane.ERROR_MESSAGE);
                return;
            }

            Pair<Transaction, Integer> result = Controller.getInstance().issuePersonHuman(creator, feePow, person);

            // CHECK VALIDATE MESSAGE
            if (result.getB() == Transaction.VALIDATE_OK) {
                String statusText = "";

                IssueConfirmDialog dd = new IssueConfirmDialog(MainFrame.getInstance(), true, result.getA(),
                        " ",
                        (int) (getWidth() / 1.2), (int) (getHeight() / 1.2), statusText,
                        Lang.getInstance().translate("Confirmation transaction issue person"));

                IssuePersonDetailsFrame ww = new IssuePersonDetailsFrame((IssuePersonRecord) result.getA());
                dd.jScrollPane1.setViewportView(ww);
                dd.setLocationRelativeTo(this);
                dd.setVisible(true);
                if (dd.isConfirm) {
                    // VALIDATE AND PROCESS
                    Integer result1 = Controller.getInstance().getTransactionCreator().afterCreate(result.getA(),
                            Transaction.FOR_NETWORK);
                    if (result1 != Transaction.VALIDATE_OK) {
                        JOptionPane.showMessageDialog(new JFrame(),
                                Lang.getInstance().translate(OnDealClick.resultMess(result1)),
                                Lang.getInstance().translate("Error"), JOptionPane.ERROR_MESSAGE);
                    } else {
                        JOptionPane.showMessageDialog(new JFrame(),
                                Lang.getInstance().translate("Person issue has been sent!"),
                                Lang.getInstance().translate("Success"), JOptionPane.INFORMATION_MESSAGE);
                        person = null;
                        eraseFields();

                    }
                }
            } else {
                JOptionPane.showMessageDialog(new JFrame(),
                        Lang.getInstance().translate(OnDealClick.resultMess(result.getB())),
                        Lang.getInstance().translate("Error"), JOptionPane.ERROR_MESSAGE);
            }
        });

        gridBagConstraints1.gridx = 6;
        gridBagConstraints1.gridy = 19;
        gridBagConstraints1.anchor = GridBagConstraints.FIRST_LINE_END;
        gridBagConstraints1.insets = new Insets(20, 0, 0, 16);
        mainPanel.add(transformButton, gridBagConstraints1);

    }


    private void eraseFields() {
        txtFeePow.setSelectedItem("0");
        txtName.setText("");
        txtareaDescription.setText("");
        txtGenderTxt.setText("");
<<<<<<< HEAD
=======
        //textPersonNumber.setText("");
>>>>>>> 1bdd78d1
        txtBirthLatitude.setText("");
        txtBirthLongitudeLatitude.setText("");
        txtSkinColor.setText("");
        txtEyeColor.setText("");
        txtHairColor.setText("");
        txtHeight.setText("");
        addImageLabel.reset();
        txtSign.setText("");
        txtPublicKey.setText("");
        txtBirthdayTxt.setText("");
        txtDeathdayTxt.setText("");
        txtGenderTxt.setText("");
        iconLabel.setIcon(null);

    }

}<|MERGE_RESOLUTION|>--- conflicted
+++ resolved
@@ -71,10 +71,6 @@
 
     private void init() {
         titleJLabel.setText(Lang.getInstance().translate("Enter Person"));
-<<<<<<< HEAD
-=======
-        //textPersonNumber.setText("");
->>>>>>> 1bdd78d1
         txtBirthLatitude.setText("");
         txtBirthLongitudeLatitude.setText("");
         txtHeight.setText("");
@@ -90,10 +86,6 @@
         addImageLabel.setVisible(false);
         comboBoxGender.setVisible(false);
         txtGenderTxt.setEditable(false);
-<<<<<<< HEAD
-=======
-        //textPersonNumber.setEditable(false);
->>>>>>> 1bdd78d1
         txtBirthLatitude.setEditable(false);
         txtBirthLongitudeLatitude.setEditable(false);
         txtSkinColor.setEditable(false);
@@ -216,12 +208,6 @@
             comboBoxGender.setSelectedIndex(person.getGender());
             txtGenderTxt.setText(comboBoxGender.getSelectedItem().toString());
 
-<<<<<<< HEAD
-=======
-            //if (person.getRace() != null) {
-            //    textPersonNumber.setText(person.getRace());
-            //}
->>>>>>> 1bdd78d1
             txtBirthLatitude.setText("" + person.getBirthLatitude() + ", " + person.getBirthLongitude());
             if (person.getSkinColor() != null) {
                 txtSkinColor.setText(person.getSkinColor());
@@ -336,10 +322,6 @@
         txtName.setText("");
         txtareaDescription.setText("");
         txtGenderTxt.setText("");
-<<<<<<< HEAD
-=======
-        //textPersonNumber.setText("");
->>>>>>> 1bdd78d1
         txtBirthLatitude.setText("");
         txtBirthLongitudeLatitude.setText("");
         txtSkinColor.setText("");

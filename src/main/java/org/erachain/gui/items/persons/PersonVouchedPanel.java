package org.erachain.gui.items.persons;

import org.erachain.core.account.Account;
import org.erachain.core.account.PublicKeyAccount;
import org.erachain.core.item.persons.PersonCls;
import org.erachain.gui.items.accounts.AccountAssetSendPanel;
import org.erachain.gui.items.mails.MailSendPanel;
import org.erachain.gui.items.statement.StatementsVouchTableModel;
import org.erachain.gui.library.MTable;
import org.erachain.gui2.MainPanel;
import org.erachain.lang.Lang;
import org.erachain.utils.TableMenuPopupUtil;

import javax.swing.*;
import javax.swing.event.PopupMenuEvent;
import javax.swing.event.PopupMenuListener;
import javax.swing.table.TableColumn;
import javax.swing.table.TableColumnModel;
import javax.swing.table.TableRowSorter;
import java.awt.*;
import java.awt.datatransfer.Clipboard;
import java.awt.datatransfer.StringSelection;
import java.awt.event.ActionEvent;
import java.awt.event.ActionListener;

public class PersonVouchedPanel extends JPanel {

    /**
     * view VOUSH PANEL
     */
    private static final long serialVersionUID = 1L;
    protected int row;
    PersonVouchFromTableModel model;
    private JScrollPane jScrollPane_Tab_Vouches;
    private GridBagConstraints gridBagConstraints;

    public PersonVouchedPanel(PersonCls person) {

        this.setName(Lang.getInstance().translate("Vouched for"));
        model = new PersonVouchFromTableModel(person);
        JTable jTable_Vouches = new MTable(model);
        TableColumnModel column_mod = jTable_Vouches.getColumnModel();
        TableColumn col_data = column_mod.getColumn(StatementsVouchTableModel.COLUMN_TIMESTAMP);
        col_data.setMinWidth(50);
        col_data.setMaxWidth(200);
        col_data.setPreferredWidth(120);// .setWidth(30);


        TableColumn Date_Column = jTable_Vouches.getColumnModel().getColumn(StatementsVouchTableModel.COLUMN_TIMESTAMP);
        //favoriteColumn.setCellRenderer(new RendererBoolean()); //personsTable.getDefaultRenderer(Boolean.class));
        int rr = (int) (getFontMetrics(UIManager.getFont("Table.font")).stringWidth("0022-22-2222"));
        Date_Column.setMinWidth(rr + 1);
        Date_Column.setMaxWidth(rr * 10);
        Date_Column.setPreferredWidth(rr + 5);//.setWidth(30);

<<<<<<< HEAD
        TableColumn height_Column = jTable_Vouches.getColumnModel().getColumn(StatementsVouchTableModel.COLUMN_HEIGHT);
        rr = (int) (getFontMetrics(UIManager.getFont("Table.font")).stringWidth("002222222222"));
        height_Column.setMinWidth(rr + 1);
        height_Column.setMaxWidth(rr * 10);
        height_Column.setPreferredWidth(rr + 5);//.setWidth(30);

=======
>>>>>>> 800af59d
        jTable_Vouches.setAutoCreateRowSorter(true);

        TableRowSorter sorter = new TableRowSorter(model); //Создаем сортировщик
        //sorter.setSortable(0, true); //Указываем, что сортировать будем в первой колонке
        //sorter.setSortable(1, true); // а в других нет
        //sorter.setSortable(2, true);
        //ArrayList<SortKey> keys=new ArrayList<SortKey>(); // создаем коллецию ключей сортировки
        //keys.add(new SortKey(0, SortOrder.DESCENDING));  //Записываем два ключа !!! (если задать
        //keys.add(new SortKey(0, SortOrder.DESCENDING));  //один раз, то сортировщик по-умолчанию
        //DefaultRowSorter от которого происходит
        //TableRowSorter автоматически добавит
        //SortOrder.ASCENDING
        //sorter.setSortKeys(keys);                                   //Добавляем ключи к сортировщику
        if (model.getRowCount() > 0 && sorter.isSortable(StatementsVouchTableModel.COLUMN_TIMESTAMP)) {
            sorter.toggleSortOrder(StatementsVouchTableModel.COLUMN_TIMESTAMP); //Сортируем первую колонку
        }
        sorter.setSortsOnUpdates(true);                         //Указываем автоматически сортировать
        //при изменении модели данных
        jTable_Vouches.setRowSorter(sorter);


        // jPanel_Tab_Vouch = new javax.swing.JPanel();
        jScrollPane_Tab_Vouches = new javax.swing.JScrollPane();

        this.setLayout(new java.awt.GridBagLayout());

        jScrollPane_Tab_Vouches.setViewportView(jTable_Vouches);

        gridBagConstraints = new java.awt.GridBagConstraints();
        gridBagConstraints.gridx = 0;
        gridBagConstraints.gridy = 0;
        gridBagConstraints.fill = java.awt.GridBagConstraints.BOTH;
        gridBagConstraints.anchor = java.awt.GridBagConstraints.FIRST_LINE_START;
        gridBagConstraints.weightx = 0.1;
        gridBagConstraints.weighty = 0.1;
        gridBagConstraints.insets = new java.awt.Insets(5, 5, 5, 5);
        this.add(jScrollPane_Tab_Vouches, gridBagConstraints);


        JPopupMenu menu = new JPopupMenu();


        menu.addPopupMenuListener(new PopupMenuListener() {

            @Override
            public void popupMenuCanceled(PopupMenuEvent arg0) {
// TODO Auto-generated method stub

            }

            @Override
            public void popupMenuWillBecomeInvisible(PopupMenuEvent arg0) {
// TODO Auto-generated method stub

            }

            @Override
            public void popupMenuWillBecomeVisible(PopupMenuEvent arg0) {
// TODO Auto-generated method stub
                int row1 = jTable_Vouches.getSelectedRow();
                if (row1 < 0) return;

                row = jTable_Vouches.convertRowIndexToModel(row1);


            }
        });

		/*
		JMenuItem menu_copyName = new JMenuItem(Lang.getInstance().translate("Copy Creator Name"));
		menu_copyName.addActionListener(new ActionListener() {
			public void actionPerformed(ActionEvent e) {
				Clipboard clipboard = Toolkit.getDefaultToolkit().getSystemClipboard();
				// StringSelection value = new
				// StringSelection(person.getCreator().getAddress().toString());
				int row = jTable_Vouches.getSelectedRow();
				row = jTable_Vouches.convertRowIndexToModel(row);


				@SuppressWarnings("static-access")
				StringSelection value = new StringSelection((String) model.getValueAt(row, model.COLUMN_CREATOR_NAME));
				clipboard.setContents(value, null);
				
			}
		});
		menu.add(menu_copyName);
		*/


        JMenuItem copy_Creator_Address = new JMenuItem(Lang.getInstance().translate("Copy Account"));
        copy_Creator_Address.addActionListener(new ActionListener() {
            public void actionPerformed(ActionEvent e) {
                Clipboard clipboard = Toolkit.getDefaultToolkit().getSystemClipboard();
                StringSelection value = new StringSelection(model.getPublicKey(row).getAddress());
                clipboard.setContents(value, null);
            }
        });
        menu.add(copy_Creator_Address);

        JMenuItem menu_copy_Creator_PublicKey = new JMenuItem(Lang.getInstance().translate("Copy Public Key"));
        menu_copy_Creator_PublicKey.addActionListener(new ActionListener() {
            public void actionPerformed(ActionEvent e) {
                Clipboard clipboard = Toolkit.getDefaultToolkit().getSystemClipboard();
                PublicKeyAccount public_Account = model.getPublicKey(row);
                StringSelection value = new StringSelection(public_Account.getBase58());
                clipboard.setContents(value, null);
            }
        });
        menu.add(menu_copy_Creator_PublicKey);


        JMenuItem menu_copy_Block_PublicKey = new JMenuItem(Lang.getInstance().translate("Copy no. transaction"));
        menu_copy_Block_PublicKey.addActionListener(new ActionListener() {
            public void actionPerformed(ActionEvent e) {
                Clipboard clipboard = Toolkit.getDefaultToolkit().getSystemClipboard();
                StringSelection value = new StringSelection(model.getHeightSeq(row));
                clipboard.setContents(value, null);
            }
        });
        menu.add(menu_copy_Block_PublicKey);


        JMenuItem Send_Coins_item_Menu = new JMenuItem(Lang.getInstance().translate("Send Asset to Person"));
        Send_Coins_item_Menu.addActionListener(new ActionListener() {
            public void actionPerformed(ActionEvent e) {
                Account accountTo = (Account) model.getPublicKey(row);
                MainPanel.getInstance().insertNewTab(Lang.getInstance().translate("Send Asset to Person"), new AccountAssetSendPanel(null,
                        null, accountTo, person, null));

                ;

            }
        });
        menu.add(Send_Coins_item_Menu);

        JMenuItem Send_Mail_item_Menu = new JMenuItem(Lang.getInstance().translate("Send Mail to Person"));
        Send_Mail_item_Menu.addActionListener(new ActionListener() {
            public void actionPerformed(ActionEvent e) {
                Account account = (Account) model.getPublicKey(row);

                MainPanel.getInstance().insertNewTab(Lang.getInstance().translate("Send Mail to Person"), new MailSendPanel(null, account, null));

            }
        });
        menu.add(Send_Mail_item_Menu);


        ////////////////////
        TableMenuPopupUtil.installContextMenu(jTable_Vouches, menu); // SELECT


    }

    public void delay_on_close() {

        model.removeObservers();


    }


}<|MERGE_RESOLUTION|>--- conflicted
+++ resolved
@@ -53,15 +53,6 @@
         Date_Column.setMaxWidth(rr * 10);
         Date_Column.setPreferredWidth(rr + 5);//.setWidth(30);
 
-<<<<<<< HEAD
-        TableColumn height_Column = jTable_Vouches.getColumnModel().getColumn(StatementsVouchTableModel.COLUMN_HEIGHT);
-        rr = (int) (getFontMetrics(UIManager.getFont("Table.font")).stringWidth("002222222222"));
-        height_Column.setMinWidth(rr + 1);
-        height_Column.setMaxWidth(rr * 10);
-        height_Column.setPreferredWidth(rr + 5);//.setWidth(30);
-
-=======
->>>>>>> 800af59d
         jTable_Vouches.setAutoCreateRowSorter(true);
 
         TableRowSorter sorter = new TableRowSorter(model); //Создаем сортировщик

package org.erachain.gui.items.records;

import org.erachain.controller.Controller;
import org.erachain.core.item.unions.UnionCls;
import org.erachain.core.transaction.Transaction;
import org.erachain.datachain.DCSet;
import org.erachain.gui.IconPanel;
import org.erachain.gui.SplitPanel;
import org.erachain.gui.library.Library;
import org.erachain.gui.library.MTable;
import org.erachain.gui.models.UnconfirmedTransactionsTableModel;
import org.erachain.gui.transaction.TransactionDetailsFactory;
import org.erachain.lang.Lang;
import org.erachain.settings.Settings;
import org.erachain.utils.TableMenuPopupUtil;
import org.erachain.utils.URLViewer;
import org.slf4j.Logger;
import org.slf4j.LoggerFactory;

import javax.swing.*;
import javax.swing.event.ListSelectionEvent;
import javax.swing.event.ListSelectionListener;
import javax.swing.event.TableModelEvent;
import javax.swing.event.TableModelListener;
import java.awt.*;
import java.awt.event.ActionEvent;
import java.awt.event.ActionListener;
import java.awt.event.MouseAdapter;
import java.awt.event.MouseEvent;
import java.net.MalformedURLException;
import java.net.URL;
import java.text.SimpleDateFormat;


@SuppressWarnings("serial")
public class UnconfirmedTransactionsPanel extends IconPanel {

    public static String NAME = "UnconfirmedTransactionsPanel";
<<<<<<< HEAD
    public static String TITLE = "Unconfirmed Records";
=======
    public static String TITLE = "Unconfirmed Transactions";
>>>>>>> 8d24a6dc

    protected Logger logger;
    private static UnconfirmedTransactionsPanel instance;
    private UnconfirmedTransactionsTableModel transactionsModel;
    private MTable transactionsTable;

    public UnconfirmedTransactionsPanel() {
        super(NAME, TITLE);

        // this.parent = parent;
        this.setLayout(new GridBagLayout());
        // this.setLayout(new ScrollPaneLayout());
        // ScrollPaneLayout

        logger = LoggerFactory.getLogger(getClass());


        // PADDING
        // this.setBorder(new EmptyBorder(10, 10, 10, 10));
        // this.setSize(500, 500);
        // this.setLocation(20, 20);
        // this.setMaximizable(true);
        // this.setTitle(Lang.getInstance().translate("Accounts"));
        // this.setClosable(true);
        // this.setResizable(true);
        // this.setBorder(true);

        // TABLE GBC
        GridBagConstraints tableGBC = new GridBagConstraints();
        tableGBC.fill = GridBagConstraints.BOTH;
        tableGBC.anchor = GridBagConstraints.NORTHWEST;
        tableGBC.weightx = 1;
        tableGBC.weighty = 1;
        tableGBC.gridx = 1;
        tableGBC.gridy = 1;

        // TRANSACTIONS
        this.transactionsModel = new UnconfirmedTransactionsTableModel();
        this.transactionsTable = new MTable(this.transactionsModel);
        // TRANSACTION DETAILS
        this.transactionsTable.addMouseListener(new MouseAdapter() {
            public void mouseClicked(MouseEvent e) {
                if (e.getClickCount() == 2) {
                    // GET ROW
                    // int row = transactionsTable.getSelectedRow();
                    // row = transactionsTable.convertRowIndexToModel(row);

                    // GET TRANSACTION
                    // Transaction transaction =
                    // transactionsModel.get(row);

                    // SHOW DETAIL SCREEN OF TRANSACTION
                    // TransactionDetailsFactory.getInstance().createTransactionDetail(transaction);
                }
            }
        });

        SplitPanel record_stpit = new SplitPanel("", title);
        record_stpit.toolBarLeftPanel.setVisible(false);
        record_stpit.jToolBarRightPanel.setVisible(false);
        record_stpit.searchToolBar_LeftPanel.setVisible(false);

        // Dimension size = MainFrame.getInstance().desktopPane.getSize();
        // this.setSize(new
        // Dimension((int)size.getWidth()-100,(int)size.getHeight()-100));
        // record_stpit.jSplitPanel.setDividerLocation((int)(size.getWidth()/1.618));

        // show
        // record_stpit.jTableJScrollPanelLeftPanel.setModel(transactionsModel);
        record_stpit.jTableJScrollPanelLeftPanel = transactionsTable;
        record_stpit.jTableJScrollPanelLeftPanel.isFontSet();

        record_stpit.jScrollPanelLeftPanel.setViewportView(record_stpit.jTableJScrollPanelLeftPanel);

        // обработка изменения положения курсора в таблице
        record_stpit.jTableJScrollPanelLeftPanel.getSelectionModel()
                .addListSelectionListener(new ListSelectionListener() {
                    @SuppressWarnings({"unused"})
                    @Override
                    public void valueChanged(ListSelectionEvent arg0) {
                        String dateAlive;
                        String date_birthday;
                        String message;
                        // устанавливаем формат даты
                        SimpleDateFormat formatDate = new SimpleDateFormat("dd.MM.yyyy"); // HH:mm");
                        // создаем объект персоны
                        UnionCls union;
                        if (record_stpit.jTableJScrollPanelLeftPanel.getSelectedRow() >= 0) {

                            // GET ROW
                            int row = record_stpit.jTableJScrollPanelLeftPanel.getSelectedRow();
                            try {
                                row = record_stpit.jTableJScrollPanelLeftPanel.convertRowIndexToModel(row);
                            

                            // GET TRANSACTION
                            Transaction transaction = transactionsModel.getItem(row);
                            // SHOW DETAIL SCREEN OF TRANSACTION
                            // TransactionDetailsFactory.getInstance().createTransactionDetail(transaction);

                            JPanel panel = new JPanel();
                            panel.setLayout(new GridBagLayout());
                            // panel.setBorder(javax.swing.BorderFactory.createLineBorder(new
                            // java.awt.Color(0, 0, 0)));

                            // TABLE GBC
                            GridBagConstraints tableGBC = new GridBagConstraints();
                            tableGBC.fill = GridBagConstraints.BOTH;
                            tableGBC.anchor = GridBagConstraints.FIRST_LINE_START;
                            tableGBC.weightx = 1;
                            tableGBC.weighty = 1;
                            tableGBC.gridx = 0;
                            tableGBC.gridy = 0;
                            panel.add(TransactionDetailsFactory.getInstance().createTransactionDetail(transaction),
                                    tableGBC);
                            JLabel jLabel9 = new JLabel();
                            jLabel9.setText("");
                            GridBagConstraints gridBagConstraints = new java.awt.GridBagConstraints();
                            gridBagConstraints.gridx = 0;
                            gridBagConstraints.gridy = 1;
                            gridBagConstraints.fill = java.awt.GridBagConstraints.BOTH;
                            gridBagConstraints.anchor = java.awt.GridBagConstraints.FIRST_LINE_START;
                            gridBagConstraints.weightx = 1.0;
                            gridBagConstraints.weighty = 1.0;
                            panel.add(jLabel9, gridBagConstraints);

                            record_stpit.jScrollPaneJPanelRightPanel.setViewportView(panel);
                            } catch (Exception e) {
                                // TODO Auto-generated catch block
                                logger.error(e.getMessage(), e);
                                record_stpit.jScrollPaneJPanelRightPanel.setViewportView(null);
                            }
                        }
                    }
                });

        this.add(record_stpit, tableGBC);

        JPopupMenu menu = new JPopupMenu();

        JMenuItem item_Rebroadcast = new JMenuItem(Lang.getInstance().translate("Rebroadcast"));

        item_Rebroadcast.addActionListener(new ActionListener() {
            @Override
            public void actionPerformed(ActionEvent e) {
                // code Rebroadcast

                int row = record_stpit.jTableJScrollPanelLeftPanel.getSelectedRow();
                row = record_stpit.jTableJScrollPanelLeftPanel.convertRowIndexToModel(row);
                Transaction trans = transactionsModel.getItem(row);
                Controller.getInstance().broadcastTransaction(trans);

            }
        });

        menu.add(item_Rebroadcast);
        JMenuItem item_Delete = new JMenuItem(Lang.getInstance().translate("Delete"));
        item_Delete.addActionListener(new ActionListener() {
            @Override
            public void actionPerformed(ActionEvent e) {

                // code delete
                int row = record_stpit.jTableJScrollPanelLeftPanel.getSelectedRow();
                row = record_stpit.jTableJScrollPanelLeftPanel.convertRowIndexToModel(row);
                Transaction trans = transactionsModel.getItem(row);
                DCSet.getInstance().getTransactionTab().delete(trans);

            }
        });

        menu.add(item_Delete);
        

        // save jsot transactions
        JMenuItem item_Save = new JMenuItem(Lang.getInstance().translate("Save"));
        item_Save.addActionListener(new ActionListener() {
            @Override
            public void actionPerformed(ActionEvent e) {

                int row = record_stpit.jTableJScrollPanelLeftPanel.getSelectedRow();
                row = record_stpit.jTableJScrollPanelLeftPanel.convertRowIndexToModel(row);
                Transaction trans = transactionsModel.getItem(row);
                if (trans == null) return;
                // save
                Library.saveTransactionJSONtoFileSystem(getParent(), trans);
            }

            
        });
        menu.add(item_Save);

        menu.addSeparator();

        JMenuItem setSeeInBlockexplorer = new JMenuItem(Lang.getInstance().translate("Check in Blockexplorer"));

        setSeeInBlockexplorer.addActionListener(new ActionListener() {
            @Override
            public void actionPerformed(ActionEvent e) {

                int row = record_stpit.jTableJScrollPanelLeftPanel.getSelectedRow();
                row = record_stpit.jTableJScrollPanelLeftPanel.convertRowIndexToModel(row);
                Transaction trans = transactionsModel.getItem(row);

                try {
                    URLViewer.openWebpage(new URL(Settings.getInstance().getBlockexplorerURL()
                            + "/index/blockexplorer.html"
                            + "?tx=" + trans.viewSignature()));
                } catch (MalformedURLException e1) {
                    logger.error(e1.getMessage(), e1);
                }
            }
        });
        menu.add(setSeeInBlockexplorer);

        TableMenuPopupUtil.installContextMenu(record_stpit.jTableJScrollPanelLeftPanel, menu);

        // this.add(this.transactionsTable);

        transactionsModel.addTableModelListener(new TableModelListener() {

            @Override
            public void tableChanged(TableModelEvent arg0) {
                // TODO Auto-generated method stub
                setName(Lang.getInstance().translate("Unconfirmed Records:" + transactionsModel.getRowCount()));
            }

        });

    }

    public static UnconfirmedTransactionsPanel getInstance() {

        if (instance == null) {
            instance = new UnconfirmedTransactionsPanel();
        } else {
            instance.transactionsModel.addObservers();
        }

        return instance;

    }

}<|MERGE_RESOLUTION|>--- conflicted
+++ resolved
@@ -36,11 +36,7 @@
 public class UnconfirmedTransactionsPanel extends IconPanel {
 
     public static String NAME = "UnconfirmedTransactionsPanel";
-<<<<<<< HEAD
-    public static String TITLE = "Unconfirmed Records";
-=======
     public static String TITLE = "Unconfirmed Transactions";
->>>>>>> 8d24a6dc
 
     protected Logger logger;
     private static UnconfirmedTransactionsPanel instance;

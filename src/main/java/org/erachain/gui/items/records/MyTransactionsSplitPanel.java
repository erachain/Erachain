--- conflicted
+++ resolved
@@ -65,21 +65,12 @@
         this.jTableJScrollPanelLeftPanel = new MTable(this.recordsModel);
         jTableJScrollPanelLeftPanel.setDefaultRenderer(Object.class, new WalletTableRenderer());
         jTableJScrollPanelLeftPanel.setDefaultRenderer(Boolean.class, new WalletTableRenderer());
-<<<<<<< HEAD
-        jTableJScrollPanelLeftPanel.setDefaultRenderer(Number.class, new WalletTableRenderer());
-=======
         //jTableJScrollPanelLeftPanel.setDefaultRenderer(Number.class, new WalletTableRenderer());
->>>>>>> 800af59d
 
         this.jScrollPanelLeftPanel.setViewportView(this.jTableJScrollPanelLeftPanel);
 
-
         TableColumnModel columnModel = jTableJScrollPanelLeftPanel.getColumnModel();
-<<<<<<< HEAD
-        columnModel.getColumn(0).setMaxWidth((100));
-=======
         columnModel.getColumn(recordsModel.COLUMN_FAVORITE).setMaxWidth((100));
->>>>>>> 800af59d
         columnModel.getColumn(recordsModel.COLUMN_FAVORITE).setMaxWidth((100));
 
         // not show buttons
@@ -130,11 +121,7 @@
             }
         });
 
-<<<<<<< HEAD
-        jButton2_jToolBar_RightPanel.setVisible(false);
-=======
-
->>>>>>> 800af59d
+
         this.jToolBarRightPanel.setVisible(false);
 
         //  left panel tool bat visivle
@@ -458,8 +445,6 @@
             int step = end - start;
             this.recordsModel.setInterval(start);
             this.recordsModel.fireTableDataChanged();
-<<<<<<< HEAD
-=======
         }
     }
 
@@ -472,24 +457,9 @@
             }
         } else {
             wallet.addTransactionFavorite(transaction);
->>>>>>> 800af59d
         }
         ((TimerTableModelCls) jTableJScrollPanelLeftPanel.getModel()).fireTableDataChanged();
 
     }
 
-    private void favoriteSet(Transaction transaction) {
-        // CHECK IF FAVORITES
-        if (wallet.isTransactionFavorite(transaction)) {
-            int showConfirmDialog = JOptionPane.showConfirmDialog(MainFrame.getInstance(), Lang.getInstance().translate("Delete from favorite") + "?", Lang.getInstance().translate("Delete from favorite"), JOptionPane.OK_CANCEL_OPTION);
-            if (showConfirmDialog == 0) {
-                wallet.removeDocumentFavorite(transaction);
-            }
-        } else {
-            wallet.addTransactionFavorite(transaction);
-        }
-        ((TimerTableModelCls) jTableJScrollPanelLeftPanel.getModel()).fireTableDataChanged();
-
-    }
-
 }
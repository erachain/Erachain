--- conflicted
+++ resolved
@@ -60,12 +60,9 @@
         searchTextFieldSearchToolBarLeftPanelDocument.getDocument().addDocumentListener(new search_tab_filter());
         // SET VIDEO
         jTableJScrollPanelLeftPanel = new MTable(this.favotitesTable);
-<<<<<<< HEAD
-=======
         jTableJScrollPanelLeftPanel.setDefaultRenderer(Object.class, new WalletTableRenderer());
         jTableJScrollPanelLeftPanel.setDefaultRenderer(Boolean.class, new WalletTableRenderer());
 
->>>>>>> 8d24a6dc
         TableColumnModel columnModel = jTableJScrollPanelLeftPanel.getColumnModel();
         columnModel.getColumn(0).setMaxWidth((100));
         columnModel.getColumn(favotitesTable.COLUMN_FAVORITE).setMaxWidth((100));

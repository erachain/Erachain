package org.erachain.gui.items.statement;

import org.erachain.core.transaction.Transaction;
import org.erachain.gui.SplitPanel;
import org.erachain.gui.library.MTable;
import org.erachain.gui.transaction.TransactionDetailsFactory;
import org.erachain.lang.Lang;

import javax.swing.*;
import javax.swing.RowSorter.SortKey;
import javax.swing.event.DocumentEvent;
import javax.swing.event.DocumentListener;
import javax.swing.event.ListSelectionEvent;
import javax.swing.event.ListSelectionListener;
import javax.swing.table.TableRowSorter;
import java.awt.*;
import java.util.ArrayList;


public class StatementsMySplitPanel extends SplitPanel {
    private static final long serialVersionUID = 2717571093561259483L;


    // для прозрачности
    int alpha = 255;
    int alpha_int;
    StatementsTableModelMy my_Statements_Model;


    private TableRowSorter search_Sorter;


    public StatementsMySplitPanel() {
        super("StatementsMySplitPanel");

        this.setName(Lang.getInstance().translate("My Statements"));
        this.searthLabel_SearchToolBar_LeftPanel.setText(Lang.getInstance().translate("Search") + ":  ");
        // not show buttons
        this.button1ToolBarLeftPanel.setVisible(false);
        this.button2ToolBarLeftPanel.setVisible(false);
        this.jButton1_jToolBar_RightPanel.setVisible(false);
        this.jButton2_jToolBar_RightPanel.setVisible(false);


        // not show My filter
        this.searchMyJCheckBoxLeftPanel.setVisible(false);

        //TABLE


        my_Statements_Model = new StatementsTableModelMy();
        //	my_Statements_table = new JTable(my_Statements_Model);// new Statements_Table_Model();

        //	my_Statements_table.setTableHeader(null);
        //	my_Statements_table.setEditingColumn(0);
        //	my_Statements_table.setSelectionMode(ListSelectionModel.SINGLE_SELECTION);
			
			
		/*	
			TableColumnModel columnModel = my_Statements_table.getColumnModel(); // read column model
			columnModel.getColumn(0).setMaxWidth((100));
			
			//Custom renderer for the String column;
			my_Statements_table.setDefaultRenderer(Long.class, new RendererRight()); // set renderer
			my_Statements_table.setDefaultRenderer(String.class, new RendererLeft()); // set renderer
					
					
			my_Sorter = new TableRowSorter(my_PersonsModel);
			my_Statements_table.setRowSorter(my_Sorter);
			my_Statements_table.getRowSorter();
			if (my_PersonsModel.getRowCount() > 0) my_PersonsModel.fireTableDataChanged();
			
			//CHECKBOX FOR CONFIRMED
			TableColumn confirmedColumn = my_Statements_table.getColumnModel().getColumn(WalletItemPersonsTableModel.COLUMN_CONFIRMED);
			// confirmedColumn.setCellRenderer(table.getDefaultRenderer(Boolean.class));
			confirmedColumn.setCellRenderer(new RendererBoolean());
			confirmedColumn.setMinWidth(50);
			confirmedColumn.setMaxWidth(50);
			confirmedColumn.setPreferredWidth(50);//.setWidth(30);
			
			
			//CHECKBOX FOR FAVORITE
			TableColumn favoriteColumn = my_Statements_table.getColumnModel().getColumn(WalletItemPersonsTableModel.COLUMN_FAVORITE);
			//favoriteColumn.setCellRenderer(table.getDefaultRenderer(Boolean.class));
			favoriteColumn.setCellRenderer(new RendererBoolean());
			favoriteColumn.setMinWidth(50);
			favoriteColumn.setMaxWidth(50);
			favoriteColumn.setPreferredWidth(50);//.setWidth(30);
	
			// UPDATE FILTER ON TEXT CHANGE
			this.searchTextField_SearchToolBar_LeftPanel.getDocument().addDocumentListener(new My_Search());
			*/        // SET VIDEO
        //this.jTableJScrollPanelLeftPanel.setModel(my_PersonsModel);
        this.jTableJScrollPanelLeftPanel = new MTable(my_Statements_Model); //my_Statements_table;
        //this.jTableJScrollPanelLeftPanel.setTableHeader(null);
        // sorter
        search_Sorter = new TableRowSorter(my_Statements_Model);
        ArrayList<SortKey> keys = new ArrayList<RowSorter.SortKey>();
        keys.add(new RowSorter.SortKey(0, SortOrder.DESCENDING));
        keys.add(new RowSorter.SortKey(0, SortOrder.DESCENDING));
        search_Sorter.setSortKeys(keys);
        ((DefaultRowSorter<?, ?>) search_Sorter).setSortsOnUpdates(true);
        this.jTableJScrollPanelLeftPanel.setRowSorter(search_Sorter);
        this.jTableJScrollPanelLeftPanel.setEditingColumn(0);
        this.jTableJScrollPanelLeftPanel.setSelectionMode(ListSelectionModel.SINGLE_SELECTION);
        this.jTableJScrollPanelLeftPanel.setAutoCreateRowSorter(true);
        this.jScrollPanelLeftPanel.setViewportView(this.jTableJScrollPanelLeftPanel);
        // EVENTS on CURSOR
        this.jTableJScrollPanelLeftPanel.getSelectionModel().addListSelectionListener(new My_Tab_Listener());
//			 Dimension size = MainFrame.getInstance().desktopPane.getSize();
//			 this.setSize(new Dimension((int)size.getWidth()-100,(int)size.getHeight()-100));
        // jSplitPanel.setDividerLocation((int)(size.getWidth()/1.618));
    }

    // set favorine My
    void favorite_my(JTable table) {
        int row = table.getSelectedRow();
        row = table.convertRowIndexToModel(row);
    }

    @Override
    public void onClose() {
        // delete observer left panel
        my_Statements_Model.removeObservers();
        // get component from right panel
        Component c1 = jScrollPaneJPanelRightPanel.getViewport().getView();
        // if PersonInfo 002 delay on close
        if (c1 instanceof StatementInfo) ((StatementInfo) c1).delay_on_Close();

    }

    class My_Tab_Listener implements ListSelectionListener {

        //@SuppressWarnings("deprecation")
        @Override
        public void valueChanged(ListSelectionEvent arg0) {


<<<<<<< HEAD
            Transaction transaction = null;
            if (jTable_jScrollPanel_LeftPanel.getSelectedRow() >= 0)
                transaction = my_Statements_Model.get_Statement(jTable_jScrollPanel_LeftPanel.convertRowIndexToModel(jTable_jScrollPanel_LeftPanel.getSelectedRow()));

            if (transaction == null) return;

            JPanel info_panel = TransactionDetailsFactory.getInstance().createTransactionDetail(transaction);

            info_panel.setPreferredSize(new Dimension(jScrollPane_jPanel_RightPanel.getSize().width - 50, jScrollPane_jPanel_RightPanel.getSize().height - 50));
            jScrollPane_jPanel_RightPanel.setViewportView(info_panel);
=======
            Transaction statement = null;
            if (jTableJScrollPanelLeftPanel.getSelectedRow() >= 0)
                statement = my_Statements_Model.get_Statement(jTableJScrollPanelLeftPanel.convertRowIndexToModel(jTableJScrollPanelLeftPanel.getSelectedRow()));

            if (statement == null) return;
            StatementInfo info_panel = new StatementInfo(statement);
            info_panel.setPreferredSize(new Dimension(jScrollPaneJPanelRightPanel.getSize().width - 50, jScrollPaneJPanelRightPanel.getSize().height - 50));
            jScrollPaneJPanelRightPanel.setViewportView(info_panel);
>>>>>>> 1cf9584a
            //	jSplitPanel.setRightComponent(info_panel);
        }

    }

}



<|MERGE_RESOLUTION|>--- conflicted
+++ resolved
@@ -136,7 +136,6 @@
         public void valueChanged(ListSelectionEvent arg0) {
 
 
-<<<<<<< HEAD
             Transaction transaction = null;
             if (jTable_jScrollPanel_LeftPanel.getSelectedRow() >= 0)
                 transaction = my_Statements_Model.get_Statement(jTable_jScrollPanel_LeftPanel.convertRowIndexToModel(jTable_jScrollPanel_LeftPanel.getSelectedRow()));
@@ -147,16 +146,6 @@
 
             info_panel.setPreferredSize(new Dimension(jScrollPane_jPanel_RightPanel.getSize().width - 50, jScrollPane_jPanel_RightPanel.getSize().height - 50));
             jScrollPane_jPanel_RightPanel.setViewportView(info_panel);
-=======
-            Transaction statement = null;
-            if (jTableJScrollPanelLeftPanel.getSelectedRow() >= 0)
-                statement = my_Statements_Model.get_Statement(jTableJScrollPanelLeftPanel.convertRowIndexToModel(jTableJScrollPanelLeftPanel.getSelectedRow()));
-
-            if (statement == null) return;
-            StatementInfo info_panel = new StatementInfo(statement);
-            info_panel.setPreferredSize(new Dimension(jScrollPaneJPanelRightPanel.getSize().width - 50, jScrollPaneJPanelRightPanel.getSize().height - 50));
-            jScrollPaneJPanelRightPanel.setViewportView(info_panel);
->>>>>>> 1cf9584a
             //	jSplitPanel.setRightComponent(info_panel);
         }
 

--- conflicted
+++ resolved
@@ -90,13 +90,8 @@
         // );
 
         // CHECKBOX FOR FAVORITE
-<<<<<<< HEAD
-        TableColumn favoriteColumn = jTable_jScrollPanel_LeftPanel.getColumnModel()
-                .getColumn(search_Table_Model.COLUMN_FAVORITE);
-=======
         TableColumn favoriteColumn = jTableJScrollPanelLeftPanel.getColumnModel()
                 .getColumn(StatementsTableModelSearch.COLUMN_FAVORITE);
->>>>>>> 1cf9584a
         // favoriteColumn.setCellRenderer(new RendererBoolean());
         favoriteColumn.setMinWidth(150);
         favoriteColumn.setMaxWidth(300);
@@ -106,13 +101,8 @@
         jTableJScrollPanelLeftPanel.addMouseMotionListener(new MouseMotionListener() {
             public void mouseMoved(MouseEvent e) {
 
-<<<<<<< HEAD
                 if (jTable_jScrollPanel_LeftPanel
                         .columnAtPoint(e.getPoint()) == search_Table_Model.COLUMN_FAVORITE) {
-=======
-                if (jTableJScrollPanelLeftPanel
-                        .columnAtPoint(e.getPoint()) == StatementsTableModelSearch.COLUMN_FAVORITE) {
->>>>>>> 1cf9584a
 
                     jTableJScrollPanelLeftPanel.setCursor(new Cursor(Cursor.HAND_CURSOR));
                 } else {
@@ -164,14 +154,8 @@
                             jScrollPanelLeftPanel.setViewportView(search_Info_Panel);
                             return;
                         }
-<<<<<<< HEAD
                         jTable_jScrollPanel_LeftPanel.setRowSelectionInterval(0, 0);
                         jScrollPanel_LeftPanel.setViewportView(jTable_jScrollPanel_LeftPanel);
-=======
-                        //	jTableJScrollPanelLeftPanel.setRowSelectionInterval(0, 0);
-                        // ddd.dispose();
-                        jScrollPanelLeftPanel.setViewportView(jTableJScrollPanelLeftPanel);
->>>>>>> 1cf9584a
                     }
                 }.start();
 
@@ -219,13 +203,8 @@
                 if (jTableJScrollPanelLeftPanel.getSelectedRow() < 0)
                     return;
 
-<<<<<<< HEAD
                 Transaction statement = search_Table_Model.getItem(jTable_jScrollPanel_LeftPanel
                         .convertRowIndexToModel(jTable_jScrollPanel_LeftPanel.getSelectedRow()));
-=======
-                Transaction statement = search_Table_Model.get_Statement(jTableJScrollPanelLeftPanel
-                        .convertRowIndexToModel(jTableJScrollPanelLeftPanel.getSelectedRow()));
->>>>>>> 1cf9584a
                 if (statement == null)
                     return;
 
@@ -247,20 +226,11 @@
 
                 if (e.getClickCount() == 1 & e.getButton() == MouseEvent.BUTTON1) {
 
-<<<<<<< HEAD
                     if (jTable_jScrollPanel_LeftPanel
                             .getSelectedColumn() == search_Table_Model.COLUMN_FAVORITE) {
                         row = jTable_jScrollPanel_LeftPanel.convertRowIndexToModel(row);
                         Transaction transaction = (Transaction) search_Table_Model.getItem(row);
                         favorite_set(transaction);
-=======
-                    if (jTableJScrollPanelLeftPanel
-                            .getSelectedColumn() == StatementsTableModelSearch.COLUMN_FAVORITE) {
-                        // row =
-                        // jTableJScrollPanelLeftPanel.convertRowIndexToModel(row);
-                        // PersonCls asset = search_Table_Model.getPerson(row);
-                        favorite_set(jTableJScrollPanelLeftPanel);
->>>>>>> 1cf9584a
                     }
                 }
             }
@@ -322,21 +292,12 @@
             if (jTableJScrollPanelLeftPanel.getSelectedRow() < 0)
                 return;
 
-<<<<<<< HEAD
             Transaction transaction = search_Table_Model.getItem(jTable_jScrollPanel_LeftPanel
                     .convertRowIndexToModel(jTable_jScrollPanel_LeftPanel.getSelectedRow()));
             JPanel info_panel = TransactionDetailsFactory.getInstance().createTransactionDetail(transaction);
             info_panel.setPreferredSize(new Dimension(jScrollPane_jPanel_RightPanel.getSize().width - 50,
                     jScrollPane_jPanel_RightPanel.getSize().height - 50));
             jScrollPane_jPanel_RightPanel.setViewportView(info_panel);
-=======
-            Transaction statement = search_Table_Model.get_Statement(jTableJScrollPanelLeftPanel
-                    .convertRowIndexToModel(jTableJScrollPanelLeftPanel.getSelectedRow()));
-            StatementInfo info_panel = new StatementInfo(statement);
-            info_panel.setPreferredSize(new Dimension(jScrollPaneJPanelRightPanel.getSize().width - 50,
-                    jScrollPaneJPanelRightPanel.getSize().height - 50));
-            jScrollPaneJPanelRightPanel.setViewportView(info_panel);
->>>>>>> 1cf9584a
             // jSplitPanel.setRightComponent(info_panel);
         }
     }

package org.erachain.gui.items.mails;

import org.erachain.core.transaction.RSend;
import org.erachain.core.transaction.Transaction;
import org.erachain.database.wallet.WTransactionMap;
import org.erachain.gui.SplitPanel;
import org.erachain.gui.WalletTableRenderer;
import org.erachain.gui.library.MTable;
import org.erachain.lang.Lang;
import org.erachain.settings.Settings;
import org.erachain.utils.TableMenuPopupUtil;
import org.erachain.utils.URLViewer;

import javax.swing.*;
import javax.swing.event.DocumentEvent;
import javax.swing.event.DocumentListener;
import javax.swing.event.ListSelectionEvent;
import javax.swing.event.ListSelectionListener;
import javax.swing.table.TableColumnModel;
import javax.swing.table.TableRowSorter;
import java.awt.*;
import java.awt.datatransfer.Clipboard;
import java.awt.datatransfer.StringSelection;
import java.awt.event.ActionEvent;
import java.awt.event.ActionListener;
import java.net.MalformedURLException;
import java.net.URL;


public class OutcomingMailsSplitPanel extends SplitPanel {

    public static String NAME = "OutcomingMailsSplitPanel";
    public static String TITLE = "Outcoming Mails";

    private static final long serialVersionUID = 2717571093561259483L;
    private TableModelMails incoming_Mails_Model;
    //private MTable jTableJScrollPanelLeftPanel;
    private TableRowSorter my_Sorter;


    public OutcomingMailsSplitPanel() {
        super(NAME, TITLE);

        this.searthLabelSearchToolBarLeftPanel.setText(Lang.getInstance().translate("Search") + ":  ");
        // not show buttons
        this.button1ToolBarLeftPanel.setVisible(false);
        this.button2ToolBarLeftPanel.setVisible(false);
        this.jButton1_jToolBar_RightPanel.setVisible(false);
        this.jButton2_jToolBar_RightPanel.setVisible(false);


        // not show My filter
        this.searchMyJCheckBoxLeftPanel.setVisible(false);

        //TABLE
        incoming_Mails_Model = new TableModelMails(false);
<<<<<<< HEAD
        inciming_Mail_Table = new MTable(incoming_Mails_Model);
        inciming_Mail_Table.setDefaultRenderer(Object.class, new WalletTableRenderer());
        inciming_Mail_Table.setDefaultRenderer(Boolean.class, new WalletTableRenderer());

        inciming_Mail_Table.setAutoCreateRowSorter(true);
=======
        jTableJScrollPanelLeftPanel = new MTable(incoming_Mails_Model);
        jTableJScrollPanelLeftPanel.setDefaultRenderer(Object.class, new WalletTableRenderer());
        jTableJScrollPanelLeftPanel.setDefaultRenderer(Boolean.class, new WalletTableRenderer());
>>>>>>> 800af59d

        TableColumnModel columnModel = jTableJScrollPanelLeftPanel.getColumnModel(); // read column model
        columnModel.getColumn(TableModelMails.COLUMN_SEQNO).setPreferredWidth(150);
        columnModel.getColumn(TableModelMails.COLUMN_SEQNO).setMaxWidth(200);

        jTableJScrollPanelLeftPanel.setAutoCreateRowSorter(true);


        //	my_Sorter = new TableRowSorter(incoming_Mails_Model);
        //	jTableJScrollPanelLeftPanel.setRowSorter(my_Sorter);
        //	jTableJScrollPanelLeftPanel.getRowSorter();
        //	if (incoming_Mails_Model.getRowCount() > 0) incoming_Mails_Model.fireTableDataChanged();
	/*		
			//CHECKBOX FOR CONFIRMED
			TableColumn confirmedColumn = jTableJScrollPanelLeftPanel.getColumnModel().getColumn(WalletItemPersonsTableModel.COLUMN_CONFIRMED);
			// confirmedColumn.setCellRenderer(table.getDefaultRenderer(Boolean.class));
			confirmedColumn.setCellRenderer(new RendererBoolean());
			confirmedColumn.setMinWidth(50);
			confirmedColumn.setMaxWidth(50);
			confirmedColumn.setPreferredWidth(50);//.setWidth(30);
			*/

        //MENU
        JPopupMenu menu = new JPopupMenu();

        JMenuItem copySender = new JMenuItem(Lang.getInstance().translate("Copy Sender Account"));
        copySender.addActionListener(new ActionListener() {
            public void actionPerformed(ActionEvent e) {

                int row = jTableJScrollPanelLeftPanel.getSelectedRow();
                row = jTableJScrollPanelLeftPanel.convertRowIndexToModel(row);

                Clipboard clipboard = Toolkit.getDefaultToolkit().getSystemClipboard();
                StringSelection value = new StringSelection(((RSend) incoming_Mails_Model.getItem(row)).getCreator().getAddress());
                clipboard.setContents(value, null);
            }
        });
        menu.add(copySender);

        JMenuItem copyRecipient = new JMenuItem(Lang.getInstance().translate("Copy Recipient Account"));
        copyRecipient.addActionListener(new ActionListener() {
            public void actionPerformed(ActionEvent e) {

                int row = jTableJScrollPanelLeftPanel.getSelectedRow();
                row = jTableJScrollPanelLeftPanel.convertRowIndexToModel(row);

                Clipboard clipboard = Toolkit.getDefaultToolkit().getSystemClipboard();
                StringSelection value = new StringSelection(((RSend) incoming_Mails_Model.getItem(row)).getRecipient().getAddress());
                clipboard.setContents(value, null);
            }
        });

        menu.add(copyRecipient);

        menu.addSeparator();

        JMenuItem setSeeInBlockexplorer = new JMenuItem(Lang.getInstance().translate("Check in Blockexplorer"));

        setSeeInBlockexplorer.addActionListener(new ActionListener() {
            @Override
            public void actionPerformed(ActionEvent e) {
                if (jTableJScrollPanelLeftPanel.getSelectedRow() < 0) {
                    return;
                }

                Transaction transaction = incoming_Mails_Model.getItem(jTableJScrollPanelLeftPanel
                        .convertRowIndexToModel(jTableJScrollPanelLeftPanel.getSelectedRow()));
                if (transaction == null) {
                    return;
                }

                try {
                    URLViewer.openWebpage(new URL(Settings.getInstance().getBlockexplorerURL()
                            + "/index/blockexplorer.html"
                            + "?tx=" + transaction.viewHeightSeq()));
                } catch (MalformedURLException e1) {
                    logger.error(e1.getMessage(), e1);
                }
            }
        });

        menu.add(setSeeInBlockexplorer);

        TableMenuPopupUtil.installContextMenu(jTableJScrollPanelLeftPanel, menu);  // SELECT ROW ON WHICH CLICKED RIGHT BUTTON
			
		/*	
			
			//CHECKBOX FOR FAVORITE
			TableColumn favoriteColumn = jTableJScrollPanelLeftPanel.getColumnModel().getColumn(WalletItemPersonsTableModel.COLUMN_FAVORITE);
			//favoriteColumn.setCellRenderer(table.getDefaultRenderer(Boolean.class));
			favoriteColumn.setCellRenderer(new RendererBoolean());
			favoriteColumn.setMinWidth(50);
			favoriteColumn.setMaxWidth(50);
			favoriteColumn.setPreferredWidth(50);//.setWidth(30);
		*/
        // UPDATE FILTER ON TEXT CHANGE
        this.searchTextFieldSearchToolBarLeftPanelDocument.getDocument().addDocumentListener(new My_Search());
        // SET VIDEO
        this.jTableJScrollPanelLeftPanel.setModel(incoming_Mails_Model);
        this.jTableJScrollPanelLeftPanel = jTableJScrollPanelLeftPanel;
        this.jScrollPanelLeftPanel.setViewportView(this.jTableJScrollPanelLeftPanel);
        //		this.setRowHeightFormat(true);

        // EVENTS on CURSOR
        jTableJScrollPanelLeftPanel.getSelectionModel().addListSelectionListener(new My_Tab_Listener());


        //		 Dimension size = MainFrame.getInstance().desktopPane.getSize();
        //		 this.setSize(new Dimension((int)size.getWidth()-100,(int)size.getHeight()-100));
        //	 jSplitPanel.setDividerLocation((int)(size.getWidth()/1.618));
    }

    @Override
    public void onClose() {
        // delete observer left panel
        incoming_Mails_Model.deleteObservers();
        // get component from right panel
        Component c1 = jScrollPaneJPanelRightPanel.getViewport().getView();
        // if PersonInfo 002 delay on close
        if (c1 instanceof MailInfo) ((MailInfo) c1).delay_on_Close();

    }

    class My_Tab_Listener implements ListSelectionListener {

        //@SuppressWarnings("deprecation")
        @Override
        public void valueChanged(ListSelectionEvent arg0) {


            if (jTableJScrollPanelLeftPanel.getSelectedRow() < 0)
                return;

            RSend mail = (RSend) incoming_Mails_Model.getItem(jTableJScrollPanelLeftPanel.convertRowIndexToModel(jTableJScrollPanelLeftPanel.getSelectedRow()));
            if (mail == null) return;

            ((WTransactionMap) incoming_Mails_Model.getMap()).clearUnViewed(mail);

            MailInfo info_panel = new MailInfo(mail);
            jScrollPaneJPanelRightPanel.setViewportView(info_panel);

        }

    }

    class My_Search implements DocumentListener {
        public void changedUpdate(DocumentEvent e) {
            onChange();
        }

        public void removeUpdate(DocumentEvent e) {
            onChange();
        }

        public void insertUpdate(DocumentEvent e) {
            onChange();
        }

        public void onChange() {
            // GET VALUE
            String search = searchTextFieldSearchToolBarLeftPanelDocument.getText();
            // SET FILTER
            incoming_Mails_Model.fireTableDataChanged();

            RowFilter filter = RowFilter.regexFilter(".*" + search + ".*", 1);
            ((DefaultRowSorter) my_Sorter).setRowFilter(filter);

            incoming_Mails_Model.fireTableDataChanged();

        }
    }

}



<|MERGE_RESOLUTION|>--- conflicted
+++ resolved
@@ -54,17 +54,9 @@
 
         //TABLE
         incoming_Mails_Model = new TableModelMails(false);
-<<<<<<< HEAD
-        inciming_Mail_Table = new MTable(incoming_Mails_Model);
-        inciming_Mail_Table.setDefaultRenderer(Object.class, new WalletTableRenderer());
-        inciming_Mail_Table.setDefaultRenderer(Boolean.class, new WalletTableRenderer());
-
-        inciming_Mail_Table.setAutoCreateRowSorter(true);
-=======
         jTableJScrollPanelLeftPanel = new MTable(incoming_Mails_Model);
         jTableJScrollPanelLeftPanel.setDefaultRenderer(Object.class, new WalletTableRenderer());
         jTableJScrollPanelLeftPanel.setDefaultRenderer(Boolean.class, new WalletTableRenderer());
->>>>>>> 800af59d
 
         TableColumnModel columnModel = jTableJScrollPanelLeftPanel.getColumnModel(); // read column model
         columnModel.getColumn(TableModelMails.COLUMN_SEQNO).setPreferredWidth(150);

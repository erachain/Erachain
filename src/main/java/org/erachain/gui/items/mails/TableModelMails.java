package org.erachain.gui.items.mails;

import org.erachain.controller.Controller;
import org.erachain.core.account.Account;
import org.erachain.core.transaction.RSend;
import org.erachain.core.transaction.Transaction;
import org.erachain.core.wallet.Wallet;
import org.erachain.database.wallet.WTransactionMap;
import org.erachain.datachain.DCSet;
import org.erachain.gui.models.WalletTableModel;
import org.erachain.utils.DateTimeFormat;
import org.mapdb.Fun;
import org.slf4j.Logger;
import org.slf4j.LoggerFactory;

import java.util.ArrayList;
import java.util.Arrays;
import java.util.Comparator;
import java.util.Iterator;

@SuppressWarnings("serial")
public class TableModelMails extends WalletTableModel<Transaction> {

    static Logger LOGGER = LoggerFactory.getLogger(TableModelMails.class.getName());

    public static final int COLUMN_IS_OUTCOME = -2;
    public static final int COLUMN_UN_VIEWED = -1;
    public static final int COLUMN_CONFIRMATION = 0;
    public static final int COLUMN_DATA = 1;
    public static final int COLUMN_HEAD = 2;
    public static final int COLUMN_SENDER = 3;
    public static final int COLUMN_RECIEVER = 4;
    //	public static final int COLUMN_CONFIRM = 5;
    boolean incoming;
    DCSet dcSet;

    public TableModelMails(boolean incoming) {

        super(Controller.getInstance().wallet.database.getTransactionMap(),
<<<<<<< HEAD
                new String[]{"Confirmation", "Date", "Title", "Sender", "Reciever"},
                new Boolean[]{true, false, true, true, false}, true, -1);
=======
                new String[]{"Confirmation", "Date", "Title", "Sender", "Receiver"},
                new Boolean[]{true, false, true, true, false}, true, 1000);
>>>>>>> 8d24a6dc
        this.incoming = incoming;
        this.dcSet = DCSet.getInstance();

    }

    @Override
    public Object getValueAt(int row, int column) {
        if (this.list == null || row > this.list.size() - 1) {
            return null;
        }

        RSend transaction = (RSend) this.list.get(row);

        switch (column) {
            case COLUMN_IS_OUTCOME:
                return !incoming;

            case COLUMN_UN_VIEWED:
                return ((WTransactionMap) map).isUnViewed(transaction);

            case COLUMN_CONFIRMATION:
                return transaction.getConfirmations(dcSet);

            case COLUMN_DATA:
                return DateTimeFormat.timestamptoString(transaction.getTimestamp());

            case COLUMN_SENDER:
                return transaction.getCreator().viewPerson();

            case COLUMN_RECIEVER:
                return transaction.getRecipient().viewPerson();

            case COLUMN_HEAD:
                return transaction.getHead();

        }

        return null;
    }

    public void getInterval() {


        ArrayList<Transaction> all_transactions = new ArrayList<Transaction>();

        if (false) {
            for (Account account : Controller.getInstance().getWalletAccounts()) {
                all_transactions.addAll(dcSet.getTransactionFinalMap()
                        .getTransactionsByAddressAndType(account.getShortAddressBytes(), Transaction.SEND_ASSET_TRANSACTION, 0, 0));
            }

            for (Transaction transaction : Controller.getInstance().getUnconfirmedTransactions(300, true)) {
                if (transaction.getType() == Transaction.SEND_ASSET_TRANSACTION) {
                    all_transactions.add(transaction);
                }
            }


            for (Transaction messagetx : all_transactions) {
                boolean is = false;
                if (!this.list.isEmpty()) {
                    for (Transaction message1 : this.list) {
                        if (Arrays.equals(messagetx.getSignature(), message1.getSignature())) {
                            is = true;
                            break;
                        }
                    }
                }
                if (!is) {

                    if (messagetx.getAssetKey() == 0) {
                        for (Account account1 : Controller.getInstance().getWalletAccounts()) {
                            RSend a = (RSend) messagetx;
                            if (a.getRecipient().getAddress().equals(account1.getAddress()) && incoming) {
                                this.list.add(a);
                            }

                            if (a.getCreator().getAddress().equals(account1.getAddress()) && !incoming) {
                                this.list.add(a);
                            }

                        }
                    }
                }
            }

            this.list.sort(new Comparator<Transaction>() {
                public int compare(Transaction o1, Transaction o2) {
                    // TODO Auto-generated method stub

                    return (int) (o2.getTimestamp() - o1.getTimestamp());
                }
            });

        } else {

            list = new ArrayList<Transaction>();

            Wallet wallet = Controller.getInstance().wallet;
            Iterator<Fun.Tuple2<Long, Integer>> iterator = ((WTransactionMap) map).getTypeIterator(
                    (byte) Transaction.SEND_ASSET_TRANSACTION, true);
            if (iterator == null) {
                return;
            }

            RSend rsend;
            boolean outcome;
            Fun.Tuple2<Long, Integer> key;
            while (iterator.hasNext()) {
                key = iterator.next();
                try {
                    rsend = (RSend) wallet.getTransaction(key);
                } catch (Exception e) {
                    continue;
                }

                if (rsend == null)
                    continue;
                if (rsend.hasAmount())
                    continue;

                // это исходящее письмо?
                // смотрим по совпадению ключа к котроому трнзакци прилипла и стоит ли он как создатель
                outcome = key.b.equals(rsend.getCreator().hashCode());

                if (incoming ^ outcome) {
                    rsend.setDC(dcSet, false);
                    list.add(rsend);
                }
            }
        }
    }
}<|MERGE_RESOLUTION|>--- conflicted
+++ resolved
@@ -37,13 +37,8 @@
     public TableModelMails(boolean incoming) {
 
         super(Controller.getInstance().wallet.database.getTransactionMap(),
-<<<<<<< HEAD
-                new String[]{"Confirmation", "Date", "Title", "Sender", "Reciever"},
-                new Boolean[]{true, false, true, true, false}, true, -1);
-=======
                 new String[]{"Confirmation", "Date", "Title", "Sender", "Receiver"},
                 new Boolean[]{true, false, true, true, false}, true, 1000);
->>>>>>> 8d24a6dc
         this.incoming = incoming;
         this.dcSet = DCSet.getInstance();
 

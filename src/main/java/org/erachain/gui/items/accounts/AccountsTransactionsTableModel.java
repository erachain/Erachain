package org.erachain.gui.items.accounts;

import org.erachain.controller.Controller;
import org.erachain.core.account.Account;
import org.erachain.core.item.ItemCls;
import org.erachain.core.item.assets.AssetCls;
import org.erachain.core.transaction.*;
import org.erachain.database.wallet.WTransactionMap;
import org.erachain.datachain.DCSet;
import org.erachain.dbs.IteratorCloseable;
import org.erachain.gui.ObserverWaiter;
import org.erachain.gui.WalletTableRenderer;
import org.erachain.gui.models.WalletTableModel;
import org.mapdb.Fun;

import java.io.IOException;
import java.math.BigDecimal;
import java.util.ArrayList;
import java.util.HashSet;

////////

@SuppressWarnings("serial")
public class AccountsTransactionsTableModel extends WalletTableModel<AccountsTransactionsTableModel.Trans> implements ObserverWaiter {
    public static final int COLUMN_IS_OUTCOME = WalletTableRenderer.COLUMN_IS_OUTCOME;
    public static final int COLUMN_UN_VIEWED = WalletTableRenderer.COLUMN_UN_VIEWED;
    public static final int COLUMN_TIMESTAMP = 0;
    public static final int COLUMN_SEQNO = 1;
    public static final int COLUMN_AMOUNT = 2;
    public static final int COLUMN_ITEM_CLS = 3;
    public static final int COLUMN_TYPE = 4;
    public static final int COLUMN_SENDER = 5;
    public static final int COLUMN_RECIPIENT = 6;
    public static final int COLUMN_TITLE = 7;
    public static final int COLUMN_CONFIRM = 8;
    public static final int COLUMN_FAVORITE = 9;
<<<<<<< HEAD
    public static final int COLUMN_ACTION_TYPE = 19;
=======
>>>>>>> 8d24a6dc

    private Account filterAccount;

    private AssetCls asset;

    private HashSet actionTypes;
    private DCSet dcSet = DCSet.getInstance();

    public AccountsTransactionsTableModel() {
        super(Controller.getInstance().wallet.database.getTransactionMap(),
<<<<<<< HEAD
                new String[]{"Date", "RecNo", "Amount", "Asset", "Type", "Sender", "Recipient", "Title", "Confirmation"},
                new Boolean[]{false, true, true, false, false}, false, COLUMN_FAVORITE);
=======
                new String[]{"Date", "RecNo", "Amount", "Asset", "Type", "Sender", "Recipient", "Title", "Confirmation", "Favorite"},
                new Boolean[]{false, true, true, false, false, true, true, true, true, true}, false, COLUMN_FAVORITE);
>>>>>>> 8d24a6dc

        COLUMN_FOR_ICON = COLUMN_ITEM_CLS;
        step = 200;

    }

    public void setAccount(Account sender) {
        this.filterAccount = sender;
    }

    public void setAsset(AssetCls asset) {
        this.asset = asset;
    }

    @Override
    public Object getValueAt(int row, int column) {

        if (this.list == null || this.list.size() == 0 || filterAccount == null) {
            return null;
        }

        // fill table

        Trans itemTran = list.get(row);

        String str;
        switch (column) {
            case COLUMN_IS_OUTCOME:
                return itemTran.isOutCome;

            case COLUMN_UN_VIEWED:
                return itemTran.isUnViewed;

            case COLUMN_TIMESTAMP:
                if (itemTran.transaction.getTimestamp() == 0)
                    return "---";

                return itemTran.transaction.viewTimestamp();

            case COLUMN_SEQNO:

                if (itemTran.transaction.getBlockHeight() > 0) {
                    return itemTran.transaction.viewHeightSeq();
                }
                return "-";

            case COLUMN_AMOUNT:
                return itemTran.amount;

            case COLUMN_ITEM_CLS:
                return itemTran.itemCls;

            case COLUMN_TYPE:
                return itemTran.transaction.viewFullTypeName();

            case COLUMN_SENDER:
                if (itemTran.owner != null) {
                    return itemTran.transaction.viewCreator();
                }
                return "GENESIS";

            case COLUMN_RECIPIENT:
                return itemTran.recipient;

            case COLUMN_TITLE:
                return itemTran.title;

<<<<<<< HEAD
            case COLUMN_ACTION_TYPE:
                return r_Tran.transaction.viewFullTypeName();
=======
            case COLUMN_CONFIRM:
                return itemTran.transaction.isConfirmed(DCSet.getInstance());

            case COLUMN_FAVORITE:
                return Controller.getInstance().isTransactionFavorite(itemTran.transaction);
>>>>>>> 8d24a6dc

            case COLUMN_FAVORITE:
                return Controller.getInstance().isTransactionFavorite(r_Tran.transaction);

        }

        return "";
    }

    @Override
    public void getInterval() {

        try {
            try (IteratorCloseable<Fun.Tuple2<Long, Integer>> keysIterator =
                         asset == null || asset.getKey() == AssetCls.FEE_KEY ?
                                 ((WTransactionMap) map).getAddressIterator(this.filterAccount, true)
                                 : ((WTransactionMap) map).getAddressAssetIterator(this.filterAccount, asset.getKey(), true)
            ) {

                list = new ArrayList<>();

                int counter = 0;
                while (keysIterator.hasNext() && counter < step) {

                    Fun.Tuple2<Long, Integer> key = keysIterator.next();
                    Transaction transaction = (Transaction) map.get(key);
                    if (transParse(key, transaction)) {
                        counter++;
                    }
                }
            } finally {
            }
        } catch (IOException e) {
        }

    }

    private boolean transParse(Fun.Tuple2<Long, Integer> walletKey, Transaction transaction) {


        //transaction.setDC_HeightSeq(dcSet, true);
        transaction.setDC(dcSet, false);

        if (transaction.getType() == Transaction.CALCULATED_TRANSACTION) {
            RCalculated tx = (RCalculated) transaction;
            String mess = tx.getMessage();
            if (mess != null && mess.equals("forging")) {
                return false;
            }
        }

        Trans trr = new Trans(walletKey, transaction);

        if (transaction.getType() == Transaction.SEND_ASSET_TRANSACTION) {
            RSend r_send = (RSend) transaction;
            trr.recipient = r_send.viewRecipient();

            if (filterAccount != null) {
                //if send for *-1
                // view all types
                if (actionTypes == null || actionTypes.isEmpty()) {

                    if (this.filterAccount.equals(r_send.getCreator()))
                        if (trr.amount != null) {
                            trr.amount = trr.amount.negate();
                        }

                } else {
                    // view set types
                    if (actionTypes.contains(r_send.viewFullTypeName())) {

                        if (this.filterAccount.equals(r_send.getCreator())) {
                            if (trr.amount != null) {
                                trr.amount = trr.amount.negate();
                            }
                        }
                    }
                }
            }
        } else if (transaction.getType() == Transaction.GENESIS_SEND_ASSET_TRANSACTION) {
            GenesisTransferAssetTransaction gen_send = (GenesisTransferAssetTransaction) transaction;

            // if is owner
            String own = "";
            if (gen_send.getCreator() != null) own = gen_send.getCreator().getAddress();

            trr.recipient = own;

            if (filterAccount != null && !gen_send.getRecipient().getAddress().equals(this.filterAccount.getAddress()))
                trr.amount = gen_send.getAmount().negate();
            // if is creator
            if (gen_send.getCreator() != null) trr.owner = gen_send.getCreator();
            // if is owner
            if (gen_send.getCreator() != null) trr.owner = gen_send.getCreator();
            trr.recipient = gen_send.viewRecipient();

        } else if (transaction.getType() == Transaction.CALCULATED_TRANSACTION) {
            RCalculated calculated = (RCalculated) transaction;

            trr.recipient = calculated.viewRecipient();
            trr.title = calculated.getMessage();

        } else if (transaction.getType() == Transaction.CREATE_ORDER_TRANSACTION) {
            CreateOrderTransaction createOrder = (CreateOrderTransaction) transaction;

            trr.amount = createOrder.getAmount().negate();
            trr.recipient = "" + createOrder.getWantKey();
            trr.title = ""+ createOrder.getAmountWant().toPlainString();

        } else if (transaction.getType() == Transaction.CANCEL_ORDER_TRANSACTION) {
            CancelOrderTransaction cancelOrder = (CancelOrderTransaction) transaction;

            trr.recipient = "" + cancelOrder.getOrderID();
            trr.title = "";

        } else {
            trr.recipient = "";
            trr.title = transaction.getTitle();

        }

        list.add(trr);

        return true;

    }

    class Trans {
        public boolean isUnViewed;
        public boolean isOutCome;
        public Fun.Tuple2<Long, Integer> walletKey;
        public Transaction transaction;
        public ItemCls itemCls;
        public BigDecimal amount;
        public Account owner;
        public String recipient;
        public String title;

        Trans(Fun.Tuple2<Long, Integer> walletKey, Transaction transaction) {
            this.transaction = transaction;
            this.walletKey = walletKey;
            isUnViewed = ((WTransactionMap) map).isUnViewed(transaction);
            if (transaction instanceof Itemable) {
                itemCls = ((Itemable) transaction).getItem();
            }
            owner = transaction.getCreator();
            if (owner != null)
                isOutCome = owner.hashCode() == walletKey.b;
            amount = transaction.getAmount();
            title = transaction.getTitle();
        }
    }

}<|MERGE_RESOLUTION|>--- conflicted
+++ resolved
@@ -34,10 +34,6 @@
     public static final int COLUMN_TITLE = 7;
     public static final int COLUMN_CONFIRM = 8;
     public static final int COLUMN_FAVORITE = 9;
-<<<<<<< HEAD
-    public static final int COLUMN_ACTION_TYPE = 19;
-=======
->>>>>>> 8d24a6dc
 
     private Account filterAccount;
 
@@ -48,13 +44,8 @@
 
     public AccountsTransactionsTableModel() {
         super(Controller.getInstance().wallet.database.getTransactionMap(),
-<<<<<<< HEAD
-                new String[]{"Date", "RecNo", "Amount", "Asset", "Type", "Sender", "Recipient", "Title", "Confirmation"},
-                new Boolean[]{false, true, true, false, false}, false, COLUMN_FAVORITE);
-=======
                 new String[]{"Date", "RecNo", "Amount", "Asset", "Type", "Sender", "Recipient", "Title", "Confirmation", "Favorite"},
                 new Boolean[]{false, true, true, false, false, true, true, true, true, true}, false, COLUMN_FAVORITE);
->>>>>>> 8d24a6dc
 
         COLUMN_FOR_ICON = COLUMN_ITEM_CLS;
         step = 200;
@@ -122,19 +113,11 @@
             case COLUMN_TITLE:
                 return itemTran.title;
 
-<<<<<<< HEAD
-            case COLUMN_ACTION_TYPE:
-                return r_Tran.transaction.viewFullTypeName();
-=======
             case COLUMN_CONFIRM:
                 return itemTran.transaction.isConfirmed(DCSet.getInstance());
 
             case COLUMN_FAVORITE:
                 return Controller.getInstance().isTransactionFavorite(itemTran.transaction);
->>>>>>> 8d24a6dc
-
-            case COLUMN_FAVORITE:
-                return Controller.getInstance().isTransactionFavorite(r_Tran.transaction);
 
         }
 

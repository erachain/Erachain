package org.erachain.database.wallet;

import org.erachain.core.account.Account;
import org.erachain.core.block.Block;
import org.erachain.database.DBMap;
import org.erachain.database.serializer.BlockHeadSerializer;
import org.erachain.utils.ObserverMessage;
import org.erachain.utils.Pair;
import org.erachain.utils.ReverseComparator;
import org.mapdb.BTreeKeySerializer;
import org.mapdb.BTreeMap;
import org.mapdb.DB;
import org.mapdb.Fun;
import org.mapdb.Fun.Tuple2;
import org.slf4j.Logger;
import org.slf4j.LoggerFactory;

import java.math.BigDecimal;
import java.util.*;

/*
 *  Block Height ->
 *  BLOCK HEAD:
 *  + FACE - height, creator, signature, transactionsCount, Transactions Hash
 *  + Version, parentSignature, Fee as BigDecimal.toLong
 *  + Forging Data - Forging Value, Win Value, Target Value
 * maker
 */

public class BlocksHeadMap extends DBMap<Tuple2<String, String>, Block.BlockHead> {
    // нужно сделать так: public class BlocksHeadMap extends DCMap<Integer, Block.BlockHead> {
    public static final int TIMESTAMP_INDEX = 1;
    public static final int GENERATOR_INDEX = 2;
    public static final int BALANCE_INDEX = 3;
    public static final int TRANSACTIONS_INDEX = 4;
    public static final int FEE_INDEX = 5;
<<<<<<< HEAD
    static Logger logger = LoggerFactory.getLogger(BlocksHeadMap.class.getName());
    private Map<Integer, Integer> observableData = new HashMap<Integer, Integer>();
=======
    static Logger LOGGER = LoggerFactory.getLogger(BlocksHeadMap.class.getName());
>>>>>>> d2e611ef

    public BlocksHeadMap(DWSet dWSet, DB database) {
        super(dWSet, database);

<<<<<<< HEAD
        observableData.put(DBMap.NOTIFY_RESET, ObserverMessage.WALLET_RESET_BLOCK_TYPE);
        observableData.put(DBMap.NOTIFY_ADD, ObserverMessage.WALLET_ADD_BLOCK_TYPE);
        observableData.put(DBMap.NOTIFY_REMOVE, ObserverMessage.WALLET_REMOVE_BLOCK_TYPE);
        observableData.put(DBMap.NOTIFY_LIST, ObserverMessage.WALLET_LIST_BLOCK_TYPE);
=======
        if (databaseSet.isWithObserver()) {
            this.observableData.put(DBMap.NOTIFY_RESET, ObserverMessage.WALLET_RESET_BLOCK_TYPE);
            this.observableData.put(DBMap.NOTIFY_LIST, ObserverMessage.WALLET_LIST_BLOCK_TYPE);
            if (databaseSet.isDynamicGUI()) {
                this.observableData.put(DBMap.NOTIFY_ADD, ObserverMessage.WALLET_ADD_BLOCK_TYPE);
                this.observableData.put(DBMap.NOTIFY_REMOVE, ObserverMessage.WALLET_REMOVE_BLOCK_TYPE);
            }
        }
>>>>>>> d2e611ef
    }

    @SuppressWarnings({"unchecked", "rawtypes"})
    protected void createIndexes(DB database) {

        //TIMESTAMP INDEX
        NavigableSet<Tuple2<Long, Tuple2<String, String>>> timestampIndex = database.createTreeSet("blocks_index_timestamp")
                .comparator(Fun.COMPARATOR)
                .makeOrGet();

        NavigableSet<Tuple2<Long, Tuple2<String, String>>> descendingTimestampIndex = database.createTreeSet("blocks_index_timestamp_descending")
                .comparator(new ReverseComparator(Fun.COMPARATOR))
                .makeOrGet();

        createIndex(TIMESTAMP_INDEX, timestampIndex, descendingTimestampIndex, new Fun.Function2<Integer, Tuple2<String, String>,
                Block.BlockHead>() {
            @Override
            public Integer run(Tuple2<String, String> key, Block.BlockHead value) {
                return value.heightBlock;
            }
        });

        //GENERATOR INDEX
        NavigableSet<Tuple2<String, Tuple2<String, String>>> generatorIndex = database.createTreeSet("blocks_index_generator")
                .comparator(Fun.COMPARATOR)
                .makeOrGet();

        NavigableSet<Tuple2<String, Tuple2<String, String>>> descendingGeneratorIndex = database.createTreeSet("blocks_index_generator_descending")
                .comparator(new ReverseComparator(Fun.COMPARATOR))
                .makeOrGet();

        createIndex(GENERATOR_INDEX, generatorIndex, descendingGeneratorIndex, new Fun.Function2<String, Tuple2<String, String>, Block.BlockHead>() {
            @Override
            public String run(Tuple2<String, String> key, Block.BlockHead value) {
                return key.a;
            }
        });

        //BALANCE INDEX
        NavigableSet<Tuple2<Integer, Tuple2<String, String>>> balanceIndex = database.createTreeSet("blocks_index_balance")
                .comparator(Fun.COMPARATOR)
                .makeOrGet();

        NavigableSet<Tuple2<Integer, Tuple2<String, String>>> descendingBalanceIndex = database.createTreeSet("blocks_index_balance_descending")
                .comparator(new ReverseComparator(Fun.COMPARATOR))
                .makeOrGet();

        createIndex(BALANCE_INDEX, balanceIndex, descendingBalanceIndex, new Fun.Function2<Integer, Tuple2<String, String>, Block.BlockHead>() {
            @Override
            public Integer run(Tuple2<String, String> key, Block.BlockHead value) {
                return value.forgingValue;
            }
        });

        //TRANSACTIONS INDEX
        NavigableSet<Tuple2<Integer, Tuple2<String, String>>> transactionsIndex = database.createTreeSet("blocks_index_transactions")
                .comparator(Fun.COMPARATOR)
                .makeOrGet();

        NavigableSet<Tuple2<Integer, Tuple2<String, String>>> descendingTransactionsIndex = database.createTreeSet("blocks_index_transactions_descending")
                .comparator(new ReverseComparator(Fun.COMPARATOR))
                .makeOrGet();

        createIndex(TRANSACTIONS_INDEX, transactionsIndex, descendingTransactionsIndex, new Fun.Function2<Integer, Tuple2<String, String>, Block.BlockHead>() {
            @Override
            public Integer run(Tuple2<String, String> key, Block.BlockHead value) {
                return value.transactionsCount;
            }
        });

        //FEE INDEX
        NavigableSet<Tuple2<BigDecimal, Tuple2<String, String>>> feeIndex = database.createTreeSet("blocks_index_fee")
                .comparator(Fun.COMPARATOR)
                .makeOrGet();

        NavigableSet<Tuple2<BigDecimal, Tuple2<String, String>>> descendingFeeIndex = database.createTreeSet("blocks_index_fee_descending")
                .comparator(new ReverseComparator(Fun.COMPARATOR))
                .makeOrGet();

        createIndex(FEE_INDEX, feeIndex, descendingFeeIndex, new Fun.Function2<Long, Tuple2<String, String>, Block.BlockHead>() {
            @Override
            public Long run(Tuple2<String, String> key, Block.BlockHead value) {
                return value.totalFee;
            }
        });
    }

    @Override
    protected Map<Tuple2<String, String>, Block.BlockHead> getMap(DB database) {
        //OPEN MAP
        return database.createTreeMap("blocks")
                .keySerializer(BTreeKeySerializer.TUPLE2) /// ТУТ тоже переделать на стандартный серилиазотор
                .valueSerializer(new BlockHeadSerializer())
                .valuesOutsideNodesEnable()
                .counterEnable()
                .makeOrGet();
    }

    @Override
    protected Map<Tuple2<String, String>, Block.BlockHead> getMemoryMap() {
        return new TreeMap<Tuple2<String, String>, Block.BlockHead>(Fun.TUPLE2_COMPARATOR);
    }

    @Override
    protected Block.BlockHead getDefaultValue() {
        return null;
    }

    public Block.BlockHead getLast() {

        List<Pair<Account, Block.BlockHead>> blocks = new ArrayList<Pair<Account, Block.BlockHead>>();

        Iterator<Tuple2<String, String>> iterator = this.getIterator(1, true);
        if (!iterator.hasNext())
            return null;

        return this.get(iterator.next());
    }

    // TODO - SORT by HEIGHT !!!
    @SuppressWarnings({"unchecked", "rawtypes"})
    public List<Block.BlockHead> get(Account account, int limit) {
        List<Block.BlockHead> blocks = new ArrayList<Block.BlockHead>();

        try {
            Map<Tuple2<String, String>, Block.BlockHead> accountBlocks = ((BTreeMap) this.map).subMap(
                    Fun.t2(account.getAddress(), null),
                    Fun.t2(account.getAddress(), Fun.HI()));

            //GET ITERATOR
            Iterator<Block.BlockHead> iterator = accountBlocks.values().iterator();

            int i = 0;
            while (iterator.hasNext() && i < limit) {
                i++;
                blocks.add(iterator.next());
            }
        } catch (Exception e) {
            //ERROR
            logger.error(e.getMessage(), e);
        }

        return blocks;
    }

    public List<Pair<Account, Block.BlockHead>> get(List<Account> accounts, int limit) {
        List<Pair<Account, Block.BlockHead>> blocks = new ArrayList<Pair<Account, Block.BlockHead>>();

        try {
            //FOR EACH ACCOUNTS
            synchronized (accounts) {
                for (Account account : accounts) {
                    List<Block.BlockHead> accountBlocks = get(account, limit);
                    for (Block.BlockHead block : accountBlocks) {
                        blocks.add(new Pair<Account, Block.BlockHead>(account, block));
                    }
                }
            }
        } catch (Exception e) {
            logger.error(e.getMessage(), e);
        }

        return blocks;
    }

    @SuppressWarnings({"unchecked", "rawtypes"})
    public void delete(Account account) {
        //GET ALL TRANSACTIONS THAT BELONG TO THAT ADDRESS
        Map<Tuple2<String, String>, Block> accountBlocks = ((BTreeMap) this.map).subMap(
                Fun.t2(account.getAddress(), null),
                Fun.t2(account.getAddress(), Fun.HI()));

        //DELETE TRANSACTIONS
        for (Tuple2<String, String> key : accountBlocks.keySet()) {
<<<<<<< HEAD
            delete(key);
            databaseSet.commit();
=======
            this.delete(key);
>>>>>>> d2e611ef
        }
    }

    public void delete(Block.BlockHead block) {
<<<<<<< HEAD
        delete(new Tuple2<String, String>(block.creator.getAddress(), new String(block.signature)));
        databaseSet.commit();
=======
        this.delete(new Tuple2<String, String>(block.creator.getAddress(), new String(block.signature)));
>>>>>>> d2e611ef
    }

    public void deleteAll(List<Account> accounts) {
        for (Account account : accounts) {
            delete(account);
        }
    }

    public boolean add(Block.BlockHead block) {
        boolean result = this.set(new Tuple2<String, String>(block.creator.getAddress(),
                new String(block.signature)), block);
<<<<<<< HEAD
        databaseSet.commit();
=======
>>>>>>> d2e611ef
        return result;
    }

    public void addAll(Map<Account, List<Block.BlockHead>> blocks) {
        //FOR EACH ACCOUNT
        for (Account account : blocks.keySet()) {
            //FOR EACH TRANSACTION
            for (Block.BlockHead block : blocks.get(account)) {
                add(block);
            }
        }
    }
}<|MERGE_RESOLUTION|>--- conflicted
+++ resolved
@@ -34,22 +34,12 @@
     public static final int BALANCE_INDEX = 3;
     public static final int TRANSACTIONS_INDEX = 4;
     public static final int FEE_INDEX = 5;
-<<<<<<< HEAD
     static Logger logger = LoggerFactory.getLogger(BlocksHeadMap.class.getName());
     private Map<Integer, Integer> observableData = new HashMap<Integer, Integer>();
-=======
-    static Logger LOGGER = LoggerFactory.getLogger(BlocksHeadMap.class.getName());
->>>>>>> d2e611ef
 
     public BlocksHeadMap(DWSet dWSet, DB database) {
         super(dWSet, database);
 
-<<<<<<< HEAD
-        observableData.put(DBMap.NOTIFY_RESET, ObserverMessage.WALLET_RESET_BLOCK_TYPE);
-        observableData.put(DBMap.NOTIFY_ADD, ObserverMessage.WALLET_ADD_BLOCK_TYPE);
-        observableData.put(DBMap.NOTIFY_REMOVE, ObserverMessage.WALLET_REMOVE_BLOCK_TYPE);
-        observableData.put(DBMap.NOTIFY_LIST, ObserverMessage.WALLET_LIST_BLOCK_TYPE);
-=======
         if (databaseSet.isWithObserver()) {
             this.observableData.put(DBMap.NOTIFY_RESET, ObserverMessage.WALLET_RESET_BLOCK_TYPE);
             this.observableData.put(DBMap.NOTIFY_LIST, ObserverMessage.WALLET_LIST_BLOCK_TYPE);
@@ -58,7 +48,6 @@
                 this.observableData.put(DBMap.NOTIFY_REMOVE, ObserverMessage.WALLET_REMOVE_BLOCK_TYPE);
             }
         }
->>>>>>> d2e611ef
     }
 
     @SuppressWarnings({"unchecked", "rawtypes"})
@@ -233,22 +222,12 @@
 
         //DELETE TRANSACTIONS
         for (Tuple2<String, String> key : accountBlocks.keySet()) {
-<<<<<<< HEAD
             delete(key);
-            databaseSet.commit();
-=======
-            this.delete(key);
->>>>>>> d2e611ef
         }
     }
 
     public void delete(Block.BlockHead block) {
-<<<<<<< HEAD
         delete(new Tuple2<String, String>(block.creator.getAddress(), new String(block.signature)));
-        databaseSet.commit();
-=======
-        this.delete(new Tuple2<String, String>(block.creator.getAddress(), new String(block.signature)));
->>>>>>> d2e611ef
     }
 
     public void deleteAll(List<Account> accounts) {
@@ -260,10 +239,6 @@
     public boolean add(Block.BlockHead block) {
         boolean result = this.set(new Tuple2<String, String>(block.creator.getAddress(),
                 new String(block.signature)), block);
-<<<<<<< HEAD
-        databaseSet.commit();
-=======
->>>>>>> d2e611ef
         return result;
     }
 

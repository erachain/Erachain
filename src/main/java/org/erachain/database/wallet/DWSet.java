package org.erachain.database.wallet;
// 30/03 ++

import org.erachain.controller.Controller;
import org.erachain.core.item.ItemCls;
import org.erachain.core.item.assets.AssetCls;
import org.erachain.core.item.imprints.ImprintCls;
import org.erachain.core.item.persons.PersonCls;
import org.erachain.core.item.polls.PollCls;
import org.erachain.core.item.statuses.StatusCls;
import org.erachain.core.item.templates.TemplateCls;
import org.erachain.core.item.unions.UnionCls;
import org.erachain.core.transaction.Transaction;
import org.erachain.database.DBASet;
import org.erachain.settings.Settings;
import org.mapdb.Atomic.Var;
import org.mapdb.DB;
import org.mapdb.DBMaker;

import java.io.File;

public class DWSet extends DBASet {

    private static final String LAST_BLOCK = "lastBlock";

    private Var<Long> licenseKeyVar;
    private Long licenseKey;

    private AccountMap accountMap;
    private FavoriteAccountsMap favoriteAccountsMap;
    private WTransactionMap transactionMap;
    private BlocksHeadMap blocksHeadMap;
    private NameMap nameMap;
    private NameSaleMap nameSaleMap;
    private PollMap pollMap_old;
    private WItemAssetMap assetMap;
    private WItemImprintMap imprintMap;
    private WItemTemplateMap TemplateMap;
    private WItemPersonMap personMap;
    private WItemStatusMap statusMap;
    private WItemUnionMap unionMap;
    private WItemPollMap pollMap;
    private OrderMap orderMap;

    private FavoriteTransactionMap transactionFavoritesSet;

    private FavoriteItemMapAsset assetFavoritesSet;
    private FavoriteItemMapImprint imprintFavoritesSet;
    private FavoriteItemMapPerson personFavoritesSet;
    private FavoriteItemMapPoll pollFavoriteSet;
    private FavoriteItemMapStatus statusFavoritesSet;
    private FavoriteItemMapTemplate templateFavoritesSet;
    private FavoriteItemMapUnion unionFavoritesSet;

    private FavoriteDocument statementFavoritesSet;

    private TelegramsMap telegramsMap;

    public DWSet(File dbFile, DB database, boolean withObserver, boolean dynamicGUI) {
        super(dbFile, database, withObserver,  dynamicGUI);

        // LICENCE SIGNED
        licenseKeyVar = database.getAtomicVar("licenseKey");
        licenseKey = licenseKeyVar.get();

        this.accountMap = new AccountMap(this, this.database);
        this.favoriteAccountsMap = new FavoriteAccountsMap(this, this.database);
        this.transactionMap = new WTransactionMap(this, this.database);
        this.blocksHeadMap = new BlocksHeadMap(this, this.database);
        this.nameMap = new NameMap(this, this.database);
        this.nameSaleMap = new NameSaleMap(this, this.database);
        this.pollMap_old = new PollMap(this, this.database);
        this.assetMap = new WItemAssetMap(this, this.database);
        this.imprintMap = new WItemImprintMap(this, this.database);
        this.TemplateMap = new WItemTemplateMap(this, this.database);
        this.personMap = new WItemPersonMap(this, this.database);
        this.statusMap = new WItemStatusMap(this, this.database);
        this.unionMap = new WItemUnionMap(this, this.database);
        this.pollMap = new WItemPollMap(this, this.database);
        this.orderMap = new OrderMap(this, this.database);

        this.transactionFavoritesSet = new FavoriteTransactionMap(this, this.database);
        this.assetFavoritesSet = new FavoriteItemMapAsset(this, this.database);
        this.templateFavoritesSet = new FavoriteItemMapTemplate(this, this.database);
        this.imprintFavoritesSet = new FavoriteItemMapImprint(this, this.database);
        this.pollFavoriteSet = new FavoriteItemMapPoll(this, this.database);
        this.personFavoritesSet = new FavoriteItemMapPerson(this, this.database);
        this.statusFavoritesSet = new FavoriteItemMapStatus(this, this.database);
        this.unionFavoritesSet = new FavoriteItemMapUnion(this, this.database);
        this.statementFavoritesSet = new FavoriteDocument(this, this.database);
        this.telegramsMap = new TelegramsMap(this,this.database);

    }

    public synchronized static DWSet reCreateDB(boolean withObserver, boolean dynamicGUI) {

        //OPEN WALLET
        File dbFile = new File(Settings.getInstance().getDataWalletPath(), "wallet.dat");
        dbFile.getParentFile().mkdirs();

        //DELETE TRANSACTIONS
        //File transactionFile = new File(Settings.getInstance().getWalletDir(), "wallet.dat.t");
        //transactionFile.delete();

        DB database = DBMaker.newFileDB(dbFile)
                // убрал .closeOnJvmShutdown() it closing not by my code and rise errors! closed before my closing
                //.cacheSize(2048)

                //// иначе кеширует блок и если в нем удалить трнзакции или еще что то выдаст тут же такой блок с пустыми полями
                ///// добавил dcSet.clearCache(); --
                ///.cacheDisable()

                // это чистит сама память если соталось 25% от кучи - так что она безопасная
                // у другого типа КЭША происходит утечка памяти
                //.cacheHardRefEnable()
                //.cacheLRUEnable()
                ///.cacheSoftRefEnable()
                .cacheWeakRefEnable() // analog new WeakReference() - в случае нехватки ппамяти кеш сам чистится

                // количество точек в таблице которые хранятся в HashMap как в КЭШе
                .cacheSize(1 << 14)

                .checksumEnable()
                .mmapFileEnableIfSupported() // ++

                // вызывает java.io.IOError: java.io.IOException: Запрошенную операцию нельзя выполнить для файла с открытой пользователем сопоставленной секцией
                // на ситема с Виндой в момент синхронизации кошелька когда там многот транзакций для этого кошелька
                .commitFileSyncDisable() // ++

                //.asyncWriteFlushDelay(30000)

                // если при записи на диск блока процессор сильно нагружается - то уменьшить это
                .freeSpaceReclaimQ(10) // не нагружать процессор для поиска свободного места в базе данных

                .mmapFileEnablePartial()
                //.compressionEnable()

                .make();

        return new DWSet(dbFile, database, withObserver, dynamicGUI);

    }

    public Long getLicenseKey() {
        return this.licenseKey;
    }

    public void setLicenseKey(Long key) {

        this.licenseKey = key;
        this.licenseKeyVar.set(this.licenseKey);

    }

    public byte[] getLastBlockSignature() {
        this.uses++;
        Var<byte[]> atomic = this.database.getAtomicVar(LAST_BLOCK);
        byte[] u = atomic.get();
        this.uses--;
        return u;
    }

    public void setLastBlockSignature(byte[] signature) {
        this.uses++;
        Var<byte[]> atomic = this.database.getAtomicVar(LAST_BLOCK);
        atomic.set(signature);
        this.uses--;
    }

    public AccountMap getAccountMap() {
        return this.accountMap;
    }

    public FavoriteAccountsMap getFavoriteAccountsMap() {
        return this.favoriteAccountsMap;
    }

    /**
     * Транзакции относящиеся к моим счетам. Сюда же записываться должны и неподтвержденные<br>
     * А когда они подтверждаются они будут перезаписываться поверх.
     * Тогда неподтвержденные будут показывать что они не сиполнились.
     * И их пользователь сможет сам удалить вручную или командой - удалить все неподтвержденные
     * <hr>
     * Ключ: счет + подпись<br>
     * Значение: транзакция
     *
     * @return TransactionMap
     */
    public WTransactionMap getTransactionMap() {
        return this.transactionMap;
    }

    public BlocksHeadMap getBlocksHeadMap() {
        return this.blocksHeadMap;
    }

    public NameMap getNameMap() {
        return this.nameMap;
    }

    public NameSaleMap getNameSaleMap() {
        return this.nameSaleMap;
    }

    @Deprecated
    public PollMap getPollMap_old() {
        return this.pollMap_old;
    }

    public WItemAssetMap getAssetMap() {
        return this.assetMap;
    }

    public WItemImprintMap getImprintMap() {
        return this.imprintMap;
    }

    public WItemTemplateMap getTemplateMap() {
        return this.TemplateMap;
    }

    public WItemPersonMap getPersonMap() {
        return this.personMap;
    }

    public WItemStatusMap getStatusMap() {
        return this.statusMap;
    }

    public WItemUnionMap getUnionMap() {
        return this.unionMap;
    }

    public WItemPollMap getPollMap() {
        return this.pollMap;
    }

    public WItemMap getItemMap(ItemCls item) {
        if (item instanceof AssetCls) {
            return this.assetMap;
        } else if (item instanceof ImprintCls) {
            return this.imprintMap;
        } else if (item instanceof TemplateCls) {
            return this.TemplateMap;
        } else if (item instanceof PersonCls) {
            return this.personMap;
        } else if (item instanceof StatusCls) {
            return this.statusMap;
        } else if (item instanceof UnionCls) {
            return this.unionMap;
        } else if (item instanceof PollCls) {
            return this.pollMap;
        } else {
            return null;
        }
    }

    public void putItem(ItemCls item) {
        getItemMap(item).put(item.getKey(), item);
    }

    public void deleteItem(ItemCls item) {
        getItemMap(item).delete(item.getKey());
    }

    public WItemMap getItemMap(int type) {
        switch (type) {
            case ItemCls.ASSET_TYPE:
                return this.assetMap;
            case ItemCls.IMPRINT_TYPE:
                return this.imprintMap;
            case ItemCls.TEMPLATE_TYPE:
                return this.TemplateMap;
            case ItemCls.PERSON_TYPE:
                return this.personMap;
            case ItemCls.POLL_TYPE:
                return this.pollMap;
            case ItemCls.STATUS_TYPE:
                return this.statusMap;
            case ItemCls.UNION_TYPE:
                return this.unionMap;
        }
        return null;
    }

    public OrderMap getOrderMap() {
        return this.orderMap;
    }

    public FavoriteTransactionMap getTransactionFavoritesSet() {
        return this.transactionFavoritesSet;
    }

    public FavoriteItemMapAsset getAssetFavoritesSet() {
        return this.assetFavoritesSet;
    }

    public FavoriteItemMapTemplate getTemplateFavoritesSet() {
        return this.templateFavoritesSet;
    }

    public FavoriteItemMapImprint getImprintFavoritesSet() {
        return this.imprintFavoritesSet;
    }

    public FavoriteItemMapPoll getPollFavoritesSet() {
        return this.pollFavoriteSet;
    }


    public FavoriteItemMapPerson getPersonFavoritesSet() {
        return this.personFavoritesSet;
    }

    public FavoriteDocument getDocumentFavoritesSet() {
        return this.statementFavoritesSet;
    }

    public FavoriteItemMapStatus getStatusFavoritesSet() {
        return this.statusFavoritesSet;
    }

    public FavoriteItemMapUnion getUnionFavoritesSet() {
        return this.unionFavoritesSet;
    }

    public FavoriteItemMap getItemFavoritesSet(ItemCls item) {
        if (item instanceof AssetCls) {
            return assetFavoritesSet;
        } else if (item instanceof ImprintCls) {
            return imprintFavoritesSet;
        } else if (item instanceof PollCls) {
            return pollFavoriteSet;
        } else if (item instanceof TemplateCls) {
            return templateFavoritesSet;
        } else if (item instanceof PersonCls) {
            return personFavoritesSet;
        } else if (item instanceof StatusCls) {
            return statusFavoritesSet;
        } else if (item instanceof UnionCls) {
            return unionFavoritesSet;
        } else {
            return null;
        }
    }

    public void addItemFavorite(ItemCls item) {
        getItemFavoritesSet(item).add(item.getKey());
    }

    public void deleteItemFavorite(ItemCls item) {
        getItemFavoritesSet(item).delete(item.getKey());
    }

    //////////////// FAVORITES ///////////
    public void addDocumentToFavorite(Transaction transaction) {
        getDocumentFavoritesSet().add(transaction.getDBRef());
    }

    public void removeDocumentFromFavorite(Transaction transaction) {
        getDocumentFavoritesSet().delete(transaction.getDBRef());
    }

    public boolean isDocumentFavorite(Transaction transaction) {
        if (transaction.getDBRef() > 0) {
            return getDocumentFavoritesSet().contains(transaction.getDBRef());
        }
        return false;
    }

    public void addTransactionToFavorite(Transaction transaction) {
        getTransactionFavoritesSet().add(transaction.getDBRef());
    }

    public void removeTransactionFromFavorite(Transaction transaction) {
        getTransactionFavoritesSet().delete(transaction.getDBRef());
    }

    public boolean isTransactionFavorite(Transaction transaction) {
        if (transaction.getDBRef() > 0) {
            return getTransactionFavoritesSet().contains(transaction.getDBRef());
        }
        return false;
    }

    public void addItemToFavorite(ItemCls item) {
        getItemFavoritesSet(item).add(item.getKey());
    }

    public void removeItemFromFavorite(ItemCls item) {
        getItemFavoritesSet(item).delete(item.getKey());
    }

    public boolean isItemFavorite(ItemCls item) {
        return getItemFavoritesSet(item).contains(item.getKey());
    }

    public TelegramsMap getTelegramsMap() {
        return this.telegramsMap;
    }

    long commitPoint;

    public synchronized void hardFlush() {
        this.uses++;
        this.database.commit();
        this.uses--;

        commitPoint = System.currentTimeMillis();
    }

    @Override
    public void commit() {
        if (this.uses != 0
                || System.currentTimeMillis() - commitPoint < 10000
        )
            return;

        hardFlush();
    }

    /**
     * закрываем без коммита! - чтобы при запуске продолжитть?
     */
    @Override
    public void close() {

        if (this.database == null || this.database.isClosed())
            return;

        Controller.getInstance().wallet.synchronizeBodyUsed = false;

        int step = 0;
        while (uses > 0 && ++step < 100) {
            try {
                Thread.sleep(100);
            } catch (InterruptedException e) {
            }

        }

        this.uses++;
<<<<<<< HEAD
=======
        this.database.commit();
>>>>>>> 8d24a6dc
        this.database.close();
        this.tables = null;
        this.uses--;

    }

}<|MERGE_RESOLUTION|>--- conflicted
+++ resolved
@@ -440,10 +440,7 @@
         }
 
         this.uses++;
-<<<<<<< HEAD
-=======
         this.database.commit();
->>>>>>> 8d24a6dc
         this.database.close();
         this.tables = null;
         this.uses--;

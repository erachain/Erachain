package org.erachain.settings;
// 17/03 Qj1vEeuz7iJADzV2qrxguSFGzamZiYZVUP
// 30/03 ++

import com.google.common.base.Charsets;
import com.google.common.io.Files;
import org.apache.commons.io.IOUtils;
import org.apache.commons.lang3.exception.ExceptionUtils;
import org.erachain.controller.Controller;
import org.erachain.core.BlockChain;
import org.erachain.core.item.assets.AssetCls;
import org.erachain.lang.Lang;
import org.erachain.network.Peer;
import org.erachain.ntp.NTP;
import org.json.simple.JSONArray;
import org.json.simple.JSONObject;
import org.json.simple.JSONValue;
import org.slf4j.Logger;
import org.slf4j.LoggerFactory;

import java.io.File;
import java.io.IOException;
import java.io.InputStream;
import java.net.*;
import java.util.ArrayList;
import java.util.Enumeration;
import java.util.List;
import java.util.concurrent.locks.ReentrantLock;

//import java.util.Arrays;
// import org.slf4j.LoggerFactory;

public class Settings {
    //private static final String[] DEFAULT_PEERS = { };
    public static final String DEFAULT_THEME = "System";
    public static final int DEFAULT_ACCOUNTS = 1;
    //DATA
    public static final String DEFAULT_DATA_DIR = "datachain";
    public static final String DEFAULT_LOCAL_DIR = "datalocal";
    public static final String DEFAULT_DATATEMP_DIR = "datatemp";
    public static final String DEFAULT_WALLET_DIR = "walletKeys";
    private static final String DEFAULT_DATAWALET_DIR = "dataWallet";
    public static final String DEFAULT_BACKUP_DIR = "backup";
    public static final String DEFAULT_TEMP_DIR = "temp";
    public static final String DEFAULT_TELEGRAM_DIR = "telegram";
    private static final Logger LOGGER = LoggerFactory.getLogger(Settings.class);
    //NETWORK
    private static final int DEFAULT_MIN_CONNECTIONS = 10; // for OWN maked connections
    private static final int DEFAULT_MAX_CONNECTIONS = 100;
    // EACH known PEER may send that whit peers to me - not white peer may be white peer for me
    private static final int DEFAULT_MAX_RECEIVE_PEERS = 100;
    private static final int DEFAULT_MAX_SENT_PEERS = DEFAULT_MAX_RECEIVE_PEERS;
    // BLOCK
    //public static final int BLOCK_MAX_SIGNATURES = 100; // blocks load onetime
    private static final int DEFAULT_CONNECTION_TIMEOUT = 20000;
    private static final int DEFAULT_PING_INTERVAL = BlockChain.GENERATING_MIN_BLOCK_TIME_MS;
    private static final boolean DEFAULT_TRYING_CONNECT_TO_BAD_PEERS = true;
    private static final Integer DEFAULT_FONT_SIZE = 11;
    private static final String DEFAULT_FONT_NAME = "Arial";
    //RPC
<<<<<<< HEAD
    private static final String DEFAULT_RPC_ALLOWED = "127.0.0.1"; // localhost = error in accessHandler.setWhite(Settings.getInstance().getRpcAllowed());
    private static final boolean DEFAULT_RPC_ENABLED = false; //
=======
    private static final String DEFAULT_RPC_ALLOWED = ";"; // localhost = error in accessHandler.setWhite(Settings.getInstance().getRpcAllowed());
    private static final boolean DEFAULT_RPC_ENABLED = true;
>>>>>>> 0f08f604
    private static final boolean DEFAULT_BACUP_ENABLED = false;
    private static final boolean DEFAULT_BACKUP_ASK_ENABLED = false;
    //GUI CONSOLE
    private static final boolean DEFAULT_GUI_CONSOLE_ENABLED = true;
    //WEB
    private static final String DEFAULT_WEB_ALLOWED = ";";
    private static final boolean DEFAULT_WEB_ENABLED = true;
    // 19 03
    //GUI
    private static final boolean DEFAULT_GUI_ENABLED = true;
    private static final boolean DEFAULT_GUI_DYNAMIC = true;
    private static final boolean DEFAULT_GENERATOR_KEY_CACHING = true;
    private static final boolean DEFAULT_CHECKPOINTING = true;
    private static final boolean DEFAULT_SOUND_RECEIVE_COIN = true;
    private static final boolean DEFAULT_SOUND_MESSAGE = true;
    private static final boolean DEFAULT_SOUND_NEW_TRANSACTION = true;
    //private static final int DEFAULT_MAX_BYTE_PER_FEE = 512;
    private static final boolean ALLOW_FEE_LESS_REQUIRED = false;
    //DATE FORMAT
    private static final String DEFAULT_TIME_ZONE = ""; //"GMT+3";

    //private static final BigDecimal DEFAULT_BIG_FEE = new BigDecimal(1000);
    private static final String DEFAULT_TIME_FORMAT = "yyyy-MM-dd HH:mm:ss z";
    private static final String DEFAULT_BIRTH_TIME_FORMAT = "yyyy-MM-dd HH:mm z";
    private static final boolean DEFAULT_NS_UPDATE = false;
    private static final boolean DEFAULT_FORGING_ENABLED = true;

    /**
     * нельзя тут использовать localhost - только 127....
     * ex: http://127.0.0.1/7pay_in/tools/block_proc/ERA
     */
    private static final String NOTIFY_INCOMING_URL = "http://127.0.0.1:8000/exhange/era/income";
    private static final int NOTIFY_INCOMING_CONFIRMATIONS = 0;
    public static String DEFAULT_LANGUAGE = "en";

    public static final boolean USE_TELEGRAM_STORE = false;
    public static final int TELEGRAM_STORE_PERIOD = 5; // in days



    private static Settings instance;
    List<Peer> cacheInternetPeers;
    long timeLoadInternetPeers;
    private long genesisStamp = -1;
    private JSONObject settingsJSON;
    private JSONObject peersJSON;
    private String userPath = "";
    private InetAddress localAddress;
    private String[] defaultPeers = {};

    private String tmpPath;
    private String getBackUpPath;
    private String getWalletPath;
    private String getDataWalletPath;
    private String dataPath;
    private String telegramDefaultSender;
    private String telegramDefaultReciever;
    private String telegramRatioReciever = null;
    private String getTelegramPath;
    
    private String telegramtPath;

    private Settings() {
        this.localAddress = this.getCurrentIp();
        settingsJSON = read_setting_JSON();


        File file = new File("");
        //TRY READ PEERS.JSON
        try {
            //OPEN FILE
            file = new File(this.getPeersPath());

            //CREATE FILE IF IT DOESNT EXIST
            if (file.exists()) {
                //READ PEERS FILE
                List<String> lines = Files.readLines(file, Charsets.UTF_8);

                String jsonString = "";
                for (String line : lines) {
                    jsonString += line;
                }

                //CREATE JSON OBJECT
                this.peersJSON = (JSONObject) JSONValue.parse(jsonString);
            } else {
                this.peersJSON = new JSONObject();
            }

        } catch (Exception e) {
            LOGGER.info("Error while reading peers.json " + file.getAbsolutePath() + " using default!");
            LOGGER.error(e.getMessage(), e);
            this.peersJSON = new JSONObject();
        }
    }

    public static Settings getInstance() {
        ReentrantLock lock = new ReentrantLock();
        lock.lock();
        try {
            if (instance == null) {

                instance = new Settings();
            }
        } finally {
            lock.unlock();
        }
        return instance;
    }

    public static void FreeInstance() {
        if (instance != null) {
            instance = null;
        }
    }

    public JSONObject Dump() {
        return (JSONObject) settingsJSON.clone();
    }

    public void setDefaultPeers(String[] peers) {
        this.defaultPeers = peers;
    }

    public String getSettingsPath() {
        return this.userPath + "settings.json";
    }

    public String getGuiSettingPath() {

        return this.userPath + "gui_settings.json";

    }

    public String getPeersPath() {
        return this.userPath + (BlockChain.DEVELOP_USE ? "peers-dev.json" : "peers.json");
    }

    public String getWalletDir() {
        try {
            if (this.getWalletPath.equals(""))
                return this.userPath + DEFAULT_WALLET_DIR;
            return this.getWalletPath;
        } catch (Exception e) {
			return this.userPath + DEFAULT_WALLET_DIR;
		}
    }

    public String getDataWalletDir() {
        try {
            if (this.getDataWalletPath.equals("")) return this.userPath + DEFAULT_DATAWALET_DIR;
            return this.getWalletPath;
        } catch (Exception e) {
            return this.userPath + DEFAULT_DATAWALET_DIR;
        }
    }

    public void setWalletDir(String dir) {
       
			this.getWalletPath = dir;
		
    }
    
    public String getTelegramDir() {
        try {
            if (this.telegramtPath.equals("")) this.telegramtPath =  this.userPath + DEFAULT_TELEGRAM_DIR;
            return this.telegramtPath;
        } catch (Exception e) {
            // TODO Auto-generated catch block
            return this.userPath + DEFAULT_TELEGRAM_DIR;
        }
    }
    
    public void setTelegramDir(String dir) {
       
            this.telegramtPath = dir;
        
    }

    public boolean getTelegramStoreUse() {
        return USE_TELEGRAM_STORE;
    }

    public int getTelegramStorePeriod() {
        return TELEGRAM_STORE_PERIOD;
    }


    public String getTelegramDefaultSender(){
        return telegramDefaultSender;
    }
    
    public void setTelegramDefaultSender(String str){
        telegramDefaultSender = str;
    }
    
   public String getTelegramDefaultReciever(){
       return telegramDefaultReciever;
   }
   public void setTelegramDefaultReciever(String str){
        this.telegramDefaultReciever=str;
    }
    
 public String getTemDir(){
     String path = "";
     try {
         
         if (this.tmpPath.equals("")) {
             path= this.userPath + DEFAULT_TEMP_DIR;
         }
         else path =  this.tmpPath;
     } catch (Exception e) {
         // TODO Auto-generated catch block
         path = this.userPath + DEFAULT_TEMP_DIR;
     }
     // if temp dir not exist make dir
     File tempDir = new File(path);
     if (!tempDir.exists()) {
             tempDir.mkdir();
     }
        
     return path;
    }

    public String getBackUpDir() {
        try {
			if (this.getBackUpPath.equals("")) return this.userPath + DEFAULT_BACKUP_DIR;
			return this.getBackUpPath;
		} catch (Exception e) {
			// TODO Auto-generated catch block
			return this.userPath + DEFAULT_BACKUP_DIR;
		}
    }


    public String getDataDir() {
        try {
			if (this.dataPath.equals(""))
			    return this.getUserPath() + DEFAULT_DATA_DIR;
			return this.dataPath;
		} catch (Exception e) {
			// TODO Auto-generated catch block
			return this.getUserPath() + DEFAULT_DATA_DIR;
		}
    }

    public String getLocalDir() {
        return this.getUserPath() + DEFAULT_LOCAL_DIR;
    }

    public String getDataTempDir() {
        return this.getUserPath() + DEFAULT_DATATEMP_DIR;
    }

    public String getLangDir() {
        return this.getUserPath() + "languages";
    }

    public String getUserPath() {
        return this.userPath;
    }

    // http://127.0.0.1:8000/ipay3_free/tools/block_proc/ERA
    public String getNotifyIncomingURL() {
        if (this.settingsJSON.containsKey("notify_incoming_url")) {
            return (String) this.settingsJSON.get("notify_incoming_url");
        }
        return NOTIFY_INCOMING_URL;
    }

    public int getNotifyIncomingConfirmations() {
        if (this.settingsJSON.containsKey("notify_incoming_confirmations")) {
            return (int) (long) this.settingsJSON.get("notify_incoming_confirmations");
        }

        return NOTIFY_INCOMING_CONFIRMATIONS;
    }

    public JSONArray getPeersJson() {
        if (this.peersJSON != null && this.peersJSON.containsKey("knownpeers")) {
            return (JSONArray) this.peersJSON.get("knownpeers");
        } else {
            return new JSONArray();
        }

    }

    @SuppressWarnings("unchecked")
    /**
     * полностью доверныые пиры от которых данные не проверяются - ни блоки ни транзакции
     */
    public List<String> getTrustedPeers() {

        try {

            File file = new File(this.userPath
                    + (BlockChain.DEVELOP_USE ? "peers-trusted-dev.json" : "peers-trusted.json"));

            //CREATE FILE IF IT DOESNT EXIST
            if (file.exists()) {
                //READ PEERS FILE
                List<String> lines = Files.readLines(file, Charsets.UTF_8);

                String jsonString = "";
                for (String line : lines) {
                    jsonString += line;
                }

                //CREATE JSON OBJECT
                return new ArrayList<String>((JSONArray) JSONValue.parse(jsonString));
            }
        } catch (Exception e) {
            LOGGER.debug(e.getMessage(), e);
        }

        return new ArrayList<>();
    }

    public List<Peer> getKnownPeers() {
        try {
            boolean loadPeersFromInternet = (
                    Controller.getInstance().getToOfflineTime() != 0L
                            &&
                            NTP.getTime() - Controller.getInstance().getToOfflineTime() > 5 * 60 * 1000
            );

            List<Peer> knownPeers = new ArrayList<>();
            JSONArray peersArray = new JSONArray();

            if (!BlockChain.DEVELOP_USE) {
                try {
                    JSONArray peersArraySettings = (JSONArray) this.settingsJSON.get("knownpeers");

                    if (peersArraySettings != null) {
                        for (Object peer : peersArraySettings) {
                            if (!peersArray.contains(peer)) {
                                peersArray.add(peer);
                            }
                        }
                    }
                } catch (Exception e) {
                    LOGGER.error(e.getMessage(), e);
                    LOGGER.info("Error with loading knownpeers from settings.json.");
                }
            }

            try {
                JSONArray peersArrayPeers = (JSONArray) this.peersJSON.get("knownpeers");

                if (peersArrayPeers != null) {
                    for (Object peer : peersArrayPeers) {
                        if (!peersArray.contains(peer)) {
                            peersArray.add(peer);
                        }
                    }
                }

            } catch (Exception e) {
                LOGGER.debug(e.getMessage(), e);
                LOGGER.info("Error with loading knownpeers from peers.json.");
            }

            knownPeers.addAll(this.getPeersFromDefault());

            knownPeers.addAll(getKnownPeersFromJSONArray(peersArray));

            if (!BlockChain.DEVELOP_USE && (knownPeers.isEmpty() || loadPeersFromInternet)) {
                knownPeers.addAll(getKnownPeersFromInternet());
            }

            return knownPeers;

        } catch (Exception e) {
            LOGGER.debug(e.getMessage(), e);
            LOGGER.info("Error in getKnownPeers().");
            return new ArrayList<Peer>();
        }
    }

    public List<Peer> getKnownPeersFromInternet() {
        try {

            if (this.cacheInternetPeers == null) {

                this.cacheInternetPeers = new ArrayList<Peer>();
            }

            if (this.cacheInternetPeers.isEmpty() || NTP.getTime() - this.timeLoadInternetPeers > 24 * 60 * 60 * 1000) {
                this.timeLoadInternetPeers = NTP.getTime();
                URL u = new URL("https://raw.githubusercontent.com/icreator/ERMbase_public/master/peers.json");
                InputStream in = u.openStream();
                String stringInternetSettings = IOUtils.toString(in);
                JSONObject internetSettingsJSON = (JSONObject) JSONValue.parse(stringInternetSettings);
                JSONArray peersArray = (JSONArray) internetSettingsJSON.get("knownpeers");
                if (peersArray != null) {
                    this.cacheInternetPeers = getKnownPeersFromJSONArray(peersArray);
                }
            }

            //logger.info(Lang.getInstance().translate("Peers loaded from Internet : ") + this.cacheInternetPeers.size());

            return this.cacheInternetPeers;

        } catch (Exception e) {
            //RETURN EMPTY LIST

            //logger.debug(e.getMessage(), e);
            LOGGER.info(Lang.getInstance().translate("Peers loaded from Internet with errors : ") + this.cacheInternetPeers.size());

            return this.cacheInternetPeers;
        }
    }

    public List<Peer> getPeersFromDefault() {
        List<Peer> peers = new ArrayList<Peer>();
        for (int i = 0; i < this.defaultPeers.length; i++) {
            try {
                InetAddress address = InetAddress.getByName(this.defaultPeers[i]);

                if (!this.isLocalAddress(address)) {
                    //CREATE PEER
                    Peer peer = new Peer(address);

                    //ADD TO LIST
                    peers.add(peer);
                }
            } catch (Exception e) {
                LOGGER.debug(e.getMessage(), e);
                LOGGER.info(this.defaultPeers[i] + " - invalid peer address!");
            }
        }
        return peers;
    }

    public List<Peer> getKnownPeersFromJSONArray(JSONArray peersArray) {
        try {
            //CREATE LIST WITH PEERS
            List<Peer> peers = new ArrayList<>();

            for (int i = 0; i < peersArray.size(); i++) {
                try {
                    InetAddress address = InetAddress.getByName((String) peersArray.get(i));

                    if (!this.isLocalAddress(address)) {
                        //CREATE PEER
                        Peer peer = new Peer(address);

                        //ADD TO LIST
                        peers.add(peer);
                    }
                } catch (Exception e) {
                    LOGGER.debug(e.getMessage(), e);
                    LOGGER.info((String) peersArray.get(i) + " - invalid peer address!");
                }
            }

            //RETURN
            return peers;
        } catch (Exception e) {
            //RETURN EMPTY LIST
            return new ArrayList<Peer>();
        }
    }

    public boolean isTestnet() {
        return this.getGenesisStamp() != BlockChain.DEFAULT_MAINNET_STAMP;
    }

    public long getGenesisStamp() {
        if (this.genesisStamp == -1) {
            if (this.settingsJSON.containsKey("testnetstamp")) {
                if (this.settingsJSON.get("testnetstamp").toString().equals("now") ||
                        ((Long) this.settingsJSON.get("testnetstamp")).longValue() == 0) {
                    this.genesisStamp = System.currentTimeMillis();
                } else {
                    this.genesisStamp = ((Long) this.settingsJSON.get("testnetstamp")).longValue();
                }
            } else {
                this.genesisStamp = BlockChain.DEFAULT_MAINNET_STAMP;
            }
        }

        return this.genesisStamp;
    }

    public void setGenesisStamp(long testNetStamp) {
        this.genesisStamp = testNetStamp;
    }

    public int getMaxConnections() {
        if (this.settingsJSON.containsKey("maxconnections")) {
            return ((Long) this.settingsJSON.get("maxconnections")).intValue();
        }

        return DEFAULT_MAX_CONNECTIONS;
    }

    public int getMaxReceivePeers() {
        if (this.settingsJSON.containsKey("maxreceivepeers")) {
            return ((Long) this.settingsJSON.get("maxreceivepeers")).intValue();
        }

        return DEFAULT_MAX_RECEIVE_PEERS;
    }

    public int getMaxSentPeers() {
        if (this.settingsJSON.containsKey("maxsentpeers")) {
            return ((Long) this.settingsJSON.get("maxsentpeers")).intValue();
        }

        return DEFAULT_MAX_SENT_PEERS;
    }

    public int getMinConnections() {
        if (this.settingsJSON.containsKey("minconnections")) {
            return ((Long) this.settingsJSON.get("minconnections")).intValue();
        }

        return DEFAULT_MIN_CONNECTIONS;
    }

    public int getConnectionTimeout() {
        if (this.settingsJSON.containsKey("connectiontimeout")) {
            return ((Long) this.settingsJSON.get("connectiontimeout")).intValue();
        }

        return DEFAULT_CONNECTION_TIMEOUT;
    }

    public boolean isTryingConnectToBadPeers() {
        if (this.settingsJSON.containsKey("tryingconnecttobadpeers")) {
            return ((Boolean) this.settingsJSON.get("tryingconnecttobadpeers")).booleanValue();
        }

        return DEFAULT_TRYING_CONNECT_TO_BAD_PEERS;
    }

    public int getRpcPort() {
        if (this.settingsJSON.containsKey("rpcport")) {
            return ((Long) this.settingsJSON.get("rpcport")).intValue();
        }

        return BlockChain.DEFAULT_RPC_PORT;
    }

    public String[] getRpcAllowed() {
        try {
            if (this.settingsJSON.containsKey("rpcallowed")) {
                //GET PEERS FROM JSON
                JSONArray allowedArray = (JSONArray) this.settingsJSON.get("rpcallowed");

                //CREATE LIST WITH PEERS
                String[] allowed = new String[allowedArray.size()];
                for (int i = 0; i < allowedArray.size(); i++) {
                    allowed[i] = (String) allowedArray.get(i);
                }

                //RETURN
                return allowed;
            }

            //RETURN
            return DEFAULT_RPC_ALLOWED.split(";");
        } catch (Exception e) {
            //RETURN EMPTY LIST
            return new String[0];
        }
    }

    public boolean isRpcEnabled() {
        if (this.settingsJSON.containsKey("rpcenabled")) {
            return ((Boolean) this.settingsJSON.get("rpcenabled")).booleanValue();
        }

        return DEFAULT_RPC_ENABLED;
    }

    public boolean getbacUpEnabled() {
        if (this.settingsJSON.containsKey("backupenabled")) {
            return ((Boolean) this.settingsJSON.get("backupenabled")).booleanValue();
        }

        return DEFAULT_BACUP_ENABLED;
    }

    public String getCompuRate() {
        if (this.settingsJSON.containsKey("compuRate")) {
            return ((String) this.settingsJSON.get("compuRate")).toString();
        }

        return "100";
    }

    public long getCompuRateAsset() {
        if (this.settingsJSON.containsKey("compuRateAsset")) {
            return  Long.valueOf(this.settingsJSON.get("compuRateAsset").toString());
        }

        return 95L;
    }

    public long getDefaultPairAssetKey() {
        if (this.settingsJSON.containsKey("defaultPairAsset")) {
            return  Long.valueOf(this.settingsJSON.get("defaultPairAsset").toString());
        }

        return 2L;
    }

    public AssetCls getDefaultPairAsset() {
        long key = getDefaultPairAssetKey();

        AssetCls asset = Controller.getInstance().getAsset(key);
        if (asset == null)
            asset = Controller.getInstance().getAsset(2L);

        return asset;
    }


    public boolean getbacUpAskToStart() {
        if (this.settingsJSON.containsKey("backupasktostart")) {
            return ((Boolean) this.settingsJSON.get("backupasktostart")).booleanValue();
        }

        return DEFAULT_BACKUP_ASK_ENABLED;
    }

    public int getWebPort() {
        if (this.settingsJSON.containsKey("webport")) {
            return ((Long) this.settingsJSON.get("webport")).intValue();
        }

        return BlockChain.DEFAULT_WEB_PORT;
    }

    public String getBlockexplorerURL() {
        if (this.settingsJSON.containsKey("explorerURL")) {
            return this.settingsJSON.get("explorerURL").toString();
        }

        return BlockChain.DEFAULT_EXPLORER;
    }

    public boolean isGuiConsoleEnabled() {
        if (this.settingsJSON.containsKey("guiconsoleenabled")) {
            return ((Boolean) this.settingsJSON.get("guiconsoleenabled")).booleanValue();
        }

        return DEFAULT_GUI_CONSOLE_ENABLED;
    }

    public String[] getWebAllowed() {
        try {
            if (this.settingsJSON.containsKey("weballowed")) {
                //GET PEERS FROM JSON
                JSONArray allowedArray = (JSONArray) this.settingsJSON.get("weballowed");

                //CREATE LIST WITH PEERS
                String[] allowed = new String[allowedArray.size()];
                for (int i = 0; i < allowedArray.size(); i++) {
                    allowed[i] = (String) allowedArray.get(i);
                }

                //RETURN
                return allowed;
            }

            //RETURN
            return DEFAULT_WEB_ALLOWED.split(";");
        } catch (Exception e) {
            //RETURN EMPTY LIST
            return new String[0];
        }
    }

    public boolean isWebEnabled() {
        if (this.settingsJSON.containsKey("webenabled")) {
            return ((Boolean) this.settingsJSON.get("webenabled")).booleanValue();
        }

        return DEFAULT_WEB_ENABLED;
    }

    public boolean updateNameStorage() {
        if (this.settingsJSON.containsKey("nsupdate")) {
            return ((Boolean) this.settingsJSON.get("nsupdate")).booleanValue();
        }

        return DEFAULT_NS_UPDATE;
    }

    public boolean isForgingEnabled() {
        try {
            if (this.settingsJSON.containsKey("forging")) {
                return ((Boolean) this.settingsJSON.get("forging")).booleanValue();
            }
        } catch (Exception e) {
            LOGGER.error("Bad Settings.json content for parameter forging " + ExceptionUtils.getStackTrace(e));
        }

        return DEFAULT_FORGING_ENABLED;
    }

    public int getPingInterval() {
        if (this.settingsJSON.containsKey("pinginterval")) {
            return ((Long) this.settingsJSON.get("pinginterval")).intValue();
        }

        return DEFAULT_PING_INTERVAL;
    }

    public boolean isGeneratorKeyCachingEnabled() {
        if (this.settingsJSON.containsKey("generatorkeycaching")) {
            return ((Boolean) this.settingsJSON.get("generatorkeycaching")).booleanValue();
        }

        return DEFAULT_GENERATOR_KEY_CACHING;
    }

    public boolean isCheckpointingEnabled() {
        if (this.settingsJSON.containsKey("checkpoint")) {
            return ((Boolean) this.settingsJSON.get("checkpoint")).booleanValue();
        }

        return DEFAULT_CHECKPOINTING;
    }

    public boolean isSoundReceivePaymentEnabled() {
        if (this.settingsJSON.containsKey("soundreceivepayment")) {
            return ((Boolean) this.settingsJSON.get("soundreceivepayment")).booleanValue();
        }

        return DEFAULT_SOUND_RECEIVE_COIN;
    }

    public boolean isSoundReceiveMessageEnabled() {
        if (this.settingsJSON.containsKey("soundreceivemessage")) {
            return ((Boolean) this.settingsJSON.get("soundreceivemessage")).booleanValue();
        }

        return DEFAULT_SOUND_MESSAGE;
    }

    public boolean isSoundNewTransactionEnabled() {
        if (this.settingsJSON.containsKey("soundnewtransaction")) {
            return ((Boolean) this.settingsJSON.get("soundnewtransaction")).booleanValue();
        }

        return DEFAULT_SOUND_NEW_TRANSACTION;
    }
	
	/*
	public int getMaxBytePerFee() 
	{
		if(this.settingsJSON.containsKey("maxbyteperfee"))
		{
			return ((Long) this.settingsJSON.get("maxbyteperfee")).intValue();
		}
		
		return DEFAULT_MAX_BYTE_PER_FEE;
	}
	*/

    public boolean isAllowFeeLessRequired() {
        if (this.settingsJSON.containsKey("allowfeelessrequired")) {
            return ((Boolean) this.settingsJSON.get("allowfeelessrequired")).booleanValue();
        }

        return ALLOW_FEE_LESS_REQUIRED;
    }

	/*
	public BigDecimal getBigFee() 
	{
		return DEFAULT_BIG_FEE;
	}
	*/

    public boolean isGuiEnabled() {

        if (!Controller.getInstance().doesWalletDatabaseExists()) {
            return true;
        }

        if (System.getProperty("nogui") != null) {
            return false;
        }
        if (this.settingsJSON.containsKey("guienabled")) {
            return ((Boolean) this.settingsJSON.get("guienabled")).booleanValue();
        }

        return DEFAULT_GUI_ENABLED;
    }

    public boolean isGuiDynamic() {
        if (this.settingsJSON.containsKey("guidynamic")) {
            return ((Boolean) this.settingsJSON.get("guidynamic")).booleanValue();
        }

        return DEFAULT_GUI_DYNAMIC;
    }

    public String getTimeZone() {
        if (this.settingsJSON.containsKey("timezone")) {
            return (String) this.settingsJSON.get("timezone");
        }

        return DEFAULT_TIME_ZONE;
    }

    public String getTimeFormat() {
        if (this.settingsJSON.containsKey("timeformat")) {
            return (String) this.settingsJSON.get("timeformat");
        }

        return DEFAULT_TIME_FORMAT;
    }

    // birth
    public String getBirthTimeFormat() {
        if (this.settingsJSON.containsKey("birthTimeformat")) {
            return (String) this.settingsJSON.get("birthTimeformat");
        }

        return DEFAULT_BIRTH_TIME_FORMAT;
    }


    public boolean isSysTrayEnabled() {
        if (this.settingsJSON.containsKey("systray")) {
            return ((Boolean) this.settingsJSON.get("systray")).booleanValue();
        }
        return true;
    }

    public boolean isLocalAddress(InetAddress address) {
        try {
            if (this.localAddress == null) {
                return false;
            } else {
                return address.equals(this.localAddress);
            }
        } catch (Exception e) {
            return false;
        }
    }

    public InetAddress getCurrentIp() {
        try {
            Enumeration<NetworkInterface> networkInterfaces = NetworkInterface
                    .getNetworkInterfaces();
            while (networkInterfaces.hasMoreElements()) {
                NetworkInterface ni = (NetworkInterface) networkInterfaces
                        .nextElement();
                Enumeration<InetAddress> nias = ni.getInetAddresses();
                while (nias.hasMoreElements()) {
                    InetAddress ia = (InetAddress) nias.nextElement();
                    if (!ia.isLinkLocalAddress()
                            && !ia.isLoopbackAddress()
                            && ia instanceof Inet4Address) {
                        return ia;
                    }
                }
            }
        } catch (SocketException e) {
            LOGGER.info("unable to get current IP " + e.getMessage());
        }
        return null;
    }

    public String getLang() {
        if (this.settingsJSON.containsKey("lang")) {
            String langStr = (String)this.settingsJSON.get("lang");
            
            // delete .json
            String[] tokens = langStr.split("\\.");
            if (tokens.length > 1)
        	return tokens[0];
            return langStr;
        }

        return DEFAULT_LANGUAGE;
    }

    public String getLangFileName() {
	return getLang() + ".json";
    }

    public String get_Font() {
        if (this.settingsJSON.containsKey("font_size")) {
            return ((String) this.settingsJSON.get("font_size").toString());
        }

        return DEFAULT_FONT_SIZE.toString();

    }

    public String get_File_Chooser_Paht() {
        if (this.settingsJSON.containsKey("FileChooser_Path")) {
            return ((String) this.settingsJSON.get("FileChooser_Path").toString());
        }

        return getUserPath();

    }

    public int get_File_Chooser_Wight() {
        if (this.settingsJSON.containsKey("FileChooser_Wight")) {
            return new Integer(this.settingsJSON.get("FileChooser_Wight").toString());
        }

        return 0;

    }

    public int get_File_Chooser_Height() {
        if (this.settingsJSON.containsKey("FileChooser_Height")) {
            return new Integer(this.settingsJSON.get("FileChooser_Height").toString());
        }

        return 0;

    }

    public String get_Font_Name() {
        if (this.settingsJSON.containsKey("font_name")) {
            return ((String) this.settingsJSON.get("font_name").toString());
        }

        return DEFAULT_FONT_NAME;
    }

    public String get_Theme() {

        if (this.settingsJSON.containsKey("theme")) {
            return ((String) this.settingsJSON.get("theme").toString());
        }

        return DEFAULT_THEME;
    }

    public String get_LookAndFell() {

        if (this.settingsJSON.containsKey("LookAndFell")) {
            return ((String) this.settingsJSON.get("LookAndFell").toString());
        }

        return DEFAULT_THEME;


    }
    
   

    public String cutPath(String path) {

        //if (!(this.userPath.endsWith("\\")
        if (path.endsWith("/")) {
            path.substring(0, path.length() - 1);
            path += File.separator;
        }

        return path;


    }

    public JSONObject read_setting_JSON() {
        int alreadyPassed = 0;
        File file = new File(this.userPath + "settings.json");
        if (!file.exists()) {
            try {
                file.createNewFile();
                JSONObject json = new JSONObject();
                json.put("!!!ver", "3.0");
                return json;
            } catch (IOException e) {
                // TODO Auto-generated catch block
                e.printStackTrace();
            }
        }
        try {
            while (alreadyPassed < 2) {
                //OPEN FILE
                //READ SETTINS JSON FILE
                List<String> lines = Files.readLines(file, Charsets.UTF_8);

                String jsonString = "";
                for (String line : lines) {

                    //correcting single backslash bug
                    if (line.contains("userpath")) {
                        line = line.replace("\\", File.separator);
                    }

                    jsonString += line;
                }

                //CREATE JSON OBJECT
                this.settingsJSON = (JSONObject) JSONValue.parse(jsonString);
                settingsJSON = settingsJSON == null ? new JSONObject() : settingsJSON;


                alreadyPassed++;

                if (this.settingsJSON.containsKey("userpath")) {
                    this.userPath = (String) this.settingsJSON.get("userpath");
                } else {
                    alreadyPassed++;
                }
                // read Telegrams parameters
                if (this.settingsJSON.containsKey("Telegram_Sender")){ 
                    telegramDefaultSender =(String)this.settingsJSON.get("Telegram_Sender");
                }   
                
                if (this.settingsJSON.containsKey("Telegram_Reciever")){
                    telegramDefaultReciever = (String)this.settingsJSON.get("Telegram_Reciever");
                }
                
                if (this.settingsJSON.containsKey("Telegram_Ratio_Reciever")){
                    telegramRatioReciever = (String)this.settingsJSON.get("Telegram_Ratio_Reciever");
                }
                // read BackUb Path
                if (this.settingsJSON.containsKey("backuppath")) {
                    this.getBackUpPath = (String) this.settingsJSON.get("backuppath");


                    try {
                        if ( false && !(this.getBackUpPath.endsWith("\\") || this.getBackUpPath.endsWith("/") || this.getBackUpPath.endsWith(File.separator))) {
                            this.getBackUpPath += File.separator;
                        }
                    } catch (Exception e) {
                        // TODO Auto-generated catch block
                        this.getBackUpPath = "";
                    }

                } else {
                    this.getBackUpPath = "";

                }

                if (this.settingsJSON.containsKey("walletdir")) {
                    this.getWalletPath = (String) this.settingsJSON.get("walletdir");

                } else {
                    this.getWalletPath = "";
                }

                // set data dir getDataPath
                if (this.settingsJSON.containsKey("datadir")) {
                    this.dataPath = (String) this.settingsJSON.get("datadir");

                    try {
                        if ( false && !(this.dataPath.endsWith("\\") || this.dataPath.endsWith("/") || this.dataPath.endsWith(File.separator))) {
                            this.dataPath += File.separator;
                        }
                    } catch (Exception e) {
                        // TODO Auto-generated catch block
                        this.dataPath = "";
                    }
                } else {
                    this.dataPath = "";
                }

                //CREATE FILE IF IT DOESNT EXIST
                if (!file.exists()) {
                    file.createNewFile();
                }
            }

        } catch (Exception e) {
            LOGGER.info("Error while reading/creating settings.json " + file.getAbsolutePath() + " using default!");
            LOGGER.error(e.getMessage(), e);
            settingsJSON = new JSONObject();
        }

        return settingsJSON;

    }
    
    public JSONObject getJSONObject(){
        return this.settingsJSON;
    }

    public String getTelegramRatioReciever() {
        // TODO Auto-generated method stub
        return this.telegramRatioReciever;
    }
    
    public void setTelegramRatioReciever(String str) {
        // TODO Auto-generated method stub
        this.telegramRatioReciever = str;
    }


}<|MERGE_RESOLUTION|>--- conflicted
+++ resolved
@@ -58,19 +58,14 @@
     private static final Integer DEFAULT_FONT_SIZE = 11;
     private static final String DEFAULT_FONT_NAME = "Arial";
     //RPC
-<<<<<<< HEAD
     private static final String DEFAULT_RPC_ALLOWED = "127.0.0.1"; // localhost = error in accessHandler.setWhite(Settings.getInstance().getRpcAllowed());
     private static final boolean DEFAULT_RPC_ENABLED = false; //
-=======
-    private static final String DEFAULT_RPC_ALLOWED = ";"; // localhost = error in accessHandler.setWhite(Settings.getInstance().getRpcAllowed());
-    private static final boolean DEFAULT_RPC_ENABLED = true;
->>>>>>> 0f08f604
     private static final boolean DEFAULT_BACUP_ENABLED = false;
     private static final boolean DEFAULT_BACKUP_ASK_ENABLED = false;
     //GUI CONSOLE
     private static final boolean DEFAULT_GUI_CONSOLE_ENABLED = true;
     //WEB
-    private static final String DEFAULT_WEB_ALLOWED = ";";
+    private static final String DEFAULT_WEB_ALLOWED = "127.0.0.1";
     private static final boolean DEFAULT_WEB_ENABLED = true;
     // 19 03
     //GUI

package org.erachain.dbs.rocksDB;

import lombok.extern.slf4j.Slf4j;
import org.erachain.core.item.assets.Order;
import org.erachain.database.DBASet;
import org.erachain.dbs.rocksDB.common.RocksDbSettings;
import org.erachain.dbs.rocksDB.integration.DBRocksDBTableDBCommitedAsBath;
import org.erachain.dbs.rocksDB.transformation.ByteableLong;
import org.erachain.dbs.rocksDB.transformation.ByteableOrder;
import org.mapdb.DB;
import org.rocksdb.ReadOptions;
import org.rocksdb.WriteOptions;

@Slf4j
public class CompletedOrdersSuitRocksDB extends DBMapSuit<Long, Order> {

    private final String NAME_TABLE = "COMPLETED_ORDERS_TABLE";

    public CompletedOrdersSuitRocksDB(DBASet databaseSet, DB database) {
        super(databaseSet, database, logger);
    }

    @Override
<<<<<<< HEAD
    protected void openMap() {
=======
    public void openMap() {
>>>>>>> 6703d4c4

        map = new DBRocksDBTableDBCommitedAsBath<>(new ByteableLong(), new ByteableOrder(), NAME_TABLE, indexes,
                RocksDbSettings.initCustomSettings(7, 64, 32,
                        256, 10,
                        1, 256, 32, false),
                new WriteOptions().setSync(true).setDisableWAL(false),
                new ReadOptions(),
                databaseSet);
    }

}<|MERGE_RESOLUTION|>--- conflicted
+++ resolved
@@ -21,11 +21,7 @@
     }
 
     @Override
-<<<<<<< HEAD
-    protected void openMap() {
-=======
     public void openMap() {
->>>>>>> 6703d4c4
 
         map = new DBRocksDBTableDBCommitedAsBath<>(new ByteableLong(), new ByteableOrder(), NAME_TABLE, indexes,
                 RocksDbSettings.initCustomSettings(7, 64, 32,

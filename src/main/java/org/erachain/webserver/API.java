--- conflicted
+++ resolved
@@ -1034,12 +1034,8 @@
 
         }
 
-<<<<<<< HEAD
+        Account account = new Account(address);
         ItemAssetBalanceTab map = DCSet.getInstance().getAssetBalanceMap();
-=======
-        Account account = new Account(address);
-        ItemAssetBalanceMap map = DCSet.getInstance().getAssetBalanceMap();
->>>>>>> 6e95067d
         SortableList<byte[], Tuple5<Tuple2<BigDecimal, BigDecimal>, Tuple2<BigDecimal, BigDecimal>, Tuple2<BigDecimal, BigDecimal>, Tuple2<BigDecimal, BigDecimal>, Tuple2<BigDecimal, BigDecimal>>> assetsBalances
                 = map.getBalancesSortableList(account);
 

package org.erachain.webserver;

import org.eclipse.jetty.server.*;
import org.eclipse.jetty.server.handler.IPAccessHandler;
import org.eclipse.jetty.servlet.ServletContextHandler;
import org.eclipse.jetty.servlet.ServletHolder;
import org.eclipse.jetty.util.ssl.SslContextFactory;
import org.erachain.lang.Lang;
import org.erachain.settings.Settings;
import org.glassfish.jersey.media.multipart.MultiPartFeature;
import org.glassfish.jersey.server.ResourceConfig;
import org.glassfish.jersey.servlet.ServletContainer;
import org.mapdb.Fun;
import org.slf4j.Logger;
import org.slf4j.LoggerFactory;

import java.io.File;
import java.io.FileNotFoundException;
import java.io.IOException;
import java.net.URISyntaxException;
import java.security.KeyStore;
import java.security.cert.Certificate;
import java.util.HashSet;
import java.util.Set;

public class WebService {

    private static WebService instance;
    public Server server;
    private static final Logger LOGGER = LoggerFactory.getLogger(Settings.class);

    private WebService() {
        //CREATE CONFIG
        Set<Class<?>> s = new HashSet<Class<?>>();
        s.add(API.class);
        s.add(WebResource.class);
        s.add(APITransactionsResource.class);

        s.add(APIItemAsset.class);
        s.add(APIItemPerson.class);
        s.add(APIItemPoll.class);
        s.add(APIItemStatus.class);
        s.add(APIItemTemplate.class);

        s.add(APIExchange.class);
        s.add(APITelegramsResource.class);
        s.add(APIDocuments.class);

        ResourceConfig config = new ResourceConfig(s);
        config.register(MultiPartFeature.class);
        //CREATE CONTAINER
        ServletContainer container = new ServletContainer(config);

        //CREATE CONTEXT
        ServletContextHandler context = new ServletContextHandler();
        context.setContextPath("/");
        context.addServlet(new ServletHolder(container), "/*");

        //CREATE WHITELIST
        IPAccessHandler accessHandler = new IPAccessHandler();
        accessHandler.setWhite(Settings.getInstance().getWebAllowed());
        accessHandler.setHandler(context);

        //CREATE WEB SERVER
        this.server = new Server();
        this.server.setHandler(accessHandler);
        conectorAdd();
    }

    public static WebService getInstance(){
        if (instance == null) {
            instance = new WebService();
        }
        return instance;

    }
    public void start() {
        try {
            //START WEB
            server.start();
        } catch (Exception e) {
            //FAILED TO START WEB
        }
    }

    public void stop() {
        try {
            //STOP WEB
            server.stop();
        } catch (Exception e) {
            //FAILED TO STOP WEB
        }
    }

    public boolean isStoped (){
        if(instance == null) return true;
      return server.isStopped() ;
    }
    public void clearInstance(){
        instance=null;
    }

    /* HTTPS connect
    add SSL
    server server
    int port
    String keyStoreFile  - path file
    String keyStorePassword
    String keyManagerPassword
    */
    private void addHttpsConnector(Server server, int port, String keyStoreFilePath, String keyStorePassword, String keyManagerPassword) throws IOException, URISyntaxException {

        SslContextFactory sslContextFactory = new SslContextFactory(keyStoreFilePath);
        sslContextFactory.setKeyStorePassword(keyStorePassword);
        sslContextFactory.setKeyManagerPassword(keyManagerPassword);
        HttpConfiguration httpsConfig = new HttpConfiguration();
        httpsConfig.setSecureScheme("https");
        httpsConfig.setSecurePort(port);
        httpsConfig.addCustomizer(new SecureRequestCustomizer());
        ServerConnector connector = new ServerConnector(server, new SslConnectionFactory(sslContextFactory, "http/1.1"), new HttpConnectionFactory(httpsConfig));
        connector.setPort(port);
        server.addConnector(connector);
    }
    /* HTTP connect
   server server
   int port
   */
    private void addHttpConnector(Server server, int port) throws URISyntaxException {
        ServerConnector connector = new ServerConnector(server);
        connector.setPort(port);
        server.addConnector(connector);
    }
    private void conectorAdd(){
        boolean certificateSslIsOk = true;
        // verify SSL certifycate
        if(Settings.getInstance().isWebUseSSL()){
            try {
<<<<<<< HEAD
                Fun.Tuple3<KeyStore, Certificate, String> result = SslUtils.GetWebKeystore(Settings.getInstance().getWebKeyStorePath(), Settings.getInstance().getWebKeyStorePassword(), Settings.getInstance().getWebStoreSourcePassword());
=======
                Fun.Tuple3<KeyStore, Certificate, String> result = SslUtils.getWebKeyStore(Settings.getInstance().getWebKeyStorePath(), Settings.getInstance().getWebKeyStorePassword(), Settings.getInstance().getWebStoreSourcePassword());
>>>>>>> 800af59d
                if (result.a == null) {
                    LOGGER.error(Lang.getInstance().translate("WEB SSL not started: ") + ": " + result.c);
                    certificateSslIsOk = false;
                } else {
                    LOGGER.info(Lang.getInstance().translate("Start SSL is OK"));
                    LOGGER.info("SSL public key: " + result.b.getPublicKey().toString());
                }
            } catch (FileNotFoundException e1) {
               // e1.printStackTrace();
                LOGGER.error(e1.getLocalizedMessage());
                certificateSslIsOk = false;

            }
        }

        if (Settings.getInstance().isWebUseSSL() && certificateSslIsOk) {
            // HTTPS WEB SERVER
            try {
                addHttpsConnector(
                        this.server,
                        Settings.getInstance().getWebPort(),
                        Settings.getInstance().getWebKeyStorePath(),
                        Settings.getInstance().getWebKeyStorePassword(),
                        Settings.getInstance().getWebStoreSourcePassword());

            } catch (IOException e) {
                //e.printStackTrace();
                LOGGER.error(e.getLocalizedMessage());
            } catch (URISyntaxException e) {
                LOGGER.error(e.getLocalizedMessage());
            }
        } else {
            try {
                addHttpConnector(this.server, Settings.getInstance().getWebPort());
            } catch (URISyntaxException e) {
                LOGGER.error(e.getLocalizedMessage());
            }
        }
    }
}<|MERGE_RESOLUTION|>--- conflicted
+++ resolved
@@ -135,11 +135,7 @@
         // verify SSL certifycate
         if(Settings.getInstance().isWebUseSSL()){
             try {
-<<<<<<< HEAD
-                Fun.Tuple3<KeyStore, Certificate, String> result = SslUtils.GetWebKeystore(Settings.getInstance().getWebKeyStorePath(), Settings.getInstance().getWebKeyStorePassword(), Settings.getInstance().getWebStoreSourcePassword());
-=======
                 Fun.Tuple3<KeyStore, Certificate, String> result = SslUtils.getWebKeyStore(Settings.getInstance().getWebKeyStorePath(), Settings.getInstance().getWebKeyStorePassword(), Settings.getInstance().getWebStoreSourcePassword());
->>>>>>> 800af59d
                 if (result.a == null) {
                     LOGGER.error(Lang.getInstance().translate("WEB SSL not started: ") + ": " + result.c);
                     certificateSslIsOk = false;

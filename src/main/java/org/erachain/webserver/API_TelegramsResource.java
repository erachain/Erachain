package org.erachain.webserver;

<<<<<<< HEAD
import java.util.LinkedHashMap;
import java.util.Map;

import javax.servlet.http.HttpServletRequest;
import javax.ws.rs.GET;
import javax.ws.rs.Path;
import javax.ws.rs.PathParam;
import javax.ws.rs.Produces;
import javax.ws.rs.QueryParam;
import javax.ws.rs.core.Context;
import javax.ws.rs.core.MediaType;
import javax.ws.rs.core.Response;

import org.erachain.core.BlockChain;
import org.json.simple.JSONObject;
import org.slf4j.LoggerFactory;
import org.slf4j.Logger;
import org.json.simple.JSONArray;

=======
>>>>>>> 54fcd1f7
import org.erachain.api.ApiErrorFactory;
import org.erachain.controller.Controller;
import org.erachain.core.BlockChain;
import org.erachain.core.crypto.Base58;
import org.erachain.core.crypto.Crypto;
import org.erachain.core.transaction.Transaction;
import org.erachain.network.message.TelegramMessage;
import org.erachain.utils.StrJSonFine;
import org.json.simple.JSONArray;
import org.json.simple.JSONObject;
import org.slf4j.Logger;
import org.slf4j.LoggerFactory;

import javax.servlet.http.HttpServletRequest;
import javax.ws.rs.*;
import javax.ws.rs.core.Context;
import javax.ws.rs.core.MediaType;
import javax.ws.rs.core.Response;
import java.util.LinkedHashMap;
import java.util.Map;

@Path("apitelegrams")
@Produces(MediaType.APPLICATION_JSON)
public class API_TelegramsResource {

    static Logger LOGGER = LoggerFactory.getLogger(API_TelegramsResource.class.getName());

    @Context
    HttpServletRequest request;

    @GET
    public Response Default() {
        Map<String, String> help = new LinkedHashMap<String, String>();
        help.put("apitelegrams/getbysignature/{signature}", "Get Telegramm by signature");
        help.put("apitelegrams/get?address={address}&timestamp={timestamp}&filter={filter}",
                "Get messages by filter. Filter is title.");
        help.put("apitelegrams/timestamp/{timestamp}?filter={filter}",
                "Get messages from timestamp with filter. Filter is title.");
        help.put("apitelegrams/check/{signature}",
                "Check telegrams contain in node");

        return Response.status(200).header("Content-Type", "application/json; charset=utf-8")
                .header("Access-Control-Allow-Origin", "*").entity(StrJSonFine.convert(help)).build();
    }

    
    /**
     * @param signature is signature message
     * @return telegram
     * @author Ruslan
     */
    @GET
    @Path("getbysignature/{signature}")
    // GET
    // telegrams/getbysignature/6kdJgbiTxtqFt2zQDz9Lb29Z11Fa1TSwfZvjU21j6Cn9umSUEK4jXmNU19Ww4RcXpFyQiJTCaSz6Lc5YKn26hsR
    public Response getTelegramBySignature(@PathParam("signature") String signature) throws Exception {

        // DECODE SIGNATURE
        @SuppressWarnings("unused")
        byte[] signatureBytes;
        try {
            signatureBytes = Base58.decode(signature);
        } catch (Exception e) {
            throw ApiErrorFactory.getInstance().createError(Transaction.INVALID_SIGNATURE);
        }

        // GET TELEGRAM\
        TelegramMessage telegram = Controller.getInstance().getTelegram(signature);

        // CHECK IF TELEGRAM EXISTS
        if (telegram == null) {
            throw ApiErrorFactory.getInstance().createError(Transaction.TELEGRAM_DOES_NOT_EXIST);
        }

        return Response.status(200).header("Content-Type", "application/json; charset=utf-8")
                .header("Access-Control-Allow-Origin", "*")
                .entity(StrJSonFine.convert(telegram.toJson().toJSONString())).build();
    }

    /**
     * Get telegrams by timestamp
     *
     * @param address   account user
     * @param timestamp value time
     * @param filter    is title message.
     * @return json string all find message by filter
     * @author Ruslan
     */
    @SuppressWarnings("unchecked")
    @GET
    @Path("get")
    public Response getTelegramsTimestamp(@QueryParam("address") String address, @QueryParam("timestamp") int timestamp, @QueryParam("filter") String filter) {

        // CHECK ADDRESS
        if (!Crypto.getInstance().isValidAddress(address)) {
            throw ApiErrorFactory.getInstance().createError(Transaction.INVALID_ADDRESS);
        }

        int limit = BlockChain.HARD_WORK? 10000 : 1000;
        JSONArray array = new JSONArray();
        for (TelegramMessage telegram : Controller.getInstance().getLastTelegrams(address, timestamp, filter)) {
            if (--limit < 0)
                break;

            array.add(telegram.toJson());
        }

        return Response.status(200).header("Content-Type", "application/json; charset=utf-8")
                .header("Access-Control-Allow-Origin", "*").entity(StrJSonFine.convert(array.toJSONString())).build();
    }

    @GET
    @Path("timestamp/{timestamp}")
    public Response getTelegramsLimited(@PathParam("timestamp") long timestamp,
                                      @QueryParam("filter") String filter) {

        int limit = BlockChain.HARD_WORK? 10000 : 1000;
        JSONArray array = new JSONArray();
        for (TelegramMessage telegram : Controller.getInstance().getLastTelegrams(timestamp, null, filter)) {
            if (--limit < 0)
                break;

            array.add(telegram.toJson());
        }

        return Response.status(200).header("Content-Type", "application/json; charset=utf-8")
                .header("Access-Control-Allow-Origin", "*").entity(StrJSonFine.convert(array.toJSONString())).build();
    }

    /**
     * Check telegrams
     *
     * @param signature is signature transaction Base58 encode
     * @return JSON string contain telegram in node
     *
     * <h2>Example request</h2>
     * http://127.0.0.1:9067/apitelegrams/check/453ryw6jZKmtxRW3TXCyU1RdCdWiiPPiAYha2ZdzbtwXcn9HrukkP2feaGkC76Ww5etbaa9uhG2FcUU42RS62gNx
     *
     * <h2>Example response</h2>
     * <p>
     * if exist
     * <p>
     * {"check":true}
     * <p><p>
     * if not exist
     * <p>
     * {"check":false}
     */
    @GET
    @Path("check/{signature}")
    @SuppressWarnings("unchecked")
<<<<<<< HEAD
    public String checkSignature(@PathParam("signature") String signature) {
=======
    public Response checkSignature(@PathParam("signature") String signature) {
>>>>>>> 54fcd1f7

        TelegramMessage telegram = Controller.getInstance().getTelegram(signature);
        JSONObject jsonObject = new JSONObject();

        if (telegram == null)
            jsonObject.put("check", false);
        else
            jsonObject.put("check", true);
<<<<<<< HEAD

        return jsonObject.toJSONString();
=======
        return Response.status(200).header("Content-Type", "application/json; charset=utf-8")
                .header("Access-Control-Allow-Origin", "*").entity(StrJSonFine.convert(jsonObject.toJSONString())).build();

>>>>>>> 54fcd1f7
    }
}<|MERGE_RESOLUTION|>--- conflicted
+++ resolved
@@ -1,27 +1,5 @@
 package org.erachain.webserver;
 
-<<<<<<< HEAD
-import java.util.LinkedHashMap;
-import java.util.Map;
-
-import javax.servlet.http.HttpServletRequest;
-import javax.ws.rs.GET;
-import javax.ws.rs.Path;
-import javax.ws.rs.PathParam;
-import javax.ws.rs.Produces;
-import javax.ws.rs.QueryParam;
-import javax.ws.rs.core.Context;
-import javax.ws.rs.core.MediaType;
-import javax.ws.rs.core.Response;
-
-import org.erachain.core.BlockChain;
-import org.json.simple.JSONObject;
-import org.slf4j.LoggerFactory;
-import org.slf4j.Logger;
-import org.json.simple.JSONArray;
-
-=======
->>>>>>> 54fcd1f7
 import org.erachain.api.ApiErrorFactory;
 import org.erachain.controller.Controller;
 import org.erachain.core.BlockChain;
@@ -173,11 +151,7 @@
     @GET
     @Path("check/{signature}")
     @SuppressWarnings("unchecked")
-<<<<<<< HEAD
-    public String checkSignature(@PathParam("signature") String signature) {
-=======
     public Response checkSignature(@PathParam("signature") String signature) {
->>>>>>> 54fcd1f7
 
         TelegramMessage telegram = Controller.getInstance().getTelegram(signature);
         JSONObject jsonObject = new JSONObject();
@@ -186,13 +160,8 @@
             jsonObject.put("check", false);
         else
             jsonObject.put("check", true);
-<<<<<<< HEAD
-
-        return jsonObject.toJSONString();
-=======
         return Response.status(200).header("Content-Type", "application/json; charset=utf-8")
                 .header("Access-Control-Allow-Origin", "*").entity(StrJSonFine.convert(jsonObject.toJSONString())).build();
 
->>>>>>> 54fcd1f7
     }
 }
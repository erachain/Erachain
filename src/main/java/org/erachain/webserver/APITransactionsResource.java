--- conflicted
+++ resolved
@@ -445,13 +445,8 @@
         }
 
         if (unconfirmed) {
-<<<<<<< HEAD
             List<Transaction> resultUnconfirmed = DCSet.getInstance().getTransactionTab().findTransactions(address, sender,
-                    recipient, type, false, 0, limit, 0);
-=======
-            List<Transaction> resultUnconfirmed = DCSet.getInstance().getTransactionMap().findTransactions(address, sender,
                     recipient, type, desc, 0, limit, 0);
->>>>>>> f59a4c29
             for (Transaction trans : resultUnconfirmed) {
                 array.add(trans.toJson());
             }
